--- conflicted
+++ resolved
@@ -75,14 +75,10 @@
 !----------------------------------------------------------------------------------------------------------------------------------
 ! LOCAL VARIABLES
 INTEGER            :: i,j,k,l,iElem
-<<<<<<< HEAD
-REAL,DIMENSION(PP_nVar,0:PP_N,0:PP_N,0:PP_NZ) :: f,g,h,fv,gv,hv  !< Volume fluxes at GP
-=======
-REAL,DIMENSION(PP_nVar,0:PP_N,0:PP_N,0:PP_N) :: f,g,h     !< Volume advective fluxes at GP
-#if PARABOLIC
-REAL,DIMENSION(PP_nVar,0:PP_N,0:PP_N,0:PP_N) :: fv,gv,hv  !< Volume viscous fluxes at GP
-#endif
->>>>>>> 6121f328
+REAL,DIMENSION(PP_nVar,0:PP_N,0:PP_N,0:PP_NZ) :: f,g,h     !< Volume advective fluxes at GP
+#if PARABOLIC
+REAL,DIMENSION(PP_nVar,0:PP_N,0:PP_N,0:PP_NZ) :: fv,gv,hv  !< Volume viscous fluxes at GP
+#endif
 !==================================================================================================================================
 ! Diffusive part
 DO iElem=1,nElems
