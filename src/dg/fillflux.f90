--- conflicted
+++ resolved
@@ -60,11 +60,7 @@
 USE MOD_Mesh_Vars,       ONLY: NormVecO,TangVec1O,TangVec2O,SurfElemO,Face_xGPO
 USE MOD_Mesh_Vars,       ONLY: firstInnerSide,lastInnerSide,firstMPISide_MINE,lastMPISide_MINE
 USE MOD_Mesh_Vars,       ONLY: nSides,firstBCSide
-<<<<<<< HEAD
 USE MOD_ChangeBasisByDim,ONLY: ChangeBasisSurf
-=======
-USE MOD_ChangeBasis,     ONLY: ChangeBasis2D
->>>>>>> 8a4acf75
 USE MOD_Riemann,         ONLY: Riemann
 USE MOD_GetBoundaryFlux, ONLY: GetBoundaryFlux
 USE MOD_Overintegration_Vars, ONLY: OverintegrationType,NOver,VdmNOverToN,VdmNToNOver
@@ -98,13 +94,7 @@
 !----------------------------------------------------------------------------------------------------------------------------------
 ! LOCAL VARIABLES
 INTEGER :: SideID,p,q,firstSideID_wo_BC,firstSideID ,lastSideID,FVEM
-<<<<<<< HEAD
-#if PARABOLIC
 REAL    :: FluxV_loc(PP_nVar,0:PP_N, 0:PP_NZ)
-#endif /*PARABOLIC*/
-=======
-REAL    :: FluxV_loc(PP_nVar,0:PP_N, 0:PP_N)
->>>>>>> 8a4acf75
 INTEGER :: FV_Elems_Max(1:nSides) ! 0 if both sides DG, 1 else
 !==================================================================================================================================
 ! fill flux for sides ranging between firstSideID and lastSideID using Riemann solver for advection and viscous terms
@@ -151,56 +141,28 @@
 IF(OverintegrationType.EQ.SELECTIVE)THEN
   ! for surface overintegration, solution (and gradients for BCs) at boundaries at NOver are required:
   ! Interpolate surface states from N to Nover
-<<<<<<< HEAD
-#if FV_ENABLED
-  CALL ChangeBasisSurf(PP_nVar,PP_N,Nover,1,nSides,firstSideID    ,lastSideID,VdmNToNOver,U_master,U_masterO,FV_Elems_Sum,0)
-  CALL ChangeBasisSurf(PP_nVar,PP_N,Nover,1,nSides,firstSideID_wo_BC,lastSideID,VdmNToNOver,U_slave,U_slaveO,FV_Elems_Sum,0)
-#else
-  CALL ChangeBasisSurf(PP_nVar,PP_N,Nover,1,nSides,firstSideID    ,lastSideID,VdmNToNOver,U_master,U_masterO)
-  CALL ChangeBasisSurf(PP_nVar,PP_N,Nover,1,nSides,firstSideID_wo_BC,lastSideID,VdmNToNOver,U_slave,U_slaveO)
-#endif
-=======
->>>>>>> 8a4acf75
   DO SideID=firstSideID,lastSideID
     IF (FV_Elems_Sum(SideID).EQ.0) THEN
-      CALL ChangeBasis2D(PP_nVar,PP_N,Nover,VdmNToNOver,U_master(:,:,:,SideID),U_masterO(:,:,:,SideID))
+      CALL ChangeBasisSurf(PP_nVar,PP_N,Nover,VdmNToNOver,U_master(:,:,:,SideID),U_masterO(:,:,:,SideID))
       CALL ConsToPrim(NOver,UPrim_masterO(:,:,:,SideID), U_masterO(:,:,:,SideID))
     END IF
   END DO
   DO SideID=firstSideID_wo_BC,lastSideID
     IF (FV_Elems_Sum(SideID).EQ.0) THEN
-      CALL ChangeBasis2D(PP_nVar,PP_N,Nover,VdmNToNOver,U_slave(:,:,:,SideID),U_slaveO(:,:,:,SideID))
+      CALL ChangeBasisSurf(PP_nVar,PP_N,Nover,VdmNToNOver,U_slave(:,:,:,SideID),U_slaveO(:,:,:,SideID))
       CALL ConsToPrim(NOver,UPrim_slaveO(:,:,:,SideID), U_slaveO(:,:,:,SideID))
     END IF
   END DO
 
 #if PARABOLIC
   IF(.NOT.doMPISides)THEN
-<<<<<<< HEAD
-#if FV_ENABLED
-    CALL ChangeBasisSurf(PP_nVarPrim,PP_N,Nover,1,nBCSides,1,nBCSides,VdmNToNOver,&
-        gradUx_master(:,:,:,1:nBCSides),gradUx_masterO,FV_Elems_master,0)
-    CALL ChangeBasisSurf(PP_nVarPrim,PP_N,Nover,1,nBCSides,1,nBCSides,VdmNToNOver,&
-        gradUy_master(:,:,:,1:nBCSides),gradUy_masterO,FV_Elems_master,0)
-    CALL ChangeBasisSurf(PP_nVarPrim,PP_N,Nover,1,nBCSides,1,nBCSides,VdmNToNOver,&
-        gradUz_master(:,:,:,1:nBCSides),gradUz_masterO,FV_Elems_master,0)
-#else
-    CALL ChangeBasisSurf(PP_nVarPrim,PP_N,Nover,1,nBCSides,1,nBCSides,VdmNToNOver,&
-        gradUx_master(:,:,:,1:nBCSides),gradUx_masterO)
-    CALL ChangeBasisSurf(PP_nVarPrim,PP_N,Nover,1,nBCSides,1,nBCSides,VdmNToNOver,&
-        gradUy_master(:,:,:,1:nBCSides),gradUy_masterO)
-    CALL ChangeBasisSurf(PP_nVarPrim,PP_N,Nover,1,nBCSides,1,nBCSides,VdmNToNOver,&
-        gradUz_master(:,:,:,1:nBCSides),gradUz_masterO)
-#endif
-=======
     DO SideID=1,nBCSides
       IF (FV_Elems_master(SideID).EQ.0) THEN
-        CALL ChangeBasis2D(PP_nVarPrim,PP_N,Nover,VdmNToNOver,gradUx_master(:,:,:,SideID),gradUx_masterO(:,:,:,SideID))
-        CALL ChangeBasis2D(PP_nVarPrim,PP_N,Nover,VdmNToNOver,gradUy_master(:,:,:,SideID),gradUy_masterO(:,:,:,SideID))
-        CALL ChangeBasis2D(PP_nVarPrim,PP_N,Nover,VdmNToNOver,gradUz_master(:,:,:,SideID),gradUz_masterO(:,:,:,SideID))
+        CALL ChangeBasisSurf(PP_nVarPrim,PP_N,Nover,VdmNToNOver,gradUx_master(:,:,:,SideID),gradUx_masterO(:,:,:,SideID))
+        CALL ChangeBasisSurf(PP_nVarPrim,PP_N,Nover,VdmNToNOver,gradUy_master(:,:,:,SideID),gradUy_masterO(:,:,:,SideID))
+        CALL ChangeBasisSurf(PP_nVarPrim,PP_N,Nover,VdmNToNOver,gradUz_master(:,:,:,SideID),gradUz_masterO(:,:,:,SideID))
       END IF
     END DO
->>>>>>> 8a4acf75
   END IF
 #endif
 END IF
@@ -314,23 +276,11 @@
   ! project Flux back on N: For parabolic, add the contribution to the flux (on N), for Euler, this is the full flux already
   DO SideID=firstSideID,lastSideID
     IF (FV_Elems_Sum(SideID).EQ.0) THEN
-      CALL ChangeBasis2D(PP_nVar,Nover,PP_N,VdmNOverToN,FluxO(:,:,:,SideID),FluxV_loc)
+      CALL ChangeBasisSurf(PP_nVar,Nover,PP_N,VdmNOverToN,FluxO(:,:,:,SideID),FluxV_loc)
 #if PARABOLIC
       Flux_master(:,:,:,SideID) = Flux_master(:,:,:,SideID) + FluxV_loc
 #else 
-<<<<<<< HEAD
-  addToOutput_loc = .FALSE.
-#endif      
-    ! project Flux back on N: For parabolic, add the contribution to the flux (on N), for Euler, this is the full flux already
-#if FV_ENABLED
-    CALL ChangeBasisSurf(PP_nVar,Nover,PP_N,1,nSides,firstSideID,lastSideID,VdmNOverToN,FluxO,Flux_master,FV_Elems_Sum,0,&
-        addToOutput=addToOutput_loc)
-#else
-    CALL ChangeBasisSurf(PP_nVar,Nover,PP_N,1,nSides,firstSideID,lastSideID,VdmNOverToN,FluxO,Flux_master,&
-        addToOutput=addToOutput_loc)
-=======
       Flux_master(:,:,:,SideID) = FluxV_loc
->>>>>>> 8a4acf75
 #endif
     END IF
   END DO
@@ -342,18 +292,13 @@
 #if FV_ENABLED
 ! 6. convert flux on FV points to DG points for all DG faces at mixed interfaces
 ! only inner sides can be mixed (BC do not require a change basis)
-<<<<<<< HEAD
-CALL ChangeBasisSurf(PP_nVar,PP_N,1,nSides,firstSideID_wo_BC,lastSideID,FV_sVdm,Flux_master,FV_Elems_Sum,2)
-CALL ChangeBasisSurf(PP_nVar,PP_N,1,nSides,firstSideID_wo_BC,lastSideID,FV_sVdm,Flux_slave ,FV_Elems_Sum,1)
-=======
 DO SideID=firstSideID_wo_BC,lastSideID
   IF (FV_Elems_Sum(SideID).EQ.2) THEN
-    CALL ChangeBasis2D(PP_nVar,PP_N,PP_N,FV_sVdm,Flux_master(:,:,:,SideID))
+    CALL ChangeBasisSurf(PP_nVar,PP_N,PP_N,FV_sVdm,Flux_master(:,:,:,SideID))
   ELSE IF (FV_Elems_Sum(SideID).EQ.1) THEN
-    CALL ChangeBasis2D(PP_nVar,PP_N,PP_N,FV_sVdm,Flux_slave (:,:,:,SideID))
+    CALL ChangeBasisSurf(PP_nVar,PP_N,PP_N,FV_sVdm,Flux_slave (:,:,:,SideID))
   END IF
 END DO
->>>>>>> 8a4acf75
 #endif
 
 END SUBROUTINE FillFlux
