--- conflicted
+++ resolved
@@ -54,35 +54,21 @@
 USE MOD_Mesh_Vars,       ONLY: firstMPISide_MINE,lastMPISide_MINE
 #if FV_ENABLED
 USE MOD_FV_Vars         ,ONLY: FV_Elems_Sum,FV_sVdm
-<<<<<<< HEAD
 USE MOD_ChangeBasisByDim,ONLY: ChangeBasisSurf
-=======
-USE MOD_ChangeBasis     ,ONLY: ChangeBasis2D
->>>>>>> 8a4acf75
 #endif
 IMPLICIT NONE
 !----------------------------------------------------------------------------------------------------------------------------------
 ! INPUT/OUTPUT VARIABLES
 INTEGER,INTENT(IN) :: dir                        !< direction (x,y,z)
 LOGICAL,INTENT(IN) :: doMPISides                 !< =.TRUE. only MINE MPISides are filled, =.FALSE. InnerSides
-<<<<<<< HEAD
 REAL,INTENT(IN)    :: UPrimface_master(PP_nVarPrim,0:PP_N,0:PP_NZ,1:nSides) !< solution on the master sides
 REAL,INTENT(IN)    :: UPrimface_slave (PP_nVarPrim,0:PP_N,0:PP_NZ,1:nSides) !< solution on the slave sides
-REAL,INTENT(OUT)   :: Flux(1:PP_nVarPrim,0:PP_N,0:PP_NZ,nSides) !< surface flux contribution
-=======
-REAL,INTENT(IN)    :: UPrimface_master(PP_nVarPrim,0:PP_N,0:PP_N,1:nSides) !< solution on the master sides
-REAL,INTENT(IN)    :: UPrimface_slave (PP_nVarPrim,0:PP_N,0:PP_N,1:nSides) !< solution on the slave sides
-REAL,INTENT(OUT)   :: Flux(1:PP_nVarPrim,0:PP_N,0:PP_N,nSides)             !< surface flux contribution
->>>>>>> 8a4acf75
+REAL,INTENT(OUT)   :: Flux(1:PP_nVarPrim,0:PP_N,0:PP_NZ,nSides)             !< surface flux contribution
 !----------------------------------------------------------------------------------------------------------------------------------
 ! LOCAL VARIABLES
 INTEGER            ::SideID,p,q,firstSideID,lastSideID
 #if FV_ENABLED  
-<<<<<<< HEAD
-REAL               :: UPrim_glob(1:PP_nVarPrim,0:PP_N,0:PP_NZ,1:nSides)
-=======
-REAL               :: UPrim_glob(1:PP_nVarPrim,0:PP_N,0:PP_N)
->>>>>>> 8a4acf75
+REAL               :: UPrim_glob(1:PP_nVarPrim,0:PP_N,0:PP_NZ)
 #endif
 !==================================================================================================================================
 ! fill flux for sides ranging between firstSideID and lastSideID using Riemann solver
@@ -96,17 +82,6 @@
    lastSideID =  lastInnerSide
 END IF
 
-<<<<<<< HEAD
-#if FV_ENABLED
-! change basis for the FV element
-CALL ChangeBasisSurf(PP_nVarPrim,PP_N,PP_N,1,nSides,firstSideID,lastSideID,&
-                             FV_sVdm,UPrimface_master,UPrim_glob,FV_Elems_Sum,1)
-CALL ChangeBasisSurf(PP_nVarPrim,PP_N,PP_N,1,nSides,firstSideID,lastSideID,&
-                             FV_sVdm,UPrimface_slave ,UPrim_glob,FV_Elems_Sum,2)
-#endif
-
-=======
->>>>>>> 8a4acf75
 DO SideID = firstSideID,lastSideID
 #if FV_ENABLED
   SELECT CASE(FV_Elems_Sum(SideID))
@@ -117,13 +92,13 @@
     Flux(:,:,:,SideID)=0.5*(UPrimface_slave(:,:,:,SideID)-UPrimface_master(:,:,:,SideID))
 #if FV_ENABLED
   CASE(1) ! master=FV, slave=DG
-    CALL ChangeBasis2D(PP_nVarPrim,PP_N,PP_N,FV_sVdm,UPrimface_master(:,:,:,SideID),UPrim_glob)
+    CALL ChangeBasisSurf(PP_nVarPrim,PP_N,PP_N,FV_sVdm,UPrimface_master(:,:,:,SideID),UPrim_glob)
     Flux(:,:,:,SideID)=0.5*(UPrimface_slave(:,:,:,SideID)-UPrim_glob(:,:,:))
   CASE(2) ! master=DG, slave=FV
-    CALL ChangeBasis2D(PP_nVarPrim,PP_N,PP_N,FV_sVdm,UPrimface_slave(:,:,:,SideID),UPrim_glob)
+    CALL ChangeBasisSurf(PP_nVarPrim,PP_N,PP_N,FV_sVdm,UPrimface_slave(:,:,:,SideID),UPrim_glob)
     Flux(:,:,:,SideID)=0.5*(UPrim_glob(:,:,:)-UPrimface_master(:,:,:,SideID))
   CASE(3) ! both FV
-    CYCLE 
+    CYCLE
   END SELECT
 #endif
 
