!!=================================================================================================================================
! Copyright (c) 2010-2016  Prof. Claus-Dieter Munz 
! This file is part of FLEXI, a high-order accurate framework for numerically solving PDEs with discontinuous Galerkin methods.
! For more information see https://www.flexi-project.org and https://nrg.iag.uni-stuttgart.de/
!
! FLEXI is free software: you can redistribute it and/or modify it under the terms of the GNU General Public License 
! as published by the Free Software Foundation, either version 3 of the License, or (at your option) any later version.
!
! FLEXI is distributed in the hope that it will be useful, but WITHOUT ANY WARRANTY; without even the implied warranty
! of MERCHANTABILITY or FITNESS FOR A PARTICULAR PURPOSE. See the GNU General Public License v3.0 for more details.
!
! You should have received a copy of the GNU General Public License along with FLEXI. If not, see <http://www.gnu.org/licenses/>.
!=================================================================================================================================
#if FV_ENABLED
#include "flexi.h"

!==================================================================================================================================
!> Contains the main parts of the second order reconstruction of the FV subcells.
!==================================================================================================================================
MODULE MOD_FV_Reconstruction
! MODULES
! IMPLICIT VARIABLE HANDLING
IMPLICIT NONE
PRIVATE

#if FV_RECONSTRUCT
INTERFACE FV_PrepareSurfGradient
  MODULE PROCEDURE FV_PrepareSurfGradient
END INTERFACE

INTERFACE FV_CalcGradients
  MODULE PROCEDURE FV_CalcGradients
END INTERFACE

INTERFACE FV_SurfCalcGradients
  MODULE PROCEDURE FV_SurfCalcGradients
END INTERFACE

INTERFACE FV_SurfCalcGradients_BC
  MODULE PROCEDURE FV_SurfCalcGradients_BC
END INTERFACE

PUBLIC::FV_PrepareSurfGradient
PUBLIC::FV_SurfCalcGradients,FV_SurfCalcGradients_BC,FV_CalcGradients
#endif /* FV_RECONSTRUCT */
!==================================================================================================================================

CONTAINS

#if FV_RECONSTRUCT  


!==================================================================================================================================
!> Fills FV_multi_master and FV_multi_slave arrays. 
!> These arrays contain:
!>  - for DG: solution at the nodes of the first inner layer next to the DG element interface 
!>  - for FV: slopes in normal direction to the DG element interfaces between first and second layer 
!==================================================================================================================================
SUBROUTINE FV_PrepareSurfGradient(UPrim,FV_multi_master,FV_multi_slave,doMPIsides) 
! MODULES                                                                                                                          !
USE MOD_PreProc
USE MOD_Globals
USE MOD_Mesh_Vars ,ONLY: firstMPISide_YOUR,lastMPISide_YOUR,firstInnerSide,lastMPISide_MINE
USE MOD_Mesh_Vars ,ONLY: firstMortarMPISide,lastMortarMPISide,firstBCSide
USE MOD_Mesh_Vars ,ONLY: S2V,S2V2,SideToElem
USE MOD_Mesh_Vars ,ONLY: nElems,nSides
USE MOD_FV_Vars   ,ONLY: FV_Elems,FV_sdx_XI,FV_sdx_ETA
#if PP_dim == 3
USE MOD_FV_Vars   ,ONLY: FV_sdx_ZETA
#endif
!----------------------------------------------------------------------------------------------------------------------------------!
IMPLICIT NONE
! INPUT / OUTPUT VARIABLES 
! real_in, real_out, real_out, log_in
<<<<<<< HEAD
REAL,INTENT(IN)    :: UPrim(1:PP_nVarPrim,0:PP_N,0:PP_N,0:PP_NZ,1:nElems)
REAL,INTENT(OUT)   :: FV_multi_master(1:PP_nVarPrim,0:PP_N,0:PP_NZ,1:nSides)
REAL,INTENT(OUT)   :: FV_multi_slave (1:PP_nVarPrim,0:PP_N,0:PP_NZ,1:nSides)
LOGICAL,INTENT(IN) :: doMPIsides
!----------------------------------------------------------------------------------------------------------------------------------
! LOCAL VARIABLES
INTEGER :: p,q,locSideID,ElemID,SideID,flip,firstSideID,lastSideID,ijk0(3),ijk(2)
REAL    :: tmp(1:PP_nVarPrim,0:PP_N,0:PP_NZ)
=======
REAL,INTENT(IN)    :: UPrim          (PP_nVarPrim,0:PP_N,0:PP_N,0:PP_N,1:nElems) !< primitive volume solution
REAL,INTENT(OUT)   :: FV_multi_master(PP_nVarPrim,0:PP_N,0:PP_N,1:nSides)        !< DG: solution at first inner layer,
                                                                                 !< FV: slope between first and second layer
REAL,INTENT(OUT)   :: FV_multi_slave (PP_nVarPrim,0:PP_N,0:PP_N,1:nSides)        !< DG: solution at first inner layer,
                                                                                 !< FV: slope between first and second layer
LOGICAL,INTENT(IN) :: doMPIsides                                       !< =.TRUE. only MPI sides are filled, =.FALSE. inner sides 
!----------------------------------------------------------------------------------------------------------------------------------
! LOCAL VARIABLES
INTEGER :: p,q,i,j,k,locSideID,ElemID,SideID,flip,firstSideID,lastSideID,ijk0(3),ijk(2)
REAL    :: tmp(PP_nVarPrim,0:PP_N,0:PP_N)
>>>>>>> 8a4acf75
!==================================================================================================================================

! First process the Slave sides
IF(doMPISides)THEN
  ! YOUR are filled
  firstSideID = firstMPISide_YOUR
  lastSideID  = lastMPISide_YOUR
ELSE
  ! (Mortar-)InnerSides and MINE MPISides are filled
  firstSideID = firstInnerSide
  lastSideID  = lastMPISide_MINE
END IF

DO SideID=firstSideID,lastSideID
  ! neighbor side !ElemID,locSideID and flip =-1 if not existing
  ElemID    = SideToElem(S2E_NB_ELEM_ID,SideID)
  locSideID = SideToElem(S2E_NB_LOC_SIDE_ID,SideID)
  flip      = SideToElem(S2E_FLIP,SideID)
  IF (ElemID.EQ.-1) CYCLE

  IF (FV_Elems(ElemID).EQ.0) THEN ! DG Element
    ! for DG elements copy solution of first inner layer next to the interface
    DO q=0,PP_NZ; DO p=0,PP_N
      ijk0=S2V(:,0,p,q,flip,locSideID)
      FV_multi_slave(:,p,q,SideID) = UPrim(:,ijk0(1),ijk0(2),ijk0(3),ElemID)
    END DO; END DO
  ELSE ! FV Element
    ! for FV elements calculate slopes between first and second layer 
    !    TODO: USE S2V directly in each of the following 6 cases and not S2V2 below!!!
    SELECT CASE(locSideID)
    CASE(XI_MINUS)
<<<<<<< HEAD
      DO q=0,PP_NZ; DO p=0,PP_N
        tmp(:,p,q) =  (UPrim(:,1,p,q,ElemID) - UPrim(:,0,p,q,ElemID)) * FV_sdx_XI(1,p,q,ElemID)
      END DO; END DO
    CASE(ETA_MINUS)
      DO q=0,PP_NZ; DO p=0,PP_N
        tmp(:,p,q) =  (UPrim(:,p,1,q,ElemID) - UPrim(:,p,0,q,ElemID)) * FV_sdx_ETA(p,1,q,ElemID)
=======
      DO k=0,PP_N; DO j=0,PP_N
        tmp(:,j,k) =  (UPrim(:,1,j,k,ElemID) - UPrim(:,0,j,k,ElemID)) * FV_sdx_XI(j,k,1,ElemID)
      END DO; END DO
    CASE(ETA_MINUS)
      DO k=0,PP_N; DO i=0,PP_N
        tmp(:,i,k) =  (UPrim(:,i,1,k,ElemID) - UPrim(:,i,0,k,ElemID)) * FV_sdx_ETA(i,k,1,ElemID)
>>>>>>> 8a4acf75
      END DO; END DO
#if PP_dim == 3
    CASE(ZETA_MINUS)
<<<<<<< HEAD
      DO q=0,PP_NZ; DO p=0,PP_N
        tmp(:,p,q) =  (UPrim(:,p,q,1,ElemID) - UPrim(:,p,q,0,ElemID)) * FV_sdx_ZETA(p,q,1,ElemID)
=======
      DO j=0,PP_N; DO i=0,PP_N
        tmp(:,i,j) =  (UPrim(:,i,j,1,ElemID) - UPrim(:,i,j,0,ElemID)) * FV_sdx_ZETA(i,j,1,ElemID)
>>>>>>> 8a4acf75
      END DO; END DO
#endif
    CASE(XI_PLUS)
<<<<<<< HEAD
      DO q=0,PP_NZ; DO p=0,PP_N
        tmp(:,p,q) =  (UPrim(:,PP_N-1,p,q,ElemID) - UPrim(:,PP_N,p,q,ElemID)) * FV_sdx_XI(PP_N,p,q,ElemID)
      END DO; END DO
    CASE(ETA_PLUS)
      DO q=0,PP_NZ; DO p=0,PP_N
        tmp(:,p,q) =  (UPrim(:,p,PP_N-1,q,ElemID) - UPrim(:,p,PP_N,q,ElemID)) * FV_sdx_ETA(p,PP_N,q,ElemID)
=======
      DO k=0,PP_N; DO j=0,PP_N
        tmp(:,j,k) =  (UPrim(:,PP_N-1,j,k,ElemID) - UPrim(:,PP_N,j,k,ElemID)) * FV_sdx_XI(j,k,PP_N,ElemID)
      END DO; END DO
    CASE(ETA_PLUS)
      DO k=0,PP_N; DO i=0,PP_N
        tmp(:,i,k) =  (UPrim(:,i,PP_N-1,k,ElemID) - UPrim(:,i,PP_N,k,ElemID)) * FV_sdx_ETA(i,k,PP_N,ElemID)
>>>>>>> 8a4acf75
      END DO; END DO
#if PP_dim == 3
    CASE(ZETA_PLUS)
<<<<<<< HEAD
      DO q=0,PP_NZ; DO p=0,PP_N
        tmp(:,p,q) =  (UPrim(:,p,q,PP_N-1,ElemID) - UPrim(:,p,q,PP_N,ElemID)) * FV_sdx_ZETA(p,q,PP_N,ElemID)
=======
      DO j=0,PP_N; DO i=0,PP_N
        tmp(:,i,j) =  (UPrim(:,i,j,PP_N-1,ElemID) - UPrim(:,i,j,PP_N,ElemID)) * FV_sdx_ZETA(i,j,PP_N,ElemID)
>>>>>>> 8a4acf75
      END DO; END DO
#endif
    END SELECT

    DO q=0,PP_NZ; DO p=0,PP_N
      ijk=S2V2(:,p,q,flip,locSideID)
      FV_multi_slave(:,p,q,SideID) = tmp(:,ijk(1),ijk(2)) 
    END DO; END DO
  END IF
END DO

! Second process master sides, U_master is always MINE
! master side, flip=0
IF(doMPISides)THEN
  ! only MPI mortars
  firstSideID = firstMortarMPISide
   lastSideID =  lastMortarMPISide
ELSE
  ! BCSides, (Mortar-)InnerSides and MINE MPISides are filled
  firstSideID = firstBCSide
   lastSideID = lastMPISide_MINE
END IF
DO SideID=firstSideID,lastSideID
  ElemID    = SideToElem(S2E_ELEM_ID,SideID)  
  locSideID = SideToElem(S2E_LOC_SIDE_ID,SideID)
  IF (ElemID.EQ.-1) CYCLE
  
  IF (FV_Elems(ElemID).EQ.0) THEN ! DG Element
    ! for DG elements copy solution of first inner layer next to the interface
    DO q=0,PP_NZ; DO p=0,PP_N
      ijk0=S2V(:,0,p,q,0,locSideID)
      FV_multi_master(:,p,q,SideID) = UPrim(:,ijk0(1),ijk0(2),ijk0(3),ElemID)
    END DO; END DO
  ELSE ! FV Element
    ! for FV elements calculate slopes between first and second layer 
    !    TODO: USE S2V directly in each of the following 6 cases and not S2V2 below!!!
    SELECT CASE(locSideID)
    CASE(XI_MINUS)
<<<<<<< HEAD
      DO q=0,PP_NZ; DO p=0,PP_N
        tmp(:,p,q) =  (UPrim(:,1,p,q,ElemID) - UPrim(:,0,p,q,ElemID)) * FV_sdx_XI(1,p,q,ElemID)
      END DO; END DO
    CASE(ETA_MINUS)
      DO q=0,PP_NZ; DO p=0,PP_N
        tmp(:,p,q) =  (UPrim(:,p,1,q,ElemID) - UPrim(:,p,0,q,ElemID)) * FV_sdx_ETA(p,1,q,ElemID)
=======
      DO k=0,PP_N; DO j=0,PP_N
        tmp(:,j,k) =  (UPrim(:,1,j,k,ElemID) - UPrim(:,0,j,k,ElemID)) * FV_sdx_XI(j,k,1,ElemID)
      END DO; END DO
    CASE(ETA_MINUS)
      DO k=0,PP_N; DO i=0,PP_N
        tmp(:,i,k) =  (UPrim(:,i,1,k,ElemID) - UPrim(:,i,0,k,ElemID)) * FV_sdx_ETA(i,k,1,ElemID)
>>>>>>> 8a4acf75
      END DO; END DO
#if PP_dim == 3
    CASE(ZETA_MINUS)
<<<<<<< HEAD
      DO q=0,PP_NZ; DO p=0,PP_N
        tmp(:,p,q) =  (UPrim(:,p,q,1,ElemID) - UPrim(:,p,q,0,ElemID)) * FV_sdx_ZETA(p,q,1,ElemID)
=======
      DO j=0,PP_N; DO i=0,PP_N
        tmp(:,i,j) =  (UPrim(:,i,j,1,ElemID) - UPrim(:,i,j,0,ElemID)) * FV_sdx_ZETA(i,j,1,ElemID)
>>>>>>> 8a4acf75
      END DO; END DO
#endif
    CASE(XI_PLUS)
<<<<<<< HEAD
      DO q=0,PP_NZ; DO p=0,PP_N
        tmp(:,p,q) =  (UPrim(:,PP_N-1,p,q,ElemID) - UPrim(:,PP_N,p,q,ElemID)) * FV_sdx_XI(PP_N,p,q,ElemID)
      END DO; END DO
    CASE(ETA_PLUS)
      DO q=0,PP_NZ; DO p=0,PP_N
        tmp(:,p,q) =  (UPrim(:,p,PP_N-1,q,ElemID) - UPrim(:,p,PP_N,q,ElemID)) * FV_sdx_ETA(p,PP_N,q,ElemID)
=======
      DO k=0,PP_N; DO j=0,PP_N
        tmp(:,j,k) =  (UPrim(:,PP_N-1,j,k,ElemID) - UPrim(:,PP_N,j,k,ElemID)) * FV_sdx_XI(j,k,PP_N,ElemID)
      END DO; END DO
    CASE(ETA_PLUS)
      DO k=0,PP_N; DO i=0,PP_N
        tmp(:,i,k) =  (UPrim(:,i,PP_N-1,k,ElemID) - UPrim(:,i,PP_N,k,ElemID)) * FV_sdx_ETA(i,k,PP_N,ElemID)
>>>>>>> 8a4acf75
      END DO; END DO
#if PP_dim == 3
    CASE(ZETA_PLUS)
<<<<<<< HEAD
      DO q=0,PP_NZ; DO p=0,PP_N
        tmp(:,p,q) =  (UPrim(:,p,q,PP_N-1,ElemID) - UPrim(:,p,q,PP_N,ElemID)) * FV_sdx_ZETA(p,q,PP_N,ElemID)
=======
      DO j=0,PP_N; DO i=0,PP_N
        tmp(:,i,j) =  (UPrim(:,i,j,PP_N-1,ElemID) - UPrim(:,i,j,PP_N,ElemID)) * FV_sdx_ZETA(i,j,PP_N,ElemID)
>>>>>>> 8a4acf75
      END DO; END DO
#endif
    END SELECT

    DO q=0,PP_NZ; DO p=0,PP_N
      ijk=S2V2(:,p,q,0,locSideID)
      FV_multi_master(:,p,q,SideID) = tmp(:,ijk(1),ijk(2)) 
    END DO; END DO
  END IF
END DO !SideID
END SUBROUTINE FV_PrepareSurfGradient


!==================================================================================================================================
!> Calculate slopes across DG element interfaces (unlimited). Uses UPrim_master/UPrim_slave as well as 
!> FV_multi_master/FV_multi_slave. They are limited in the FV_ProlongToDGFace routine.
!==================================================================================================================================
SUBROUTINE FV_SurfCalcGradients(UPrim_master,UPrim_slave,FV_multi_master,FV_multi_slave,&
        FV_surf_gradU,doMPIsides)
! MODULES
USE MOD_Globals
USE MOD_PreProc
USE MOD_FV_Vars   ,ONLY: FV_sdx_Face,FV_Elems_Sum
USE MOD_Mesh_Vars ,ONLY: firstInnerSide,lastInnerSide,firstMPISide_MINE,lastMPISide_MINE
USE MOD_Mesh_Vars ,ONLY: nSides
! IMPLICIT VARIABLE HANDLING
IMPLICIT NONE
!----------------------------------------------------------------------------------------------------------------------------------
! INPUT / OUTPUT VARIABLES
<<<<<<< HEAD
REAL,INTENT(IN)    :: UPrim_master(PP_nVarPrim,0:PP_N,0:PP_NZ,1:nSides)
REAL,INTENT(IN)    :: UPrim_slave (PP_nVarPrim,0:PP_N,0:PP_NZ,1:nSides)
REAL,INTENT(IN)    :: FV_multi_master(1:PP_nVarPrim,0:PP_N,0:PP_NZ,1:nSides)
REAL,INTENT(IN)    :: FV_multi_slave (1:PP_nVarPrim,0:PP_N,0:PP_NZ,1:nSides)
LOGICAL,INTENT(IN) :: doMPIsides
REAL,INTENT(OUT)   :: FV_surf_gradU_master(1:PP_nVarPrim,0:PP_N,0:PP_NZ,1:nSides)
REAL,INTENT(OUT)   :: FV_surf_gradU_slave (1:PP_nVarPrim,0:PP_N,0:PP_NZ,1:nSides)
=======
REAL,INTENT(IN)    :: UPrim_master   (PP_nVarPrim,0:PP_N,0:PP_N,1:nSides) !< primitive master solution (without reconstruction)
REAL,INTENT(IN)    :: UPrim_slave    (PP_nVarPrim,0:PP_N,0:PP_N,1:nSides) !< primitive slave solution (without reconstruction)
REAL,INTENT(IN)    :: FV_multi_master(PP_nVarPrim,0:PP_N,0:PP_N,1:nSides) !< DG solution at the first inner node next to the 
                                                                          !< interface of the master element
REAL,INTENT(IN)    :: FV_multi_slave (PP_nVarPrim,0:PP_N,0:PP_N,1:nSides) !< DG solution at the first inner node next to the
                                                                          !< interface of the slave element
LOGICAL,INTENT(IN) :: doMPIsides                                          !< =.TRUE. only MPI sides are filled, =.FALSE. inner sides
REAL,INTENT(OUT)   :: FV_surf_gradU  (PP_nVarPrim,0:PP_N,0:PP_N,1:nSides) !< slope over the interface 
>>>>>>> 8a4acf75
!----------------------------------------------------------------------------------------------------------------------------------
! LOCAL VARIABLES
INTEGER :: firstSideID,lastSideID,SideID,p,q
!==================================================================================================================================

IF(doMPISides)THEN 
  ! fill only flux for MINE MPISides
  firstSideID = firstMPISide_MINE
  lastSideID  = lastMPISide_MINE
ELSE
  ! fill only InnerSides
  firstSideID = firstInnerSide
  lastSideID  = lastInnerSide 
END IF

DO SideID=firstSideID,lastSideID
  SELECT CASE(FV_Elems_Sum(SideID))
  CASE(0) ! both DG
    CYCLE
  CASE(1) ! master=FV, slave=DG
    DO q=0,PP_NZ; DO p=0,PP_N
      ! use FV_multi_slave (see FV_PrepareSurfGradient)
      FV_surf_gradU(:,p,q,SideID) = (UPrim_master(:,p,q,SideID) - FV_multi_slave(:,p,q,SideID)) * FV_sdx_Face(p,q,1,SideID)
    END DO; END DO ! p,q=0,PP_N
  CASE(2) ! master=DG, slave=FV
    DO q=0,PP_NZ; DO p=0,PP_N
      ! use FV_multi_master (see FV_PrepareSurfGradient)
      FV_surf_gradU(:,p,q,SideID) = (FV_multi_master(:,p,q,SideID) - UPrim_slave(:,p,q,SideID)) * FV_sdx_Face(p,q,2,SideID)
    END DO; END DO ! p,q=0,PP_N
  CASE(3) ! both FV
<<<<<<< HEAD
    DO q=0,PP_NZ; DO p=0,PP_N
      FV_surf_gradU_slave (:,p,q,SideID) = (UPrim_slave(:,p,q,SideID) - UPrim_master(:,p,q,SideID)) * FV_sdx_Face(p,q,3,SideID) 
      FV_surf_gradU_master(:,p,q,SideID) = -FV_surf_gradU_slave(:,p,q,SideID) 
=======
    DO q=0,PP_N; DO p=0,PP_N
      FV_surf_gradU(:,p,q,SideID) = (UPrim_master(:,p,q,SideID) - UPrim_slave(:,p,q,SideID)) * FV_sdx_Face(p,q,3,SideID) 
>>>>>>> 8a4acf75
    END DO; END DO ! p,q=0,PP_N
  CASE DEFAULT
    CALL Abort(__STAMP__, "FV_Elems is not 0 or 1 somewhere!")
  END SELECT

END DO
END SUBROUTINE FV_SurfCalcGradients


!==================================================================================================================================
!> Get slopes at the boundary conditions.
!==================================================================================================================================
SUBROUTINE FV_SurfCalcGradients_BC(UPrim_master,FV_surf_gradU,t)
! MODULES
USE MOD_PreProc
USE MOD_Mesh_Vars       ,ONLY: firstBCSide,lastBCSide,nSides
USE MOD_Mesh_Vars       ,ONLY: NormVec,TangVec1,TangVec2,Face_xGP
USE MOD_FV_Vars         ,ONLY: FV_Elems_master,FV_sdx_Face
USE MOD_GetBoundaryFlux ,ONLY: GetBoundaryFVgradient
! IMPLICIT VARIABLE HANDLING
IMPLICIT NONE
!----------------------------------------------------------------------------------------------------------------------------------
! INPUT / OUTPUT VARIABLES
<<<<<<< HEAD
REAL,INTENT(IN)    :: t
REAL,INTENT(IN)    :: UPrim_master(        PP_nVarPrim,0:PP_N,0:PP_NZ,1:nSides)
REAL,INTENT(INOUT) :: FV_surf_gradU_master(PP_nVarPrim,0:PP_N,0:PP_NZ,1:nSides)
=======
REAL,INTENT(IN)    :: t                                                 !< physical time 
REAL,INTENT(IN)    :: UPrim_master( PP_nVarPrim,0:PP_N,0:PP_N,1:nSides) !< primitive solution 
REAL,INTENT(INOUT) :: FV_surf_gradU(PP_nVarPrim,0:PP_N,0:PP_N,1:nSides) !< slope over the BC interface
>>>>>>> 8a4acf75
!----------------------------------------------------------------------------------------------------------------------------------
! LOCAL VARIABLES
INTEGER             :: SideID
!==================================================================================================================================
DO SideID=firstBCSide,lastBCSide
  IF (FV_Elems_master(SideID).EQ.0) CYCLE
  CALL GetBoundaryFVgradient(SideID,t,FV_surf_gradU(:,:,:,SideID),&
                                       UPrim_master(:,:,:,SideID),&
                                          NormVec(:,:,:,1,SideID),&
                                         TangVec1(:,:,:,1,SideID),&
                                         TangVec2(:,:,:,1,SideID),&
                                         Face_xGP(:,:,:,1,SideID),&
                                        FV_sdx_Face(:,:,:,SideID))
END DO
END SUBROUTINE FV_SurfCalcGradients_BC

!==================================================================================================================================
!> Calculate slopes in the inside and limit them using TVD limiters.
!> It is important to use physical distances (and not reference distances) to calculate the slope, since otherwise the
!> slope limiter can not be applied. (Scenario: inner-cell-stretching)
!> Additionally build central limited slopes for the computation of gradients used for the viscous fluxes.
!==================================================================================================================================
SUBROUTINE FV_CalcGradients(UPrim,FV_surf_gradU,gradUxi,gradUeta,gradUzeta &
#if PARABOLIC    
        ,gradUxi_central,gradUeta_central,gradUzeta_central &
#endif
    )
! MODULES
USE MOD_Globals
USE MOD_PreProc
<<<<<<< HEAD
USE MOD_FV_Vars        ,ONLY: FV_sdx_XI,FV_sdx_ETA,FV_Elems
USE MOD_FV_Limiter     ,ONLY: FV_Limiter
USE MOD_Mesh_Vars      ,ONLY: nElems,nSides
#if PP_dim == 3  
USE MOD_FV_Vars        ,ONLY: FV_sdx_ZETA
#endif
=======
USE MOD_FV_Vars    ,ONLY: FV_sdx_XI,FV_sdx_ETA,FV_sdx_ZETA,FV_Elems
USE MOD_FV_Limiter ,ONLY: FV_Limiter
USE MOD_Mesh_Vars  ,ONLY: nElems,nSides
>>>>>>> 8a4acf75
! IMPLICIT VARIABLE HANDLING
IMPLICIT NONE
!----------------------------------------------------------------------------------------------------------------------------------
! INPUT / OUTPUT VARIABLES
<<<<<<< HEAD
REAL,INTENT(IN)        :: UPrim(PP_nVarPrim,0:PP_N,0:PP_N,0:PP_NZ,nElems)              !< (IN) volume solution
REAL,INTENT(IN)        :: FV_surf_gradU_master(1:PP_nVarPrim,0:PP_N,0:PP_NZ,1:nSides)   !< (IN) slopes over DG element interfaces
REAL,INTENT(IN)        :: FV_surf_gradU_slave (1:PP_nVarPrim,0:PP_N,0:PP_NZ,1:nSides)   !< 
REAL,INTENT(OUT)       :: gradUxi  (1:PP_nVarPrim,0:PP_N,0:PP_NZ,0:PP_N,nElems)
REAL,INTENT(OUT)       :: gradUeta (1:PP_nVarPrim,0:PP_N,0:PP_NZ,0:PP_N,nElems)
REAL,INTENT(OUT)       :: gradUzeta(1:PP_nVarPrim,0:PP_N,0:PP_NZ,0:PP_N,nElems)
REAL,INTENT(OUT)       :: gradUxi_central  (1:PP_nVarPrim,0:PP_N,0:PP_N,0:PP_NZ,nElems)
REAL,INTENT(OUT)       :: gradUeta_central (1:PP_nVarPrim,0:PP_N,0:PP_N,0:PP_NZ,nElems)
REAL,INTENT(OUT)       :: gradUzeta_central(1:PP_nVarPrim,0:PP_N,0:PP_N,0:PP_NZ,nElems)
!----------------------------------------------------------------------------------------------------------------------------------
! LOCAL VARIABLES
REAL,DIMENSION(PP_nVarPrim,0:PP_N,0:PP_NZ,0:PP_N+1) :: gradUxi_tmp
REAL,DIMENSION(PP_nVarPrim,0:PP_N,0:PP_NZ,0:PP_N+1) :: gradUeta_tmp
#if PP_dim == 3  
REAL,DIMENSION(PP_nVarPrim,0:PP_N,0:PP_NZ,0:PP_N+1) :: gradUzeta_tmp
#endif
INTEGER                                            :: iElem,l,i,j,k,iVar,p,q
=======
REAL,INTENT(IN)  :: UPrim            (PP_nVarPrim,0:PP_N,0:PP_N,0:PP_N,nElems) !< primitive volume solution
REAL,INTENT(IN)  :: FV_surf_gradU    (PP_nVarPrim,0:PP_N,0:PP_N,1:nSides)      !< slopes over element interfaces
REAL,INTENT(OUT) :: gradUxi          (PP_nVarPrim,0:PP_N,0:PP_N,0:PP_N,nElems) !< physical slope in   xi-direction (TVD limited)
REAL,INTENT(OUT) :: gradUeta         (PP_nVarPrim,0:PP_N,0:PP_N,0:PP_N,nElems) !< physical slope in  eta-direction (TVD limited)
REAL,INTENT(OUT) :: gradUzeta        (PP_nVarPrim,0:PP_N,0:PP_N,0:PP_N,nElems) !< physical slope in zeta-direction (TVD limited) 
#if PARABOLIC
REAL,INTENT(OUT) :: gradUxi_central  (PP_nVarPrim,0:PP_N,0:PP_N,0:PP_N,nElems) !< physical slope in   xi-direction (mean value)
REAL,INTENT(OUT) :: gradUeta_central (PP_nVarPrim,0:PP_N,0:PP_N,0:PP_N,nElems) !< physical slope in  eta-direction (mean value)
REAL,INTENT(OUT) :: gradUzeta_central(PP_nVarPrim,0:PP_N,0:PP_N,0:PP_N,nElems) !< physical slope in zeta-direction (mean value)
#endif
!----------------------------------------------------------------------------------------------------------------------------------
! LOCAL VARIABLES
REAL,DIMENSION(PP_nVarPrim,0:PP_N,0:PP_N,0:PP_N+1) :: gradUxi_tmp
REAL,DIMENSION(PP_nVarPrim,0:PP_N,0:PP_N,0:PP_N+1) :: gradUeta_tmp
REAL,DIMENSION(PP_nVarPrim,0:PP_N,0:PP_N,0:PP_N+1) :: gradUzeta_tmp
INTEGER                                            :: iElem,l,iVar,p,q
#if PARABOLIC
INTEGER                                            :: i,j,k
#endif
>>>>>>> 8a4acf75
!==================================================================================================================================
DO iElem=1,nElems
  IF (FV_Elems(iElem).EQ.0) CYCLE ! DG Element
  ! Strategy:
  ! 1. compute slopes between subcells in all 3 directions and store in temporary arrays 
  !    Attention concerning the storage order: last index corresponds to the respective direction (xi/eta/zeta)!
  ! 2. copy the slopes over DG interfaces to the 0.th / PP_N+1.th index of the temporary arrays
  ! 3. limit the slopes from the temporary array and store in gradUxi/eta/zeta

  ! 1. gradients of inner subcells
  DO l=1,PP_N
    DO iVar=1,PP_nVarPrim
<<<<<<< HEAD
      gradUxi_tmp  (iVar,:,:,l) = (UPrim(iVar,l,:,:,iElem) - UPrim(iVar,l-1,:,:,iElem)) * FV_sdx_XI  (l,:,:,iElem)
      gradUeta_tmp (iVar,:,:,l) = (UPrim(iVar,:,l,:,iElem) - UPrim(iVar,:,l-1,:,iElem)) * FV_sdx_ETA (:,l,:,iElem)
#if PP_dim == 3  
=======
      gradUxi_tmp  (iVar,:,:,l) = (UPrim(iVar,l,:,:,iElem) - UPrim(iVar,l-1,:,:,iElem)) * FV_sdx_XI  (:,:,l,iElem)
      gradUeta_tmp (iVar,:,:,l) = (UPrim(iVar,:,l,:,iElem) - UPrim(iVar,:,l-1,:,iElem)) * FV_sdx_ETA (:,:,l,iElem)
>>>>>>> 8a4acf75
      gradUzeta_tmp(iVar,:,:,l) = (UPrim(iVar,:,:,l,iElem) - UPrim(iVar,:,:,l-1,iElem)) * FV_sdx_ZETA(:,:,l,iElem)
#endif
    END DO
  END DO 
  ! 2. gradients of subcells at DG interface
  ! xi direction
  CALL CopySurfaceToVolume(FV_surf_gradU,gradUxi_tmp,iElem,XI_MINUS,0)
  CALL CopySurfaceToVolume(FV_surf_gradU,gradUxi_tmp,iElem,XI_PLUS ,PP_N+1)
  ! eta direction
<<<<<<< HEAD
  CALL CopySurfaceToVolume(FV_surf_gradU_master,FV_surf_gradU_slave,gradUeta_tmp,iElem,ETA_MINUS,0)
  CALL CopySurfaceToVolume(FV_surf_gradU_master,FV_surf_gradU_slave,gradUeta_tmp,iElem,ETA_PLUS ,PP_N+1)
#if PP_dim == 3  
  ! zeta direction
  CALL CopySurfaceToVolume(FV_surf_gradU_master,FV_surf_gradU_slave,gradUzeta_tmp,iElem,ZETA_MINUS,0)
  CALL CopySurfaceToVolume(FV_surf_gradU_master,FV_surf_gradU_slave,gradUzeta_tmp,iElem,ZETA_PLUS ,PP_N+1)
#endif  
=======
  CALL CopySurfaceToVolume(FV_surf_gradU,gradUeta_tmp,iElem,ETA_MINUS,0)
  CALL CopySurfaceToVolume(FV_surf_gradU,gradUeta_tmp,iElem,ETA_PLUS ,PP_N+1)
  ! zeta direction
  CALL CopySurfaceToVolume(FV_surf_gradU,gradUzeta_tmp,iElem,ZETA_MINUS,0)
  CALL CopySurfaceToVolume(FV_surf_gradU,gradUzeta_tmp,iElem,ZETA_PLUS ,PP_N+1)
>>>>>>> 8a4acf75

  ! 3. limit
  DO l=0,PP_N
   DO q=0,PP_NZ; DO p=0,PP_N
       CALL FV_Limiter(gradUxi_tmp  (:,p,q,l),gradUxi_tmp  (:,p,q,l+1),gradUxi  (:,p,q,l,iElem))
       CALL FV_Limiter(gradUeta_tmp (:,p,q,l),gradUeta_tmp (:,p,q,l+1),gradUeta (:,p,q,l,iElem))
#if PP_dim == 3  
       CALL FV_Limiter(gradUzeta_tmp(:,p,q,l),gradUzeta_tmp(:,p,q,l+1),gradUzeta(:,p,q,l,iElem))
#endif       
   END DO; END DO ! q, p
  END DO ! l
#if PARABOLIC
  ! limit with central limiter for viscous fluxes
  DO k=0,PP_NZ; DO j=0,PP_N; DO i=0,PP_N
    gradUxi_central  (:,i,j,k,iElem) = 0.5*(gradUxi_tmp  (:,j,k,i)+gradUxi_tmp  (:,j,k,i+1))
    gradUeta_central (:,i,j,k,iElem) = 0.5*(gradUeta_tmp (:,i,k,j)+gradUeta_tmp (:,i,k,j+1))
#if PP_dim == 3  
    gradUzeta_central(:,i,j,k,iElem) = 0.5*(gradUzeta_tmp(:,i,j,k)+gradUzeta_tmp(:,i,j,k+1))
#endif
  END DO; END DO; END DO! i,j,k=0,PP_N
#endif
END DO
END SUBROUTINE FV_CalcGradients

!==================================================================================================================================
!> Copy surface data at the face specified by dir to the volume. 
!==================================================================================================================================
PURE SUBROUTINE CopySurfaceToVolume(surface,volume,iElem,dir,l)
! MODULES
USE MOD_PreProc        ,ONLY: PP_N
USE MOD_Mesh_Vars      ,ONLY: S2V2,nSides,ElemToSide
!----------------------------------------------------------------------------------------------------------------------------------
! INPUT / OUTPUT VARIABLES
<<<<<<< HEAD
REAL,INTENT(IN)         :: surface_master(PP_nVarPrim,0:PP_N,0:PP_NZ,1:nSides) !< master surface data 
REAL,INTENT(IN)         :: surface_slave (PP_nVarPrim,0:PP_N,0:PP_NZ,1:nSides) !< slave surface data
INTEGER,INTENT(IN)      :: iElem                                             !< element index 
INTEGER,INTENT(IN)      :: dir                                               !< face number of the element (1..6)
INTEGER,INTENT(IN)      :: l                                                 !< volume index where to store the volume data
REAL,INTENT(INOUT)      :: volume(PP_nVarPrim,0:PP_N,0:PP_NZ,0:PP_N+1)        !< output array
=======
REAL,INTENT(IN)    :: surface(PP_nVarPrim,0:PP_N,0:PP_N,1:nSides) !< master surface data 
INTEGER,INTENT(IN) :: iElem                                       !< element index 
INTEGER,INTENT(IN) :: dir                                         !< face number of the element (1..6)
INTEGER,INTENT(IN) :: l                                           !< volume index where to store the volume data
REAL,INTENT(INOUT) :: volume(PP_nVarPrim,0:PP_N,0:PP_N,0:PP_N+1)  !< output array
>>>>>>> 8a4acf75
!----------------------------------------------------------------------------------------------------------------------------------
! LOCAL VARIABLES
INTEGER            :: p,q,ijk(2),SideID,flip
!================================================================================================================================== 
SideID=ElemToSide(E2S_SIDE_ID,dir,iElem)
flip  =ElemToSide(E2S_FLIP,   dir,iElem)
<<<<<<< HEAD
SELECT CASE(dir)
CASE(XI_MINUS)
  IF (flip.EQ.0) THEN
    DO j=0,PP_NZ; DO i=0,PP_N
      pq=V2S(1:2,0,i,j,flip,dir)
      volume(:,i,j,l) = surface_master(:,pq(1),pq(2),SideID)
    END DO; END DO
  ELSE
    DO j=0,PP_NZ; DO i=0,PP_N
      pq=V2S(1:2,0,i,j,flip,dir)
      volume(:,i,j,l) = surface_slave (:,pq(1),pq(2),SideID)
    END DO; END DO
  END IF
CASE(XI_PLUS)
  IF (flip.EQ.0) THEN
    DO j=0,PP_NZ; DO i=0,PP_N
      pq=V2S(1:2,0,i,j,flip,dir)
      volume(:,i,j,l) = -surface_master(:,pq(1),pq(2),SideID)
    END DO; END DO
  ELSE
    DO j=0,PP_NZ; DO i=0,PP_N
      pq=V2S(1:2,0,i,j,flip,dir)
      volume(:,i,j,l) = -surface_slave (:,pq(1),pq(2),SideID)
    END DO; END DO
  END IF

CASE(ETA_MINUS)
  IF (flip.EQ.0) THEN
    DO j=0,PP_NZ; DO i=0,PP_N
      pq=V2S(1:2,i,0,j,flip,dir)
      volume(:,i,j,l) = surface_master(:,pq(1),pq(2),SideID)
    END DO; END DO
  ELSE
    DO j=0,PP_NZ; DO i=0,PP_N
      pq=V2S(1:2,i,0,j,flip,dir)
      volume(:,i,j,l) = surface_slave (:,pq(1),pq(2),SideID)
    END DO; END DO
  END IF
CASE(ETA_PLUS)
  IF (flip.EQ.0) THEN
    DO j=0,PP_NZ; DO i=0,PP_N
      pq=V2S(1:2,i,0,j,flip,dir)
      volume(:,i,j,l) = -surface_master(:,pq(1),pq(2),SideID)
    END DO; END DO
  ELSE
    DO j=0,PP_NZ; DO i=0,PP_N
      pq=V2S(1:2,i,0,j,flip,dir)
      volume(:,i,j,l) = -surface_slave (:,pq(1),pq(2),SideID)
    END DO; END DO
  END IF

#if PP_dim == 3  
CASE(ZETA_MINUS)
  IF (flip.EQ.0) THEN
    DO j=0,PP_N; DO i=0,PP_N
      pq=V2S(1:2,i,j,0,flip,dir)
      volume(:,i,j,l) = surface_master(:,pq(1),pq(2),SideID)
    END DO; END DO
  ELSE
    DO j=0,PP_N; DO i=0,PP_N
      pq=V2S(1:2,i,j,0,flip,dir)
      volume(:,i,j,l) = surface_slave (:,pq(1),pq(2),SideID)
    END DO; END DO
  END IF
CASE(ZETA_PLUS)
  IF (flip.EQ.0) THEN
    DO j=0,PP_N; DO i=0,PP_N
      pq=V2S(1:2,i,j,0,flip,dir)
      volume(:,i,j,l) = -surface_master(:,pq(1),pq(2),SideID)
    END DO; END DO
  ELSE
    DO j=0,PP_N; DO i=0,PP_N
      pq=V2S(1:2,i,j,0,flip,dir)
      volume(:,i,j,l) = -surface_slave (:,pq(1),pq(2),SideID)
    END DO; END DO
  END IF
#endif
=======

SELECT CASE(dir)
CASE(XI_MINUS,ETA_MINUS,ZETA_MINUS)
  DO q=0,PP_N; DO p=0,PP_N
    ijk = S2V2(:,p,q,flip,dir)
    volume(:,ijk(1),ijk(2),l) = surface(:,p,q,SideID)
  END DO; END DO ! p,q=0,PP_N
CASE(XI_PLUS,ETA_PLUS,ZETA_PLUS)
  DO q=0,PP_N; DO p=0,PP_N
    ijk = S2V2(:,p,q,flip,dir)
    volume(:,ijk(1),ijk(2),l) = -surface(:,p,q,SideID)
  END DO; END DO ! p,q=0,PP_N
>>>>>>> 8a4acf75
END SELECT

IF (flip.GT.0) THEN
  volume(:,:,:,l) = -volume(:,:,:,l)
END IF
END SUBROUTINE CopySurfaceToVolume

#endif /* FV_RECONSTRUCT */


END MODULE MOD_FV_Reconstruction
#endif /* FV_ENABLED */<|MERGE_RESOLUTION|>--- conflicted
+++ resolved
@@ -72,27 +72,16 @@
 IMPLICIT NONE
 ! INPUT / OUTPUT VARIABLES 
 ! real_in, real_out, real_out, log_in
-<<<<<<< HEAD
-REAL,INTENT(IN)    :: UPrim(1:PP_nVarPrim,0:PP_N,0:PP_N,0:PP_NZ,1:nElems)
-REAL,INTENT(OUT)   :: FV_multi_master(1:PP_nVarPrim,0:PP_N,0:PP_NZ,1:nSides)
-REAL,INTENT(OUT)   :: FV_multi_slave (1:PP_nVarPrim,0:PP_N,0:PP_NZ,1:nSides)
-LOGICAL,INTENT(IN) :: doMPIsides
-!----------------------------------------------------------------------------------------------------------------------------------
-! LOCAL VARIABLES
-INTEGER :: p,q,locSideID,ElemID,SideID,flip,firstSideID,lastSideID,ijk0(3),ijk(2)
-REAL    :: tmp(1:PP_nVarPrim,0:PP_N,0:PP_NZ)
-=======
-REAL,INTENT(IN)    :: UPrim          (PP_nVarPrim,0:PP_N,0:PP_N,0:PP_N,1:nElems) !< primitive volume solution
-REAL,INTENT(OUT)   :: FV_multi_master(PP_nVarPrim,0:PP_N,0:PP_N,1:nSides)        !< DG: solution at first inner layer,
-                                                                                 !< FV: slope between first and second layer
-REAL,INTENT(OUT)   :: FV_multi_slave (PP_nVarPrim,0:PP_N,0:PP_N,1:nSides)        !< DG: solution at first inner layer,
-                                                                                 !< FV: slope between first and second layer
+REAL,INTENT(IN)    :: UPrim          (PP_nVarPrim,0:PP_N,0:PP_NZ,0:PP_N,1:nElems) !< primitive volume solution
+REAL,INTENT(OUT)   :: FV_multi_master(PP_nVarPrim,0:PP_N,0:PP_NZ,1:nSides)        !< DG: solution at first inner layer,
+                                                                                  !< FV: slope between first and second layer
+REAL,INTENT(OUT)   :: FV_multi_slave (PP_nVarPrim,0:PP_N,0:PP_NZ,1:nSides)        !< DG: solution at first inner layer,
+                                                                                  !< FV: slope between first and second layer
 LOGICAL,INTENT(IN) :: doMPIsides                                       !< =.TRUE. only MPI sides are filled, =.FALSE. inner sides 
 !----------------------------------------------------------------------------------------------------------------------------------
 ! LOCAL VARIABLES
 INTEGER :: p,q,i,j,k,locSideID,ElemID,SideID,flip,firstSideID,lastSideID,ijk0(3),ijk(2)
-REAL    :: tmp(PP_nVarPrim,0:PP_N,0:PP_N)
->>>>>>> 8a4acf75
+REAL    :: tmp(PP_nVarPrim,0:PP_N,0:PP_NZ)
 !==================================================================================================================================
 
 ! First process the Slave sides
@@ -124,66 +113,38 @@
     !    TODO: USE S2V directly in each of the following 6 cases and not S2V2 below!!!
     SELECT CASE(locSideID)
     CASE(XI_MINUS)
-<<<<<<< HEAD
-      DO q=0,PP_NZ; DO p=0,PP_N
-        tmp(:,p,q) =  (UPrim(:,1,p,q,ElemID) - UPrim(:,0,p,q,ElemID)) * FV_sdx_XI(1,p,q,ElemID)
+      DO k=0,PP_NZ; DO j=0,PP_N
+        tmp(:,j,k) =  (UPrim(:,1,j,k,ElemID) - UPrim(:,0,j,k,ElemID)) * FV_sdx_XI(j,k,1,ElemID)
       END DO; END DO
     CASE(ETA_MINUS)
-      DO q=0,PP_NZ; DO p=0,PP_N
-        tmp(:,p,q) =  (UPrim(:,p,1,q,ElemID) - UPrim(:,p,0,q,ElemID)) * FV_sdx_ETA(p,1,q,ElemID)
-=======
-      DO k=0,PP_N; DO j=0,PP_N
-        tmp(:,j,k) =  (UPrim(:,1,j,k,ElemID) - UPrim(:,0,j,k,ElemID)) * FV_sdx_XI(j,k,1,ElemID)
-      END DO; END DO
-    CASE(ETA_MINUS)
-      DO k=0,PP_N; DO i=0,PP_N
+      DO k=0,PP_NZ; DO i=0,PP_N
         tmp(:,i,k) =  (UPrim(:,i,1,k,ElemID) - UPrim(:,i,0,k,ElemID)) * FV_sdx_ETA(i,k,1,ElemID)
->>>>>>> 8a4acf75
       END DO; END DO
 #if PP_dim == 3
     CASE(ZETA_MINUS)
-<<<<<<< HEAD
-      DO q=0,PP_NZ; DO p=0,PP_N
-        tmp(:,p,q) =  (UPrim(:,p,q,1,ElemID) - UPrim(:,p,q,0,ElemID)) * FV_sdx_ZETA(p,q,1,ElemID)
-=======
-      DO j=0,PP_N; DO i=0,PP_N
+      DO j=0,PP_NZ; DO i=0,PP_N
         tmp(:,i,j) =  (UPrim(:,i,j,1,ElemID) - UPrim(:,i,j,0,ElemID)) * FV_sdx_ZETA(i,j,1,ElemID)
->>>>>>> 8a4acf75
       END DO; END DO
 #endif
     CASE(XI_PLUS)
-<<<<<<< HEAD
-      DO q=0,PP_NZ; DO p=0,PP_N
-        tmp(:,p,q) =  (UPrim(:,PP_N-1,p,q,ElemID) - UPrim(:,PP_N,p,q,ElemID)) * FV_sdx_XI(PP_N,p,q,ElemID)
+      DO k=0,PP_NZ; DO j=0,PP_N
+        tmp(:,j,k) =  (UPrim(:,PP_N-1,j,k,ElemID) - UPrim(:,PP_N,j,k,ElemID)) * FV_sdx_XI(j,k,PP_N,ElemID)
       END DO; END DO
     CASE(ETA_PLUS)
-      DO q=0,PP_NZ; DO p=0,PP_N
-        tmp(:,p,q) =  (UPrim(:,p,PP_N-1,q,ElemID) - UPrim(:,p,PP_N,q,ElemID)) * FV_sdx_ETA(p,PP_N,q,ElemID)
-=======
-      DO k=0,PP_N; DO j=0,PP_N
-        tmp(:,j,k) =  (UPrim(:,PP_N-1,j,k,ElemID) - UPrim(:,PP_N,j,k,ElemID)) * FV_sdx_XI(j,k,PP_N,ElemID)
-      END DO; END DO
-    CASE(ETA_PLUS)
-      DO k=0,PP_N; DO i=0,PP_N
+      DO k=0,PP_NZ; DO i=0,PP_N
         tmp(:,i,k) =  (UPrim(:,i,PP_N-1,k,ElemID) - UPrim(:,i,PP_N,k,ElemID)) * FV_sdx_ETA(i,k,PP_N,ElemID)
->>>>>>> 8a4acf75
       END DO; END DO
 #if PP_dim == 3
     CASE(ZETA_PLUS)
-<<<<<<< HEAD
-      DO q=0,PP_NZ; DO p=0,PP_N
-        tmp(:,p,q) =  (UPrim(:,p,q,PP_N-1,ElemID) - UPrim(:,p,q,PP_N,ElemID)) * FV_sdx_ZETA(p,q,PP_N,ElemID)
-=======
-      DO j=0,PP_N; DO i=0,PP_N
+      DO j=0,PP_NZ; DO i=0,PP_N
         tmp(:,i,j) =  (UPrim(:,i,j,PP_N-1,ElemID) - UPrim(:,i,j,PP_N,ElemID)) * FV_sdx_ZETA(i,j,PP_N,ElemID)
->>>>>>> 8a4acf75
       END DO; END DO
 #endif
     END SELECT
 
     DO q=0,PP_NZ; DO p=0,PP_N
       ijk=S2V2(:,p,q,flip,locSideID)
-      FV_multi_slave(:,p,q,SideID) = tmp(:,ijk(1),ijk(2)) 
+      FV_multi_slave(:,p,q,SideID) = tmp(:,ijk(1),ijk(2))
     END DO; END DO
   END IF
 END DO
@@ -200,10 +161,10 @@
    lastSideID = lastMPISide_MINE
 END IF
 DO SideID=firstSideID,lastSideID
-  ElemID    = SideToElem(S2E_ELEM_ID,SideID)  
+  ElemID    = SideToElem(S2E_ELEM_ID,SideID)
   locSideID = SideToElem(S2E_LOC_SIDE_ID,SideID)
   IF (ElemID.EQ.-1) CYCLE
-  
+
   IF (FV_Elems(ElemID).EQ.0) THEN ! DG Element
     ! for DG elements copy solution of first inner layer next to the interface
     DO q=0,PP_NZ; DO p=0,PP_N
@@ -215,66 +176,38 @@
     !    TODO: USE S2V directly in each of the following 6 cases and not S2V2 below!!!
     SELECT CASE(locSideID)
     CASE(XI_MINUS)
-<<<<<<< HEAD
-      DO q=0,PP_NZ; DO p=0,PP_N
-        tmp(:,p,q) =  (UPrim(:,1,p,q,ElemID) - UPrim(:,0,p,q,ElemID)) * FV_sdx_XI(1,p,q,ElemID)
+      DO k=0,PP_NZ; DO j=0,PP_N
+        tmp(:,j,k) =  (UPrim(:,1,j,k,ElemID) - UPrim(:,0,j,k,ElemID)) * FV_sdx_XI(j,k,1,ElemID)
       END DO; END DO
     CASE(ETA_MINUS)
-      DO q=0,PP_NZ; DO p=0,PP_N
-        tmp(:,p,q) =  (UPrim(:,p,1,q,ElemID) - UPrim(:,p,0,q,ElemID)) * FV_sdx_ETA(p,1,q,ElemID)
-=======
-      DO k=0,PP_N; DO j=0,PP_N
-        tmp(:,j,k) =  (UPrim(:,1,j,k,ElemID) - UPrim(:,0,j,k,ElemID)) * FV_sdx_XI(j,k,1,ElemID)
-      END DO; END DO
-    CASE(ETA_MINUS)
-      DO k=0,PP_N; DO i=0,PP_N
+      DO k=0,PP_NZ; DO i=0,PP_N
         tmp(:,i,k) =  (UPrim(:,i,1,k,ElemID) - UPrim(:,i,0,k,ElemID)) * FV_sdx_ETA(i,k,1,ElemID)
->>>>>>> 8a4acf75
       END DO; END DO
 #if PP_dim == 3
     CASE(ZETA_MINUS)
-<<<<<<< HEAD
-      DO q=0,PP_NZ; DO p=0,PP_N
-        tmp(:,p,q) =  (UPrim(:,p,q,1,ElemID) - UPrim(:,p,q,0,ElemID)) * FV_sdx_ZETA(p,q,1,ElemID)
-=======
-      DO j=0,PP_N; DO i=0,PP_N
+      DO j=0,PP_NZ; DO i=0,PP_N
         tmp(:,i,j) =  (UPrim(:,i,j,1,ElemID) - UPrim(:,i,j,0,ElemID)) * FV_sdx_ZETA(i,j,1,ElemID)
->>>>>>> 8a4acf75
       END DO; END DO
 #endif
     CASE(XI_PLUS)
-<<<<<<< HEAD
-      DO q=0,PP_NZ; DO p=0,PP_N
-        tmp(:,p,q) =  (UPrim(:,PP_N-1,p,q,ElemID) - UPrim(:,PP_N,p,q,ElemID)) * FV_sdx_XI(PP_N,p,q,ElemID)
+      DO k=0,PP_NZ; DO j=0,PP_N
+        tmp(:,j,k) =  (UPrim(:,PP_N-1,j,k,ElemID) - UPrim(:,PP_N,j,k,ElemID)) * FV_sdx_XI(j,k,PP_N,ElemID)
       END DO; END DO
     CASE(ETA_PLUS)
-      DO q=0,PP_NZ; DO p=0,PP_N
-        tmp(:,p,q) =  (UPrim(:,p,PP_N-1,q,ElemID) - UPrim(:,p,PP_N,q,ElemID)) * FV_sdx_ETA(p,PP_N,q,ElemID)
-=======
-      DO k=0,PP_N; DO j=0,PP_N
-        tmp(:,j,k) =  (UPrim(:,PP_N-1,j,k,ElemID) - UPrim(:,PP_N,j,k,ElemID)) * FV_sdx_XI(j,k,PP_N,ElemID)
-      END DO; END DO
-    CASE(ETA_PLUS)
-      DO k=0,PP_N; DO i=0,PP_N
+      DO k=0,PP_NZ; DO i=0,PP_N
         tmp(:,i,k) =  (UPrim(:,i,PP_N-1,k,ElemID) - UPrim(:,i,PP_N,k,ElemID)) * FV_sdx_ETA(i,k,PP_N,ElemID)
->>>>>>> 8a4acf75
       END DO; END DO
 #if PP_dim == 3
     CASE(ZETA_PLUS)
-<<<<<<< HEAD
-      DO q=0,PP_NZ; DO p=0,PP_N
-        tmp(:,p,q) =  (UPrim(:,p,q,PP_N-1,ElemID) - UPrim(:,p,q,PP_N,ElemID)) * FV_sdx_ZETA(p,q,PP_N,ElemID)
-=======
-      DO j=0,PP_N; DO i=0,PP_N
+      DO j=0,PP_NZ; DO i=0,PP_N
         tmp(:,i,j) =  (UPrim(:,i,j,PP_N-1,ElemID) - UPrim(:,i,j,PP_N,ElemID)) * FV_sdx_ZETA(i,j,PP_N,ElemID)
->>>>>>> 8a4acf75
       END DO; END DO
 #endif
     END SELECT
 
     DO q=0,PP_NZ; DO p=0,PP_N
       ijk=S2V2(:,p,q,0,locSideID)
-      FV_multi_master(:,p,q,SideID) = tmp(:,ijk(1),ijk(2)) 
+      FV_multi_master(:,p,q,SideID) = tmp(:,ijk(1),ijk(2))
     END DO; END DO
   END IF
 END DO !SideID
@@ -297,24 +230,14 @@
 IMPLICIT NONE
 !----------------------------------------------------------------------------------------------------------------------------------
 ! INPUT / OUTPUT VARIABLES
-<<<<<<< HEAD
-REAL,INTENT(IN)    :: UPrim_master(PP_nVarPrim,0:PP_N,0:PP_NZ,1:nSides)
-REAL,INTENT(IN)    :: UPrim_slave (PP_nVarPrim,0:PP_N,0:PP_NZ,1:nSides)
-REAL,INTENT(IN)    :: FV_multi_master(1:PP_nVarPrim,0:PP_N,0:PP_NZ,1:nSides)
-REAL,INTENT(IN)    :: FV_multi_slave (1:PP_nVarPrim,0:PP_N,0:PP_NZ,1:nSides)
-LOGICAL,INTENT(IN) :: doMPIsides
-REAL,INTENT(OUT)   :: FV_surf_gradU_master(1:PP_nVarPrim,0:PP_N,0:PP_NZ,1:nSides)
-REAL,INTENT(OUT)   :: FV_surf_gradU_slave (1:PP_nVarPrim,0:PP_N,0:PP_NZ,1:nSides)
-=======
-REAL,INTENT(IN)    :: UPrim_master   (PP_nVarPrim,0:PP_N,0:PP_N,1:nSides) !< primitive master solution (without reconstruction)
-REAL,INTENT(IN)    :: UPrim_slave    (PP_nVarPrim,0:PP_N,0:PP_N,1:nSides) !< primitive slave solution (without reconstruction)
-REAL,INTENT(IN)    :: FV_multi_master(PP_nVarPrim,0:PP_N,0:PP_N,1:nSides) !< DG solution at the first inner node next to the 
-                                                                          !< interface of the master element
-REAL,INTENT(IN)    :: FV_multi_slave (PP_nVarPrim,0:PP_N,0:PP_N,1:nSides) !< DG solution at the first inner node next to the
-                                                                          !< interface of the slave element
-LOGICAL,INTENT(IN) :: doMPIsides                                          !< =.TRUE. only MPI sides are filled, =.FALSE. inner sides
-REAL,INTENT(OUT)   :: FV_surf_gradU  (PP_nVarPrim,0:PP_N,0:PP_N,1:nSides) !< slope over the interface 
->>>>>>> 8a4acf75
+REAL,INTENT(IN)    :: UPrim_master   (PP_nVarPrim,0:PP_N,0:PP_NZ,1:nSides) !< primitive master solution (without reconstruction)
+REAL,INTENT(IN)    :: UPrim_slave    (PP_nVarPrim,0:PP_N,0:PP_NZ,1:nSides) !< primitive slave solution (without reconstruction)
+REAL,INTENT(IN)    :: FV_multi_master(PP_nVarPrim,0:PP_N,0:PP_NZ,1:nSides) !< DG solution at the first inner node next to the 
+                                                                           !< interface of the master element
+REAL,INTENT(IN)    :: FV_multi_slave (PP_nVarPrim,0:PP_N,0:PP_NZ,1:nSides) !< DG solution at the first inner node next to the
+                                                                           !< interface of the slave element
+LOGICAL,INTENT(IN) :: doMPIsides                                           !< =.TRUE. only MPI sides are filled, =.FALSE. inner sides
+REAL,INTENT(OUT)   :: FV_surf_gradU  (PP_nVarPrim,0:PP_N,0:PP_NZ,1:nSides) !< slope over the interface 
 !----------------------------------------------------------------------------------------------------------------------------------
 ! LOCAL VARIABLES
 INTEGER :: firstSideID,lastSideID,SideID,p,q
@@ -327,7 +250,7 @@
 ELSE
   ! fill only InnerSides
   firstSideID = firstInnerSide
-  lastSideID  = lastInnerSide 
+  lastSideID  = lastInnerSide
 END IF
 
 DO SideID=firstSideID,lastSideID
@@ -345,14 +268,8 @@
       FV_surf_gradU(:,p,q,SideID) = (FV_multi_master(:,p,q,SideID) - UPrim_slave(:,p,q,SideID)) * FV_sdx_Face(p,q,2,SideID)
     END DO; END DO ! p,q=0,PP_N
   CASE(3) ! both FV
-<<<<<<< HEAD
-    DO q=0,PP_NZ; DO p=0,PP_N
-      FV_surf_gradU_slave (:,p,q,SideID) = (UPrim_slave(:,p,q,SideID) - UPrim_master(:,p,q,SideID)) * FV_sdx_Face(p,q,3,SideID) 
-      FV_surf_gradU_master(:,p,q,SideID) = -FV_surf_gradU_slave(:,p,q,SideID) 
-=======
-    DO q=0,PP_N; DO p=0,PP_N
+    DO q=0,PP_NZ; DO p=0,PP_N
       FV_surf_gradU(:,p,q,SideID) = (UPrim_master(:,p,q,SideID) - UPrim_slave(:,p,q,SideID)) * FV_sdx_Face(p,q,3,SideID) 
->>>>>>> 8a4acf75
     END DO; END DO ! p,q=0,PP_N
   CASE DEFAULT
     CALL Abort(__STAMP__, "FV_Elems is not 0 or 1 somewhere!")
@@ -376,15 +293,9 @@
 IMPLICIT NONE
 !----------------------------------------------------------------------------------------------------------------------------------
 ! INPUT / OUTPUT VARIABLES
-<<<<<<< HEAD
-REAL,INTENT(IN)    :: t
-REAL,INTENT(IN)    :: UPrim_master(        PP_nVarPrim,0:PP_N,0:PP_NZ,1:nSides)
-REAL,INTENT(INOUT) :: FV_surf_gradU_master(PP_nVarPrim,0:PP_N,0:PP_NZ,1:nSides)
-=======
 REAL,INTENT(IN)    :: t                                                 !< physical time 
-REAL,INTENT(IN)    :: UPrim_master( PP_nVarPrim,0:PP_N,0:PP_N,1:nSides) !< primitive solution 
-REAL,INTENT(INOUT) :: FV_surf_gradU(PP_nVarPrim,0:PP_N,0:PP_N,1:nSides) !< slope over the BC interface
->>>>>>> 8a4acf75
+REAL,INTENT(IN)    :: UPrim_master( PP_nVarPrim,0:PP_N,0:PP_NZ,1:nSides) !< primitive solution 
+REAL,INTENT(INOUT) :: FV_surf_gradU(PP_nVarPrim,0:PP_N,0:PP_NZ,1:nSides) !< slope over the BC interface
 !----------------------------------------------------------------------------------------------------------------------------------
 ! LOCAL VARIABLES
 INTEGER             :: SideID
@@ -415,61 +326,37 @@
 ! MODULES
 USE MOD_Globals
 USE MOD_PreProc
-<<<<<<< HEAD
 USE MOD_FV_Vars        ,ONLY: FV_sdx_XI,FV_sdx_ETA,FV_Elems
 USE MOD_FV_Limiter     ,ONLY: FV_Limiter
 USE MOD_Mesh_Vars      ,ONLY: nElems,nSides
 #if PP_dim == 3  
 USE MOD_FV_Vars        ,ONLY: FV_sdx_ZETA
 #endif
-=======
-USE MOD_FV_Vars    ,ONLY: FV_sdx_XI,FV_sdx_ETA,FV_sdx_ZETA,FV_Elems
-USE MOD_FV_Limiter ,ONLY: FV_Limiter
-USE MOD_Mesh_Vars  ,ONLY: nElems,nSides
->>>>>>> 8a4acf75
 ! IMPLICIT VARIABLE HANDLING
 IMPLICIT NONE
 !----------------------------------------------------------------------------------------------------------------------------------
 ! INPUT / OUTPUT VARIABLES
-<<<<<<< HEAD
-REAL,INTENT(IN)        :: UPrim(PP_nVarPrim,0:PP_N,0:PP_N,0:PP_NZ,nElems)              !< (IN) volume solution
-REAL,INTENT(IN)        :: FV_surf_gradU_master(1:PP_nVarPrim,0:PP_N,0:PP_NZ,1:nSides)   !< (IN) slopes over DG element interfaces
-REAL,INTENT(IN)        :: FV_surf_gradU_slave (1:PP_nVarPrim,0:PP_N,0:PP_NZ,1:nSides)   !< 
-REAL,INTENT(OUT)       :: gradUxi  (1:PP_nVarPrim,0:PP_N,0:PP_NZ,0:PP_N,nElems)
-REAL,INTENT(OUT)       :: gradUeta (1:PP_nVarPrim,0:PP_N,0:PP_NZ,0:PP_N,nElems)
-REAL,INTENT(OUT)       :: gradUzeta(1:PP_nVarPrim,0:PP_N,0:PP_NZ,0:PP_N,nElems)
-REAL,INTENT(OUT)       :: gradUxi_central  (1:PP_nVarPrim,0:PP_N,0:PP_N,0:PP_NZ,nElems)
-REAL,INTENT(OUT)       :: gradUeta_central (1:PP_nVarPrim,0:PP_N,0:PP_N,0:PP_NZ,nElems)
-REAL,INTENT(OUT)       :: gradUzeta_central(1:PP_nVarPrim,0:PP_N,0:PP_N,0:PP_NZ,nElems)
+REAL,INTENT(IN)  :: UPrim            (PP_nVarPrim,0:PP_N,0:PP_N,0:PP_NZ,nElems) !< primitive volume solution
+REAL,INTENT(IN)  :: FV_surf_gradU    (PP_nVarPrim,0:PP_N,0:PP_NZ,1:nSides)      !< slopes over element interfaces
+REAL,INTENT(OUT) :: gradUxi          (PP_nVarPrim,0:PP_N,0:PP_NZ,0:PP_N,nElems) !< physical slope in   xi-direction (TVD limited)
+REAL,INTENT(OUT) :: gradUeta         (PP_nVarPrim,0:PP_N,0:PP_NZ,0:PP_N,nElems) !< physical slope in  eta-direction (TVD limited)
+REAL,INTENT(OUT) :: gradUzeta        (PP_nVarPrim,0:PP_N,0:PP_NZ,0:PP_N,nElems) !< physical slope in zeta-direction (TVD limited) 
+#if PARABOLIC
+REAL,INTENT(OUT) :: gradUxi_central  (PP_nVarPrim,0:PP_N,0:PP_N,0:PP_NZ,nElems) !< physical slope in   xi-direction (mean value)
+REAL,INTENT(OUT) :: gradUeta_central (PP_nVarPrim,0:PP_N,0:PP_N,0:PP_NZ,nElems) !< physical slope in  eta-direction (mean value)
+REAL,INTENT(OUT) :: gradUzeta_central(PP_nVarPrim,0:PP_N,0:PP_N,0:PP_NZ,nElems) !< physical slope in zeta-direction (mean value)
+#endif
 !----------------------------------------------------------------------------------------------------------------------------------
 ! LOCAL VARIABLES
 REAL,DIMENSION(PP_nVarPrim,0:PP_N,0:PP_NZ,0:PP_N+1) :: gradUxi_tmp
 REAL,DIMENSION(PP_nVarPrim,0:PP_N,0:PP_NZ,0:PP_N+1) :: gradUeta_tmp
-#if PP_dim == 3  
+#if PP_dim == 3
 REAL,DIMENSION(PP_nVarPrim,0:PP_N,0:PP_NZ,0:PP_N+1) :: gradUzeta_tmp
 #endif
-INTEGER                                            :: iElem,l,i,j,k,iVar,p,q
-=======
-REAL,INTENT(IN)  :: UPrim            (PP_nVarPrim,0:PP_N,0:PP_N,0:PP_N,nElems) !< primitive volume solution
-REAL,INTENT(IN)  :: FV_surf_gradU    (PP_nVarPrim,0:PP_N,0:PP_N,1:nSides)      !< slopes over element interfaces
-REAL,INTENT(OUT) :: gradUxi          (PP_nVarPrim,0:PP_N,0:PP_N,0:PP_N,nElems) !< physical slope in   xi-direction (TVD limited)
-REAL,INTENT(OUT) :: gradUeta         (PP_nVarPrim,0:PP_N,0:PP_N,0:PP_N,nElems) !< physical slope in  eta-direction (TVD limited)
-REAL,INTENT(OUT) :: gradUzeta        (PP_nVarPrim,0:PP_N,0:PP_N,0:PP_N,nElems) !< physical slope in zeta-direction (TVD limited) 
+INTEGER                                             :: iElem,l,iVar,p,q
 #if PARABOLIC
-REAL,INTENT(OUT) :: gradUxi_central  (PP_nVarPrim,0:PP_N,0:PP_N,0:PP_N,nElems) !< physical slope in   xi-direction (mean value)
-REAL,INTENT(OUT) :: gradUeta_central (PP_nVarPrim,0:PP_N,0:PP_N,0:PP_N,nElems) !< physical slope in  eta-direction (mean value)
-REAL,INTENT(OUT) :: gradUzeta_central(PP_nVarPrim,0:PP_N,0:PP_N,0:PP_N,nElems) !< physical slope in zeta-direction (mean value)
-#endif
-!----------------------------------------------------------------------------------------------------------------------------------
-! LOCAL VARIABLES
-REAL,DIMENSION(PP_nVarPrim,0:PP_N,0:PP_N,0:PP_N+1) :: gradUxi_tmp
-REAL,DIMENSION(PP_nVarPrim,0:PP_N,0:PP_N,0:PP_N+1) :: gradUeta_tmp
-REAL,DIMENSION(PP_nVarPrim,0:PP_N,0:PP_N,0:PP_N+1) :: gradUzeta_tmp
-INTEGER                                            :: iElem,l,iVar,p,q
-#if PARABOLIC
-INTEGER                                            :: i,j,k
-#endif
->>>>>>> 8a4acf75
+INTEGER                                             :: i,j,k
+#endif
 !==================================================================================================================================
 DO iElem=1,nElems
   IF (FV_Elems(iElem).EQ.0) CYCLE ! DG Element
@@ -482,14 +369,9 @@
   ! 1. gradients of inner subcells
   DO l=1,PP_N
     DO iVar=1,PP_nVarPrim
-<<<<<<< HEAD
-      gradUxi_tmp  (iVar,:,:,l) = (UPrim(iVar,l,:,:,iElem) - UPrim(iVar,l-1,:,:,iElem)) * FV_sdx_XI  (l,:,:,iElem)
-      gradUeta_tmp (iVar,:,:,l) = (UPrim(iVar,:,l,:,iElem) - UPrim(iVar,:,l-1,:,iElem)) * FV_sdx_ETA (:,l,:,iElem)
-#if PP_dim == 3  
-=======
       gradUxi_tmp  (iVar,:,:,l) = (UPrim(iVar,l,:,:,iElem) - UPrim(iVar,l-1,:,:,iElem)) * FV_sdx_XI  (:,:,l,iElem)
       gradUeta_tmp (iVar,:,:,l) = (UPrim(iVar,:,l,:,iElem) - UPrim(iVar,:,l-1,:,iElem)) * FV_sdx_ETA (:,:,l,iElem)
->>>>>>> 8a4acf75
+#if PP_dim == 3  
       gradUzeta_tmp(iVar,:,:,l) = (UPrim(iVar,:,:,l,iElem) - UPrim(iVar,:,:,l-1,iElem)) * FV_sdx_ZETA(:,:,l,iElem)
 #endif
     END DO
@@ -499,21 +381,13 @@
   CALL CopySurfaceToVolume(FV_surf_gradU,gradUxi_tmp,iElem,XI_MINUS,0)
   CALL CopySurfaceToVolume(FV_surf_gradU,gradUxi_tmp,iElem,XI_PLUS ,PP_N+1)
   ! eta direction
-<<<<<<< HEAD
-  CALL CopySurfaceToVolume(FV_surf_gradU_master,FV_surf_gradU_slave,gradUeta_tmp,iElem,ETA_MINUS,0)
-  CALL CopySurfaceToVolume(FV_surf_gradU_master,FV_surf_gradU_slave,gradUeta_tmp,iElem,ETA_PLUS ,PP_N+1)
-#if PP_dim == 3  
-  ! zeta direction
-  CALL CopySurfaceToVolume(FV_surf_gradU_master,FV_surf_gradU_slave,gradUzeta_tmp,iElem,ZETA_MINUS,0)
-  CALL CopySurfaceToVolume(FV_surf_gradU_master,FV_surf_gradU_slave,gradUzeta_tmp,iElem,ZETA_PLUS ,PP_N+1)
-#endif  
-=======
   CALL CopySurfaceToVolume(FV_surf_gradU,gradUeta_tmp,iElem,ETA_MINUS,0)
   CALL CopySurfaceToVolume(FV_surf_gradU,gradUeta_tmp,iElem,ETA_PLUS ,PP_N+1)
   ! zeta direction
+#if PP_dim == 3  
   CALL CopySurfaceToVolume(FV_surf_gradU,gradUzeta_tmp,iElem,ZETA_MINUS,0)
   CALL CopySurfaceToVolume(FV_surf_gradU,gradUzeta_tmp,iElem,ZETA_PLUS ,PP_N+1)
->>>>>>> 8a4acf75
+#endif  
 
   ! 3. limit
   DO l=0,PP_N
@@ -547,118 +421,29 @@
 USE MOD_Mesh_Vars      ,ONLY: S2V2,nSides,ElemToSide
 !----------------------------------------------------------------------------------------------------------------------------------
 ! INPUT / OUTPUT VARIABLES
-<<<<<<< HEAD
-REAL,INTENT(IN)         :: surface_master(PP_nVarPrim,0:PP_N,0:PP_NZ,1:nSides) !< master surface data 
-REAL,INTENT(IN)         :: surface_slave (PP_nVarPrim,0:PP_N,0:PP_NZ,1:nSides) !< slave surface data
-INTEGER,INTENT(IN)      :: iElem                                             !< element index 
-INTEGER,INTENT(IN)      :: dir                                               !< face number of the element (1..6)
-INTEGER,INTENT(IN)      :: l                                                 !< volume index where to store the volume data
-REAL,INTENT(INOUT)      :: volume(PP_nVarPrim,0:PP_N,0:PP_NZ,0:PP_N+1)        !< output array
-=======
-REAL,INTENT(IN)    :: surface(PP_nVarPrim,0:PP_N,0:PP_N,1:nSides) !< master surface data 
-INTEGER,INTENT(IN) :: iElem                                       !< element index 
-INTEGER,INTENT(IN) :: dir                                         !< face number of the element (1..6)
-INTEGER,INTENT(IN) :: l                                           !< volume index where to store the volume data
-REAL,INTENT(INOUT) :: volume(PP_nVarPrim,0:PP_N,0:PP_N,0:PP_N+1)  !< output array
->>>>>>> 8a4acf75
+REAL,INTENT(IN)    :: surface(PP_nVarPrim,0:PP_N,0:PP_NZ,1:nSides) !< master surface data 
+INTEGER,INTENT(IN) :: iElem                                        !< element index 
+INTEGER,INTENT(IN) :: dir                                          !< face number of the element (1..6)
+INTEGER,INTENT(IN) :: l                                            !< volume index where to store the volume data
+REAL,INTENT(INOUT) :: volume(PP_nVarPrim,0:PP_N,0:PP_NZ,0:PP_N+1)  !< output array
 !----------------------------------------------------------------------------------------------------------------------------------
 ! LOCAL VARIABLES
 INTEGER            :: p,q,ijk(2),SideID,flip
 !================================================================================================================================== 
 SideID=ElemToSide(E2S_SIDE_ID,dir,iElem)
 flip  =ElemToSide(E2S_FLIP,   dir,iElem)
-<<<<<<< HEAD
-SELECT CASE(dir)
-CASE(XI_MINUS)
-  IF (flip.EQ.0) THEN
-    DO j=0,PP_NZ; DO i=0,PP_N
-      pq=V2S(1:2,0,i,j,flip,dir)
-      volume(:,i,j,l) = surface_master(:,pq(1),pq(2),SideID)
-    END DO; END DO
-  ELSE
-    DO j=0,PP_NZ; DO i=0,PP_N
-      pq=V2S(1:2,0,i,j,flip,dir)
-      volume(:,i,j,l) = surface_slave (:,pq(1),pq(2),SideID)
-    END DO; END DO
-  END IF
-CASE(XI_PLUS)
-  IF (flip.EQ.0) THEN
-    DO j=0,PP_NZ; DO i=0,PP_N
-      pq=V2S(1:2,0,i,j,flip,dir)
-      volume(:,i,j,l) = -surface_master(:,pq(1),pq(2),SideID)
-    END DO; END DO
-  ELSE
-    DO j=0,PP_NZ; DO i=0,PP_N
-      pq=V2S(1:2,0,i,j,flip,dir)
-      volume(:,i,j,l) = -surface_slave (:,pq(1),pq(2),SideID)
-    END DO; END DO
-  END IF
-
-CASE(ETA_MINUS)
-  IF (flip.EQ.0) THEN
-    DO j=0,PP_NZ; DO i=0,PP_N
-      pq=V2S(1:2,i,0,j,flip,dir)
-      volume(:,i,j,l) = surface_master(:,pq(1),pq(2),SideID)
-    END DO; END DO
-  ELSE
-    DO j=0,PP_NZ; DO i=0,PP_N
-      pq=V2S(1:2,i,0,j,flip,dir)
-      volume(:,i,j,l) = surface_slave (:,pq(1),pq(2),SideID)
-    END DO; END DO
-  END IF
-CASE(ETA_PLUS)
-  IF (flip.EQ.0) THEN
-    DO j=0,PP_NZ; DO i=0,PP_N
-      pq=V2S(1:2,i,0,j,flip,dir)
-      volume(:,i,j,l) = -surface_master(:,pq(1),pq(2),SideID)
-    END DO; END DO
-  ELSE
-    DO j=0,PP_NZ; DO i=0,PP_N
-      pq=V2S(1:2,i,0,j,flip,dir)
-      volume(:,i,j,l) = -surface_slave (:,pq(1),pq(2),SideID)
-    END DO; END DO
-  END IF
-
-#if PP_dim == 3  
-CASE(ZETA_MINUS)
-  IF (flip.EQ.0) THEN
-    DO j=0,PP_N; DO i=0,PP_N
-      pq=V2S(1:2,i,j,0,flip,dir)
-      volume(:,i,j,l) = surface_master(:,pq(1),pq(2),SideID)
-    END DO; END DO
-  ELSE
-    DO j=0,PP_N; DO i=0,PP_N
-      pq=V2S(1:2,i,j,0,flip,dir)
-      volume(:,i,j,l) = surface_slave (:,pq(1),pq(2),SideID)
-    END DO; END DO
-  END IF
-CASE(ZETA_PLUS)
-  IF (flip.EQ.0) THEN
-    DO j=0,PP_N; DO i=0,PP_N
-      pq=V2S(1:2,i,j,0,flip,dir)
-      volume(:,i,j,l) = -surface_master(:,pq(1),pq(2),SideID)
-    END DO; END DO
-  ELSE
-    DO j=0,PP_N; DO i=0,PP_N
-      pq=V2S(1:2,i,j,0,flip,dir)
-      volume(:,i,j,l) = -surface_slave (:,pq(1),pq(2),SideID)
-    END DO; END DO
-  END IF
-#endif
-=======
 
 SELECT CASE(dir)
 CASE(XI_MINUS,ETA_MINUS,ZETA_MINUS)
-  DO q=0,PP_N; DO p=0,PP_N
+  DO q=0,PP_NZ; DO p=0,PP_N
     ijk = S2V2(:,p,q,flip,dir)
     volume(:,ijk(1),ijk(2),l) = surface(:,p,q,SideID)
   END DO; END DO ! p,q=0,PP_N
 CASE(XI_PLUS,ETA_PLUS,ZETA_PLUS)
-  DO q=0,PP_N; DO p=0,PP_N
+  DO q=0,PP_NZ; DO p=0,PP_N
     ijk = S2V2(:,p,q,flip,dir)
     volume(:,ijk(1),ijk(2),l) = -surface(:,p,q,SideID)
   END DO; END DO ! p,q=0,PP_N
->>>>>>> 8a4acf75
 END SELECT
 
 IF (flip.GT.0) THEN
