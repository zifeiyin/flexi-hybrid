--- conflicted
+++ resolved
@@ -352,7 +352,7 @@
 
 # Userblock
 EXECUTE_PROCESS(COMMAND cp ${CMAKE_CURRENT_SOURCE_DIR}/src/output/print_userblock.c ${CMAKE_RUNTIME_OUTPUT_DIRECTORY})
-ADD_CUSTOM_TARGET(generateUserblock COMMAND sh ${CMAKE_CURRENT_SOURCE_DIR}/tools/userblock/generate_userblock.sh
+ADD_CUSTOM_TARGET(generateUserblock COMMAND sh ${CMAKE_CURRENT_SOURCE_DIR}/tools/userblock/generateuserblock.sh
                                                    ${CMAKE_RUNTIME_OUTPUT_DIRECTORY}
                                                    ${CMAKE_BINARY_DIR}
                                                    "${CMAKE_MAJOR_VERSION}.${CMAKE_MINOR_VERSION}.${CMAKE_PATCH_VERSION}"
@@ -361,12 +361,8 @@
 ADD_DEPENDENCIES(userblocklib generateUserblock)
 
 ADD_LIBRARY(stacksizelib STATIC ./src/globals/stacksize.c)
-<<<<<<< HEAD
-SET_TARGET_PROPERTIES(stacksizelib userblocklib PROPERTIES LINKER_LANGUAGE C COMPILE_FLAGS "-fPIC")
-=======
 SET_TARGET_PROPERTIES(stacksizelib userblocklib PROPERTIES LANGUAGE C LINKER_LANGUAGE C
                                                            COMPILE_FLAGS "-fPIC")
->>>>>>> 613ece46
 
 # we link the statically built libs
 ADD_LIB_SHARED(       libflexishared ./src/flexilib.f90)
