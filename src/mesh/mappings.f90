!=================================================================================================================================
! Copyright (c) 2010-2016  Prof. Claus-Dieter Munz 
! This file is part of FLEXI, a high-order accurate framework for numerically solving PDEs with discontinuous Galerkin methods.
! For more information see https://www.flexi-project.org and https://nrg.iag.uni-stuttgart.de/
!
! FLEXI is free software: you can redistribute it and/or modify it under the terms of the GNU General Public License 
! as published by the Free Software Foundation, either version 3 of the License, or (at your option) any later version.
!
! FLEXI is distributed in the hope that it will be useful, but WITHOUT ANY WARRANTY; without even the implied warranty
! of MERCHANTABILITY or FITNESS FOR A PARTICULAR PURPOSE. See the GNU General Public License v3.0 for more details.
!
! You should have received a copy of the GNU General Public License along with FLEXI. If not, see <http://www.gnu.org/licenses/>.
!=================================================================================================================================
#include "flexi.h"

!==================================================================================================================================
!> Contains subroutines to build mappings for easier handling of 3D data-structures and their connectivity
!==================================================================================================================================
MODULE MOD_Mappings
! MODULES
IMPLICIT NONE
PRIVATE
!----------------------------------------------------------------------------------------------------------------------------------
! GLOBAL VARIABLES (PUBLIC)
!----------------------------------------------------------------------------------------------------------------------------------

INTERFACE BuildMappings
  MODULE PROCEDURE BuildMappings
END INTERFACE

INTERFACE Flip_S2M
  MODULE PROCEDURE Flip_S2M
END INTERFACE

INTERFACE Flip_M2S
  MODULE PROCEDURE Flip_M2S
END INTERFACE

<<<<<<< HEAD

=======
>>>>>>> 6121f328
INTERFACE SideToVol
  MODULE PROCEDURE SideToVol
END INTERFACE

INTERFACE SideToVol2
  MODULE PROCEDURE SideToVol2
END INTERFACE

INTERFACE VolToSide
  MODULE PROCEDURE VolToSide
END INTERFACE

<<<<<<< HEAD
INTERFACE VolToSide2
  MODULE PROCEDURE VolToSide2
END INTERFACE

=======
INTERFACE VolToVol
  MODULE PROCEDURE VolToVol
END INTERFACE

INTERFACE ElemToNbElem
  MODULE PROCEDURE ElemToNbElem
END INTERFACE
>>>>>>> 6121f328

INTERFACE FinalizeMappings
  MODULE PROCEDURE FinalizeMappings
END INTERFACE


PUBLIC::BuildMappings
PUBLIC::Flip_S2M
PUBLIC::Flip_M2S
PUBLIC::SideToVol
PUBLIC::SideToVol2
PUBLIC::VolToSide
<<<<<<< HEAD
PUBLIC::VolToSide2
=======
PUBLIC::VolToVol
PUBLIC::ElemToNbElem
PUBLIC::FinalizeMappings
>>>>>>> 6121f328
!==================================================================================================================================

CONTAINS

!==================================================================================================================================
!> Routine which prebuilds mappings for a specific polynomial degree and allocates and stores them in given mapping arrays.
!==================================================================================================================================
<<<<<<< HEAD
SUBROUTINE buildMappings(Nloc,V2S,V2S2,S2V,S2V2,FS2M,dim)
=======
SUBROUTINE buildMappings(Nloc,V2S,S2V,S2V2,FS2M)
>>>>>>> 6121f328
! MODULES
USE MOD_Globals,           ONLY:CollectiveStop
IMPLICIT NONE
!----------------------------------------------------------------------------------------------------------------------------------
! INPUT/OUTPUT VARIABLES
<<<<<<< HEAD
INTEGER,INTENT(IN)                         :: Nloc              !< Polynomial degree to build mappings on
INTEGER,ALLOCATABLE,INTENT(INOUT),OPTIONAL :: V2S(:,:,:,:,:,:)  !< VolumeToSide mapping
INTEGER,ALLOCATABLE,INTENT(INOUT),OPTIONAL :: V2S2(:,:,:,:,:)   !< VolumeToSide2 mapping
INTEGER,ALLOCATABLE,INTENT(INOUT),OPTIONAL :: S2V(:,:,:,:,:,:)  !< SideToVolume mapping
INTEGER,ALLOCATABLE,INTENT(INOUT),OPTIONAL :: S2V2(:,:,:,:,:)   !< SideToVolume2 mapping
INTEGER,ALLOCATABLE,INTENT(INOUT),OPTIONAL :: FS2M(:,:,:,:)     !< FlipSlaveToMaster mapping
INTEGER,INTENT(IN),OPTIONAL                :: dim               !< dimension (2 or 3)
=======
INTEGER,INTENT(IN)                       :: Nloc              !< Polynomial degree to build mappings on
INTEGER,ALLOCATABLE,INTENT(OUT),OPTIONAL :: V2S(:,:,:,:,:,:)  !< VolumeToSide mapping
INTEGER,ALLOCATABLE,INTENT(OUT),OPTIONAL :: S2V(:,:,:,:,:,:)  !< SideToVolume mapping
INTEGER,ALLOCATABLE,INTENT(OUT),OPTIONAL :: S2V2(:,:,:,:,:)   !< SideToVolume2 mapping
INTEGER,ALLOCATABLE,INTENT(OUT),OPTIONAL :: FS2M(:,:,:,:)     !< FlipSlaveToMaster mapping
>>>>>>> 6121f328
!----------------------------------------------------------------------------------------------------------------------------------
! LOCAL VARIABLES
INTEGER             :: i,j,k,p,q,l,f,s,ijk(3),pq(3),NlocZ
INTEGER,ALLOCATABLE :: V2S_check(:,:,:,:,:,:)
INTEGER,ALLOCATABLE :: S2V_check(:,:,:,:,:,:)
INTEGER,ALLOCATABLE :: S2V2_check(:,:,:,:,:)
LOGICAL             :: correct
INTEGER             :: Flip_lower,Flip_upper,locSide_lower,locSide_upper,dim_loc
!==================================================================================================================================
dim_loc = MERGE(dim, 3, PRESENT(dim))
IF (dim_loc.EQ.2) THEN
  NlocZ = 0
  Flip_lower = 0
  Flip_upper = 1
  locSide_lower = 2
  locSide_upper = 5
ELSE
  NlocZ = Nloc
  Flip_lower = 0
  Flip_upper = 4
  locSide_lower = 1
  locSide_upper = 6
END IF

! VolToSide
ALLOCATE(V2S_check(3,0:Nloc,0:Nloc,0:NlocZ,Flip_lower:Flip_upper,locSide_lower:locSide_upper)) ! used for sanity check
DO k=0,NlocZ; DO j=0,Nloc; DO i=0,Nloc
  DO f = Flip_lower,Flip_upper
    DO s = locSide_lower,locSide_upper
      V2S_check(:,i,j,k,f,s) = VolToSide(Nloc,i,j,k,f,s,dim_loc)
    END DO
  END DO
END DO; END DO; END DO

IF(PRESENT(V2S))THEN
  SDEALLOCATE(V2S)
  ALLOCATE(V2S(3,0:Nloc,0:Nloc,0:NlocZ,Flip_lower:Flip_upper,locSide_lower:locSide_upper))
  V2S = V2S_check
END IF

<<<<<<< HEAD
! VolToSide2
IF(PRESENT(V2S2))THEN
  SDEALLOCATE(V2S2)
  ALLOCATE(V2S2(2,0:Nloc,0:NlocZ,Flip_lower:Flip_upper,locSide_lower:locSide_upper))
  DO j=0,NlocZ; DO i=0,Nloc
  DO f = Flip_lower,Flip_upper
    DO s = locSide_lower,locSide_upper
        V2S2(:,i,j,f,s) = VolToSide2(Nloc,i,j,f,s, dim_loc)
      END DO
    END DO
  END DO; END DO
END IF

=======
>>>>>>> 6121f328
! SideToVol
ALLOCATE(S2V_check(3,0:Nloc,0:Nloc,0:NlocZ,Flip_lower:Flip_upper,locSide_lower:locSide_upper)) ! used for sanity check
DO q=0,NlocZ; DO p=0,Nloc; DO l=0,Nloc
  DO f = Flip_lower,Flip_upper
    DO s = locSide_lower,locSide_upper
      S2V_check(:,l,p,q,f,s) = SideToVol(Nloc,l,p,q,f,s, dim_loc)
    END DO
  END DO
END DO; END DO; END DO

IF(PRESENT(S2V))THEN
  SDEALLOCATE(S2V)
  ALLOCATE(S2V(3,0:Nloc,0:Nloc,0:NlocZ,Flip_lower:Flip_upper,locSide_lower:locSide_upper))
  S2V = S2V_check
END IF

! SideToVol2
ALLOCATE(S2V2_check(2,0:Nloc,0:NlocZ,Flip_lower:Flip_upper,locSide_lower:locSide_upper)) ! used for sanity check
DO j=0,NlocZ; DO i=0,Nloc
  DO f = Flip_lower,Flip_upper
    DO s = locSide_lower,locSide_upper
      S2V2_check(:,i,j,f,s) = SideToVol2(Nloc,i,j,f,s,dim_loc)
    END DO
  END DO
END DO; END DO

IF(PRESENT(S2V2))THEN
  SDEALLOCATE(S2V2)
  ALLOCATE(S2V2(2,0:Nloc,0:NlocZ,Flip_lower:Flip_upper,locSide_lower:locSide_upper))
  S2V2 = S2V2_check
END IF

! Flip_S2M
IF(PRESENT(FS2M))THEN
  SDEALLOCATE(FS2M)
  ALLOCATE(FS2M(2,0:Nloc,0:NlocZ,Flip_lower:Flip_upper))
  DO j=0,NlocZ; DO i=0,Nloc
    DO f = Flip_lower,Flip_upper
      FS2M(:,i,j,f) = Flip_S2M(Nloc,i,j,f,dim_loc)
    END DO
  END DO; END DO
END IF

! Perform sanity checks
DO f = Flip_lower,Flip_upper
  DO s = locSide_lower,locSide_upper
    DO q = 0,NlocZ; DO p = 0,Nloc
      ijk = S2V_check(:,0,p,q,f,s)
      pq = V2S_check(:,ijk(1),ijk(2),ijk(3),f,s)
      IF ((pq(1).NE.p).OR.(pq(2).NE.q)) THEN
        CALL CollectiveStop(__STAMP__,&
          'SideToVol does not fit to VolToSide')
      END IF
    END DO; END DO
  END DO ! s = locSide_lower,locSide_upper
END DO ! f = Flip_lower,Flip_upper

DO f = Flip_lower,Flip_upper
  DO s = locSide_lower,locSide_upper
    DO k=0,NlocZ; DO j=0,Nloc; DO i=0,Nloc
      pq = V2S_check(:,i,j,k,f,s)
      ijk(1:2) = S2V2_check(:,pq(1),pq(2),f,s)
      correct=.TRUE.
      SELECT CASE(s)
      CASE(XI_MINUS,XI_PLUS)
        IF ((ijk(1).NE.j).OR.(ijk(2).NE.k)) correct=.FALSE.
      CASE(ETA_MINUS,ETA_PLUS)
        IF ((ijk(1).NE.i).OR.(ijk(2).NE.k)) correct=.FALSE.
      CASE(ZETA_MINUS,ZETA_PLUS)
        IF ((ijk(1).NE.i).OR.(ijk(2).NE.j)) correct=.FALSE.
      END SELECT
      IF(.NOT.correct)THEN
        CALL CollectiveStop(__STAMP__,&
          'SideToVol2 does not fit to VolToSide')
      END IF
    END DO; END DO; END DO! i,j,k=0,Nloc
  END DO ! s = locSide_lower,locSide_upper
END DO ! f = Flip_lower,Flip_upper

! Deallocate arrays used for sanity check
DEALLOCATE(V2S_check,S2V_check,S2V2_check)
END SUBROUTINE BuildMappings


!==================================================================================================================================
!> Transforms Coordinates from RHS of Slave to RHS of Master
!>    input: p,q in Slave-RHS, flip;
!>   output: indices in Master-RHS
!==================================================================================================================================
FUNCTION Flip_S2M(Nloc, p, q, flip, dim)
! MODULES
IMPLICIT NONE
!----------------------------------------------------------------------------------------------------------------------------------
! INPUT/OUTPUT VARIABLES
INTEGER,INTENT(IN) :: p,q,flip,Nloc,dim
INTEGER,DIMENSION(2) :: Flip_S2M
!----------------------------------------------------------------------------------------------------------------------------------
! LOCAL VARIABLES
!==================================================================================================================================
IF (dim.EQ.3) THEN
  SELECT CASE(flip)
  CASE(0)
    Flip_S2M = (/     p,     q/)
  CASE(1)
    Flip_S2M = (/     q,     p/)
  CASE(2)
    Flip_S2M = (/Nloc-p,     q/)
  CASE(3)
    Flip_S2M = (/Nloc-q,Nloc-p/)
  CASE(4)
    Flip_S2M = (/     p,Nloc-q/)
  END SELECT    
ELSE  
  SELECT CASE(flip)
  CASE(0)
    Flip_S2M = (/     p,     0/)
  CASE(1)
    Flip_S2M = (/Nloc-p,     0/)
  END SELECT
END IF
END FUNCTION Flip_S2M


!==================================================================================================================================
!> Transforms Coordinates from RHS of Master to RHS of Slave
!>   actualy this is the same function as Flip_S2M
!==================================================================================================================================
FUNCTION Flip_M2S(Nloc, p, q, flip, dim)
! MODULES
IMPLICIT NONE
!----------------------------------------------------------------------------------------------------------------------------------
! INPUT/OUTPUT VARIABLES
INTEGER,INTENT(IN)   :: p,q,flip,Nloc,dim
INTEGER,DIMENSION(2) :: Flip_M2S
!----------------------------------------------------------------------------------------------------------------------------------
! LOCAL VARIABLES
!==================================================================================================================================
Flip_M2S=Flip_S2M(Nloc,p,q,flip,dim)
END FUNCTION Flip_M2S


!==================================================================================================================================
!> Transforms Volume-Coordinates into RHS of the Side (uses CGNS-Notation for side orientation)
!> input: i,j,k, locSideID
!>   where: i,j,k = volume-indices
!> output: indices in Master-RHS  +  volume-index which is not used (depending on locSideID)
!==================================================================================================================================
FUNCTION CGNS_VolToSide(Nloc, i, j, k, locSideID, dim)
! MODULES
IMPLICIT NONE
!----------------------------------------------------------------------------------------------------------------------------------
! INPUT/OUTPUT VARIABLES
INTEGER,INTENT(IN)   :: i,j,k,locSideID,Nloc,dim
INTEGER,DIMENSION(3) :: CGNS_VolToSide
!----------------------------------------------------------------------------------------------------------------------------------
! LOCAL VARIABLES
!==================================================================================================================================
IF (dim.EQ.3) THEN
  SELECT CASE(locSideID)
  CASE(XI_MINUS)
    CGNS_VolToSide = (/k,j,i/)
  CASE(XI_PLUS)
    CGNS_VolToSide = (/j,k,Nloc-i/)
  CASE(ETA_MINUS)
    CGNS_VolToSide = (/i,k,j/)
  CASE(ETA_PLUS)
    CGNS_VolToSide = (/Nloc-i,k,Nloc-j/)
  CASE(ZETA_MINUS)
    CGNS_VolToSide = (/j,i,k/)
  CASE(ZETA_PLUS)
    CGNS_VolToSide = (/i,j,Nloc-k/)
  END SELECT
ELSE
  SELECT CASE(locSideID)
  CASE(XI_MINUS)
    CGNS_VolToSide = (/Nloc-j,i,0/)
  CASE(XI_PLUS)
    CGNS_VolToSide = (/j,Nloc-i,0/)
  CASE(ETA_MINUS)
    CGNS_VolToSide = (/i,j,0/)
  CASE(ETA_PLUS)
    CGNS_VolToSide = (/Nloc-i,Nloc-j,0/)
  END SELECT
END IF
END FUNCTION CGNS_VolToSide


!==================================================================================================================================
!> Transforms RHS-Coordinates of Side (CGNS-Notation for side orientation) into Volume-Coordinates
!> input: l, p,q, locSideID
!>   where: p,q are in Master-RHS;
!>          l is the xi-,eta- or zeta-index in 0:Nloc corresponding to locSideID
!> output: volume-indices
!==================================================================================================================================
FUNCTION CGNS_SideToVol(Nloc, l, p, q, locSideID, dim)
! MODULES
IMPLICIT NONE
!----------------------------------------------------------------------------------------------------------------------------------
! INPUT/OUTPUT VARIABLES
INTEGER,INTENT(IN) :: l,p,q,locSideID,Nloc,dim
INTEGER,DIMENSION(3) :: CGNS_SideToVol
!----------------------------------------------------------------------------------------------------------------------------------
! LOCAL VARIABLES
!==================================================================================================================================
IF (dim.EQ.3) THEN
  SELECT CASE(locSideID)
  CASE(XI_MINUS)
    CGNS_SideToVol = (/l,q,p/)
  CASE(XI_PLUS)
    CGNS_SideToVol = (/Nloc-l,p,q/)
  CASE(ETA_MINUS)
    CGNS_SideToVol = (/p,l,q/)
  CASE(ETA_PLUS)
    CGNS_SideToVol = (/Nloc-p,Nloc-l,q/)
  CASE(ZETA_MINUS)
    CGNS_SideToVol = (/q,p,l/)
  CASE(ZETA_PLUS)
    CGNS_SideToVol = (/p,q,Nloc-l/)
  END SELECT
ELSE  
  SELECT CASE(locSideID)
  CASE(XI_MINUS)
    CGNS_SideToVol = (/l,Nloc-p,0/)
  CASE(XI_PLUS)
    CGNS_SideToVol = (/Nloc-l,p,0/)
  CASE(ETA_MINUS)
    CGNS_SideToVol = (/p,l,0/)
  CASE(ETA_PLUS)
    CGNS_SideToVol = (/Nloc-p,Nloc-l,0/)
  END SELECT
END IF
END FUNCTION CGNS_SideToVol


!==================================================================================================================================
!> Transforms RHS-Coordinates of Side (CGNS-Notation for side orientation) into side-local tensor product Volume-Coordinates
!> input: p,q, locSideID
!>   where: p,q are in Master-RHS;
!> output: Surface coordinates in volume frame
!==================================================================================================================================
FUNCTION CGNS_SideToVol2(Nloc, p, q, locSideID, dim)
! MODULES
IMPLICIT NONE
!----------------------------------------------------------------------------------------------------------------------------------
! INPUT/OUTPUT VARIABLES
INTEGER,INTENT(IN)   :: p,q,locSideID,Nloc,dim
INTEGER,DIMENSION(2) :: CGNS_SideToVol2
!----------------------------------------------------------------------------------------------------------------------------------
! LOCAL VARIABLES
!==================================================================================================================================
IF (dim.EQ.3) THEN
  SELECT CASE(locSideID)
  CASE(XI_MINUS)
    CGNS_SideToVol2 = (/q,p/)
  CASE(XI_PLUS)
    CGNS_SideToVol2 = (/p,q/)
  CASE(ETA_MINUS)
    CGNS_SideToVol2 = (/p,q/)
  CASE(ETA_PLUS)
    CGNS_SideToVol2 = (/Nloc-p,q/)
  CASE(ZETA_MINUS)
    CGNS_SideToVol2 = (/q,p/)
  CASE(ZETA_PLUS)
    CGNS_SideToVol2 = (/p,q/)
  END SELECT
ELSE
  SELECT CASE(locSideID)
  CASE(XI_MINUS)
    CGNS_SideToVol2 = (/Nloc-p,0/)
  CASE(XI_PLUS)
    CGNS_SideToVol2 = (/p,0/)
  CASE(ETA_MINUS)
    CGNS_SideToVol2 = (/p,0/)
  CASE(ETA_PLUS)
    CGNS_SideToVol2 = (/Nloc-p,0/)
  END SELECT
END IF
END FUNCTION CGNS_SideToVol2


!==================================================================================================================================
!> Transform Volume-Coordinates to RHS-Coordinates of Master. This is: VolToSide = Flip_S2M(CGNS_VolToSide(...))
!> input: i,j,k, flip, locSideID
!>   where: i,j,k = volume-indices
!> output: indices in Master-RHS
!==================================================================================================================================
FUNCTION VolToSide(Nloc, i, j, k, flip, locSideID, dim)
! MODULES
IMPLICIT NONE
!----------------------------------------------------------------------------------------------------------------------------------
! INPUT/OUTPUT VARIABLES
INTEGER,INTENT(IN)   :: i,j,k,flip,locSideID,Nloc,dim
INTEGER,DIMENSION(3) :: VolToSide
!----------------------------------------------------------------------------------------------------------------------------------
! LOCAL VARIABLES
INTEGER,DIMENSION(3) :: pq
!==================================================================================================================================
pq = CGNS_VolToSide(Nloc,i,j,k,locSideID, dim)
VolToSide(1:2) = Flip_S2M(Nloc,pq(1),pq(2),flip, dim)
VolToSide(3) = pq(3)
END FUNCTION VolToSide

<<<<<<< HEAD

!==================================================================================================================================
!> Transform Surface Coordinates in Volume frame to RHS-Coordinates of Slave.
!> This is: VolToSide2 = Flip_M2S(CGNS_VolToSide2(...))
!> input: i,j, flip, locSideID
!>   where: i,j = volume-indices
!> output: indices in Master-RHS
!==================================================================================================================================
FUNCTION VolToSide2(Nloc, i, j, flip, locSideID, dim)
! MODULES
IMPLICIT NONE
!----------------------------------------------------------------------------------------------------------------------------------
! INPUT/OUTPUT VARIABLES
INTEGER,INTENT(IN)   :: i,j,flip,locSideID,Nloc,dim
INTEGER,DIMENSION(2) :: VolToSide2
!----------------------------------------------------------------------------------------------------------------------------------
! LOCAL VARIABLES
INTEGER,DIMENSION(2) :: pq
!==================================================================================================================================
pq = Flip_M2S(Nloc,i,j,flip,dim)
VolToSide2 = CGNS_SideToVol2(Nloc,pq(1),pq(2),locSideID,dim)
END FUNCTION VolToSide2


=======
>>>>>>> 6121f328
!==================================================================================================================================
!> Transform RHS-Coordinates of Master to Volume-Coordinates. This is: SideToVol = CGNS_SideToVol(Flip_M2S(...))
!> input: l, p,q, flip, locSideID
!>     where: p,q are in Master-RHS;
!>            l is the xi-,eta- or zeta-index in 0:Nloc corresponding to locSideID
!> output: volume-indices
!==================================================================================================================================
FUNCTION SideToVol(Nloc, l, p, q, flip, locSideID,dim)
! MODULES
IMPLICIT NONE
! INPUT/OUTPUT VARIABLES
!----------------------------------------------------------------------------------------------------------------------------------
INTEGER,INTENT(IN)   :: l,p,q,flip,locSideID,Nloc,dim
INTEGER,DIMENSION(3) :: SideToVol
!----------------------------------------------------------------------------------------------------------------------------------
! LOCAL VARIABLES
INTEGER,DIMENSION(2) :: pq
!==================================================================================================================================
pq = Flip_M2S(Nloc,p,q,flip,dim)
SideToVol = CGNS_SideToVol(Nloc,l,pq(1),pq(2),locSideID,dim)
END FUNCTION SideToVol

!==================================================================================================================================
!> Transform RHS-Coordinates of Master to Volume-Coordinates. This is: SideToVol2 = CGNS_SideToVol2(Flip_M2S(...))
!> input:  p,q, flip, locSideID
!>     where: p,q are in Master-RHS;
<<<<<<< HEAD
!> output: volume-indicies (two indices on the specific local side)
=======
!> output:  xi-,eta-index  in volume coordinate system, if locSideID denotes a side in zeta-direction
!>          xi-,zeta-index in volume coordinate system, if locSideID denotes a side in  eta-direction
!>         eta-,zeta-index in volume coordinate system, if locSideID denotes a side in   xi-direction
>>>>>>> 6121f328
!==================================================================================================================================
FUNCTION SideToVol2(Nloc, p, q, flip, locSideID,dim)
! MODULES
IMPLICIT NONE
! INPUT/OUTPUT VARIABLES
!----------------------------------------------------------------------------------------------------------------------------------
INTEGER,INTENT(IN)   :: p,q,flip,locSideID,Nloc,dim
INTEGER,DIMENSION(2) :: SideToVol2
!----------------------------------------------------------------------------------------------------------------------------------
! LOCAL VARIABLES
INTEGER,DIMENSION(2) :: pq
!==================================================================================================================================
pq = Flip_M2S(Nloc,p,q,flip,dim)
SideToVol2 = CGNS_SideToVol2(Nloc,pq(1),pq(2),locSideID,dim)
END FUNCTION SideToVol2

<<<<<<< HEAD
=======

>>>>>>> 6121f328
!==================================================================================================================================
!> Get the index of neighbor element, return -1 if none exists
!==================================================================================================================================
!FUNCTION ElemToNbElem(locSideID,iElem)
!! MODULES
!USE MOD_Mesh_Vars,ONLY:ElemToSide,SideToElem,firstInnerSide,lastInnerSide
!IMPLICIT NONE
!!----------------------------------------------------------------------------------------------------------------------------------
!! INPUT/OUTPUT VARIABLES
!INTEGER,INTENT(IN)   :: locSideID,iElem
!INTEGER              :: ElemToNBElem
!!----------------------------------------------------------------------------------------------------------------------------------
!! LOCAL VARIABLES
!INTEGER              :: flip, SideID
!!==================================================================================================================================
!SideID=ElemToSide(E2S_SIDE_ID,locSideID,iElem)
!IF ((SideID.GE.firstInnerSide).AND.(SideID.LE.lastInnerSide)) THEN
  !flip  =ElemToSide(E2S_FLIP,locSideID,iElem)
  !IF (flip.EQ.0) THEN
    !ElemToNbElem = SideToElem(S2E_NB_ELEM_ID,SideID)
  !ELSE
    !ElemToNbElem = SideToElem(S2E_ELEM_ID,SideID)
  !END IF
!ELSE
  !ElemToNbElem = -1
!END IF
!END FUNCTION ElemToNbElem


!==================================================================================================================================
!> Transform Volume-Coordinates to neighboring Volume-Coordinates.  This is: VolToVol = SideToVol(VolToSide(...))
!> input: i,j,k, iElem, locSideID
!>     where: i,j,k  are Volume-Indizices of element iElem;
!>            locSideID  side to the neighboring element
!> output: volume-indices of neighboring element, that are next to ijk in direction of locSideID
!==================================================================================================================================
!FUNCTION VolToVol(Nloc,i,j,k,locSideID,iElem)
!! MODULES
!USE MOD_Mesh_Vars,ONLY:ElemToSide,SideToElem
!IMPLICIT NONE
!! INPUT/OUTPUT VARIABLES
!!----------------------------------------------------------------------------------------------------------------------------------
!INTEGER,INTENT(IN)   :: i,j,k,locSideID,iElem,Nloc
!INTEGER,DIMENSION(3) :: VolToVol
!!----------------------------------------------------------------------------------------------------------------------------------
!! LOCAL VARIABLES
!INTEGER,DIMENSION(3) :: pq
!INTEGER              :: flip, l, SideID, neighbor_flip, neighbor_locSideID
!!==================================================================================================================================
!SideID=ElemToSide(E2S_SIDE_ID,locSideID,iElem)
!flip  =ElemToSide(E2S_FLIP,locSideID,iElem)
!pq    =VolToSide(Nloc, i,j,k, flip, locSideID)
!l = pq(3)
!IF (flip.EQ.0) THEN
  !neighbor_locSideID = SideToElem(S2E_NB_LOC_SIDE_ID,SideID)
  !neighbor_flip      = SideToElem(S2E_FLIP,SideID)
!ELSE
  !neighbor_locSideID = SideToElem(S2E_LOC_SIDE_ID,SideID)
  !neighbor_flip      = 0
!END IF
!VolToVol = SideToVol(Nloc, l, pq(1), pq(2), neighbor_flip, neighbor_locSideID)
!END FUNCTION VolToVol

SUBROUTINE FinalizeMappings() 
USE MOD_Mesh_Vars
IMPLICIT NONE
!===================================================================================================================================
SDEALLOCATE(FS2M)
SDEALLOCATE(V2S)
SDEALLOCATE(S2V)
SDEALLOCATE(S2V2)
SDEALLOCATE(FS2M)
END SUBROUTINE FinalizeMappings

END MODULE MOD_Mappings<|MERGE_RESOLUTION|>--- conflicted
+++ resolved
@@ -36,10 +36,6 @@
   MODULE PROCEDURE Flip_M2S
 END INTERFACE
 
-<<<<<<< HEAD
-
-=======
->>>>>>> 6121f328
 INTERFACE SideToVol
   MODULE PROCEDURE SideToVol
 END INTERFACE
@@ -52,20 +48,9 @@
   MODULE PROCEDURE VolToSide
 END INTERFACE
 
-<<<<<<< HEAD
-INTERFACE VolToSide2
-  MODULE PROCEDURE VolToSide2
-END INTERFACE
-
-=======
-INTERFACE VolToVol
-  MODULE PROCEDURE VolToVol
-END INTERFACE
-
 INTERFACE ElemToNbElem
   MODULE PROCEDURE ElemToNbElem
 END INTERFACE
->>>>>>> 6121f328
 
 INTERFACE FinalizeMappings
   MODULE PROCEDURE FinalizeMappings
@@ -78,13 +63,8 @@
 PUBLIC::SideToVol
 PUBLIC::SideToVol2
 PUBLIC::VolToSide
-<<<<<<< HEAD
-PUBLIC::VolToSide2
-=======
-PUBLIC::VolToVol
 PUBLIC::ElemToNbElem
 PUBLIC::FinalizeMappings
->>>>>>> 6121f328
 !==================================================================================================================================
 
 CONTAINS
@@ -92,31 +72,18 @@
 !==================================================================================================================================
 !> Routine which prebuilds mappings for a specific polynomial degree and allocates and stores them in given mapping arrays.
 !==================================================================================================================================
-<<<<<<< HEAD
-SUBROUTINE buildMappings(Nloc,V2S,V2S2,S2V,S2V2,FS2M,dim)
-=======
-SUBROUTINE buildMappings(Nloc,V2S,S2V,S2V2,FS2M)
->>>>>>> 6121f328
+SUBROUTINE buildMappings(Nloc,V2S,S2V,S2V2,FS2M,dim)
 ! MODULES
 USE MOD_Globals,           ONLY:CollectiveStop
 IMPLICIT NONE
 !----------------------------------------------------------------------------------------------------------------------------------
 ! INPUT/OUTPUT VARIABLES
-<<<<<<< HEAD
-INTEGER,INTENT(IN)                         :: Nloc              !< Polynomial degree to build mappings on
-INTEGER,ALLOCATABLE,INTENT(INOUT),OPTIONAL :: V2S(:,:,:,:,:,:)  !< VolumeToSide mapping
-INTEGER,ALLOCATABLE,INTENT(INOUT),OPTIONAL :: V2S2(:,:,:,:,:)   !< VolumeToSide2 mapping
-INTEGER,ALLOCATABLE,INTENT(INOUT),OPTIONAL :: S2V(:,:,:,:,:,:)  !< SideToVolume mapping
-INTEGER,ALLOCATABLE,INTENT(INOUT),OPTIONAL :: S2V2(:,:,:,:,:)   !< SideToVolume2 mapping
-INTEGER,ALLOCATABLE,INTENT(INOUT),OPTIONAL :: FS2M(:,:,:,:)     !< FlipSlaveToMaster mapping
-INTEGER,INTENT(IN),OPTIONAL                :: dim               !< dimension (2 or 3)
-=======
 INTEGER,INTENT(IN)                       :: Nloc              !< Polynomial degree to build mappings on
 INTEGER,ALLOCATABLE,INTENT(OUT),OPTIONAL :: V2S(:,:,:,:,:,:)  !< VolumeToSide mapping
 INTEGER,ALLOCATABLE,INTENT(OUT),OPTIONAL :: S2V(:,:,:,:,:,:)  !< SideToVolume mapping
 INTEGER,ALLOCATABLE,INTENT(OUT),OPTIONAL :: S2V2(:,:,:,:,:)   !< SideToVolume2 mapping
 INTEGER,ALLOCATABLE,INTENT(OUT),OPTIONAL :: FS2M(:,:,:,:)     !< FlipSlaveToMaster mapping
->>>>>>> 6121f328
+INTEGER,INTENT(IN),OPTIONAL              :: dim               !< dimension (2 or 3)
 !----------------------------------------------------------------------------------------------------------------------------------
 ! LOCAL VARIABLES
 INTEGER             :: i,j,k,p,q,l,f,s,ijk(3),pq(3),NlocZ
@@ -157,22 +124,6 @@
   V2S = V2S_check
 END IF
 
-<<<<<<< HEAD
-! VolToSide2
-IF(PRESENT(V2S2))THEN
-  SDEALLOCATE(V2S2)
-  ALLOCATE(V2S2(2,0:Nloc,0:NlocZ,Flip_lower:Flip_upper,locSide_lower:locSide_upper))
-  DO j=0,NlocZ; DO i=0,Nloc
-  DO f = Flip_lower,Flip_upper
-    DO s = locSide_lower,locSide_upper
-        V2S2(:,i,j,f,s) = VolToSide2(Nloc,i,j,f,s, dim_loc)
-      END DO
-    END DO
-  END DO; END DO
-END IF
-
-=======
->>>>>>> 6121f328
 ! SideToVol
 ALLOCATE(S2V_check(3,0:Nloc,0:Nloc,0:NlocZ,Flip_lower:Flip_upper,locSide_lower:locSide_upper)) ! used for sanity check
 DO q=0,NlocZ; DO p=0,Nloc; DO l=0,Nloc
@@ -475,33 +426,6 @@
 VolToSide(3) = pq(3)
 END FUNCTION VolToSide
 
-<<<<<<< HEAD
-
-!==================================================================================================================================
-!> Transform Surface Coordinates in Volume frame to RHS-Coordinates of Slave.
-!> This is: VolToSide2 = Flip_M2S(CGNS_VolToSide2(...))
-!> input: i,j, flip, locSideID
-!>   where: i,j = volume-indices
-!> output: indices in Master-RHS
-!==================================================================================================================================
-FUNCTION VolToSide2(Nloc, i, j, flip, locSideID, dim)
-! MODULES
-IMPLICIT NONE
-!----------------------------------------------------------------------------------------------------------------------------------
-! INPUT/OUTPUT VARIABLES
-INTEGER,INTENT(IN)   :: i,j,flip,locSideID,Nloc,dim
-INTEGER,DIMENSION(2) :: VolToSide2
-!----------------------------------------------------------------------------------------------------------------------------------
-! LOCAL VARIABLES
-INTEGER,DIMENSION(2) :: pq
-!==================================================================================================================================
-pq = Flip_M2S(Nloc,i,j,flip,dim)
-VolToSide2 = CGNS_SideToVol2(Nloc,pq(1),pq(2),locSideID,dim)
-END FUNCTION VolToSide2
-
-
-=======
->>>>>>> 6121f328
 !==================================================================================================================================
 !> Transform RHS-Coordinates of Master to Volume-Coordinates. This is: SideToVol = CGNS_SideToVol(Flip_M2S(...))
 !> input: l, p,q, flip, locSideID
@@ -528,13 +452,7 @@
 !> Transform RHS-Coordinates of Master to Volume-Coordinates. This is: SideToVol2 = CGNS_SideToVol2(Flip_M2S(...))
 !> input:  p,q, flip, locSideID
 !>     where: p,q are in Master-RHS;
-<<<<<<< HEAD
 !> output: volume-indicies (two indices on the specific local side)
-=======
-!> output:  xi-,eta-index  in volume coordinate system, if locSideID denotes a side in zeta-direction
-!>          xi-,zeta-index in volume coordinate system, if locSideID denotes a side in  eta-direction
-!>         eta-,zeta-index in volume coordinate system, if locSideID denotes a side in   xi-direction
->>>>>>> 6121f328
 !==================================================================================================================================
 FUNCTION SideToVol2(Nloc, p, q, flip, locSideID,dim)
 ! MODULES
@@ -551,72 +469,33 @@
 SideToVol2 = CGNS_SideToVol2(Nloc,pq(1),pq(2),locSideID,dim)
 END FUNCTION SideToVol2
 
-<<<<<<< HEAD
-=======
-
->>>>>>> 6121f328
-!==================================================================================================================================
+!!==================================================================================================================================
 !> Get the index of neighbor element, return -1 if none exists
 !==================================================================================================================================
-!FUNCTION ElemToNbElem(locSideID,iElem)
-!! MODULES
-!USE MOD_Mesh_Vars,ONLY:ElemToSide,SideToElem,firstInnerSide,lastInnerSide
-!IMPLICIT NONE
-!!----------------------------------------------------------------------------------------------------------------------------------
-!! INPUT/OUTPUT VARIABLES
-!INTEGER,INTENT(IN)   :: locSideID,iElem
-!INTEGER              :: ElemToNBElem
-!!----------------------------------------------------------------------------------------------------------------------------------
-!! LOCAL VARIABLES
-!INTEGER              :: flip, SideID
-!!==================================================================================================================================
-!SideID=ElemToSide(E2S_SIDE_ID,locSideID,iElem)
-!IF ((SideID.GE.firstInnerSide).AND.(SideID.LE.lastInnerSide)) THEN
-  !flip  =ElemToSide(E2S_FLIP,locSideID,iElem)
-  !IF (flip.EQ.0) THEN
-    !ElemToNbElem = SideToElem(S2E_NB_ELEM_ID,SideID)
-  !ELSE
-    !ElemToNbElem = SideToElem(S2E_ELEM_ID,SideID)
-  !END IF
-!ELSE
-  !ElemToNbElem = -1
-!END IF
-!END FUNCTION ElemToNbElem
-
-
-!==================================================================================================================================
-!> Transform Volume-Coordinates to neighboring Volume-Coordinates.  This is: VolToVol = SideToVol(VolToSide(...))
-!> input: i,j,k, iElem, locSideID
-!>     where: i,j,k  are Volume-Indizices of element iElem;
-!>            locSideID  side to the neighboring element
-!> output: volume-indices of neighboring element, that are next to ijk in direction of locSideID
-!==================================================================================================================================
-!FUNCTION VolToVol(Nloc,i,j,k,locSideID,iElem)
-!! MODULES
-!USE MOD_Mesh_Vars,ONLY:ElemToSide,SideToElem
-!IMPLICIT NONE
-!! INPUT/OUTPUT VARIABLES
-!!----------------------------------------------------------------------------------------------------------------------------------
-!INTEGER,INTENT(IN)   :: i,j,k,locSideID,iElem,Nloc
-!INTEGER,DIMENSION(3) :: VolToVol
-!!----------------------------------------------------------------------------------------------------------------------------------
-!! LOCAL VARIABLES
-!INTEGER,DIMENSION(3) :: pq
-!INTEGER              :: flip, l, SideID, neighbor_flip, neighbor_locSideID
-!!==================================================================================================================================
-!SideID=ElemToSide(E2S_SIDE_ID,locSideID,iElem)
-!flip  =ElemToSide(E2S_FLIP,locSideID,iElem)
-!pq    =VolToSide(Nloc, i,j,k, flip, locSideID)
-!l = pq(3)
-!IF (flip.EQ.0) THEN
-  !neighbor_locSideID = SideToElem(S2E_NB_LOC_SIDE_ID,SideID)
-  !neighbor_flip      = SideToElem(S2E_FLIP,SideID)
-!ELSE
-  !neighbor_locSideID = SideToElem(S2E_LOC_SIDE_ID,SideID)
-  !neighbor_flip      = 0
-!END IF
-!VolToVol = SideToVol(Nloc, l, pq(1), pq(2), neighbor_flip, neighbor_locSideID)
-!END FUNCTION VolToVol
+FUNCTION ElemToNbElem(locSideID,iElem)
+! MODULES
+USE MOD_Mesh_Vars,ONLY:ElemToSide,SideToElem,firstInnerSide,lastInnerSide
+IMPLICIT NONE
+!----------------------------------------------------------------------------------------------------------------------------------
+! INPUT/OUTPUT VARIABLES
+INTEGER,INTENT(IN)   :: locSideID,iElem
+INTEGER              :: ElemToNBElem
+!----------------------------------------------------------------------------------------------------------------------------------
+! LOCAL VARIABLES
+INTEGER              :: flip, SideID
+!==================================================================================================================================
+SideID=ElemToSide(E2S_SIDE_ID,locSideID,iElem)
+IF ((SideID.GE.firstInnerSide).AND.(SideID.LE.lastInnerSide)) THEN
+ !flip  =ElemToSide(E2S_FLIP,locSideID,iElem)
+ !IF (flip.EQ.0) THEN
+   !ElemToNbElem = SideToElem(S2E_NB_ELEM_ID,SideID)
+ !ELSE
+   !ElemToNbElem = SideToElem(S2E_ELEM_ID,SideID)
+ !END IF
+ELSE
+ !ElemToNbElem = -1
+END IF
+END FUNCTION ElemToNbElem
 
 SUBROUTINE FinalizeMappings() 
 USE MOD_Mesh_Vars
