--- conflicted
+++ resolved
@@ -178,17 +178,11 @@
   ! For overintegration, the last PP_N-Nunder modes are empty. Add them to nModes, so we check non-empty ones
   nModes_In = nModes_In+PP_N-MIN(NUnder,NFilter)
   ! Safety checks: At least one mode must be left and only values >0 make sense
-<<<<<<< HEAD
-  nModes = MAX(1,MIN(PP_N-1,nModes))
-  SWRITE(UNIT_stdOut,'(A,I0)') ' | nModes = ', nModes
-#if FV_ENABLED == 2 || FV_ENABLED == 3
-=======
   nModes = MAX(1,MIN(PP_N-1,nModes_In))
   IF (nModes.NE.nModes_In) THEN
     SWRITE(UNIT_stdOut,'(A,I0)') 'WARNING: nModes set by user not within range [1,PP_N-1]. Was instead set to nModes=', nModes
   END IF
-#if FV_ENABLED == 2
->>>>>>> 4a37f223
+#if FV_ENABLED == 2 || FV_ENABLED == 3
   T_FV   = 0.5*10**(-1.8*(PP_N+1)**.25) ! Eq.(42) in: S. Hennemann et al., J.Comp.Phy., 2021
   sdT_FV = s_FV/T_FV
 #if EQNSYSNR != 2 /* NOT NAVIER-STOKES */
