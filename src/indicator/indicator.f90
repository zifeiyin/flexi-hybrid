!=================================================================================================================================
! Copyright (c) 2010-2024  Prof. Claus-Dieter Munz
! This file is part of FLEXI, a high-order accurate framework for numerically solving PDEs with discontinuous Galerkin methods.
! For more information see https://www.flexi-project.org and https://nrg.iag.uni-stuttgart.de/
!
! FLEXI is free software: you can redistribute it and/or modify it under the terms of the GNU General Public License
! as published by the Free Software Foundation, either version 3 of the License, or (at your option) any later version.
!
! FLEXI is distributed in the hope that it will be useful, but WITHOUT ANY WARRANTY; without even the implied warranty
! of MERCHANTABILITY or FITNESS FOR A PARTICULAR PURPOSE. See the GNU General Public License v3.0 for more details.
!
! You should have received a copy of the GNU General Public License along with FLEXI. If not, see <http://www.gnu.org/licenses/>.
!=================================================================================================================================
#include "flexi.h"
#if EQNSYSNR == 2 /* NAVIER-STOKES */
#include "eos.h"
#endif

!==================================================================================================================================
!> This module contains the all indicators useable e.g. for Shock-Capturing/Limiting
!>
!> Each indicator function must have the following interface:
!>   Indicator_func(U)
!> where:
!>   REAL,INTENT(IN)  :: U(1:PP_nVar,0:PP_N,0:PP_N,0:PP_N,nElems)
!> The indicator is stored in the array IndValue
!==================================================================================================================================
MODULE MOD_Indicator
! MODULES
IMPLICIT NONE
PRIVATE
!----------------------------------------------------------------------------------------------------------------------------------

INTEGER,PARAMETER :: INDTYPE_DG             = 0
INTEGER,PARAMETER :: INDTYPE_FV             = 1
INTEGER,PARAMETER :: INDTYPE_PERSSON        = 2
INTEGER,PARAMETER :: INDTYPE_JAMESON        = 8
INTEGER,PARAMETER :: INDTYPE_DUCROS         = 9
INTEGER,PARAMETER :: INDTYPE_DUCROSTIMESJST = 10
INTEGER,PARAMETER :: INDTYPE_HALFHALF       = 3
INTEGER,PARAMETER :: INDTYPE_CHECKERBOARD   = 33

INTERFACE InitIndicator
  MODULE PROCEDURE InitIndicator
END INTERFACE

INTERFACE CalcIndicator
  MODULE PROCEDURE CalcIndicator
END INTERFACE

INTERFACE IndPersson
  MODULE PROCEDURE IndPersson
END INTERFACE

#if EQNSYSNR == 2 /* NAVIER-STOKES */
#if PARABOLIC
INTERFACE DucrosIndicator
  MODULE PROCEDURE DucrosIndicator
END INTERFACE
#endif /* PARABOLIC */

INTERFACE JamesonIndicator
  MODULE PROCEDURE JamesonIndicator
END INTERFACE
#endif /* EQNSYSNR == 2 */


INTERFACE FinalizeIndicator
  MODULE PROCEDURE FinalizeIndicator
END INTERFACE

PUBLIC::InitIndicator
PUBLIC::CalcIndicator
PUBLIC::IndPersson
PUBLIC::FinalizeIndicator
!==================================================================================================================================

PUBLIC::DefineParametersIndicator
CONTAINS

!==================================================================================================================================
!> Define parameters
!==================================================================================================================================
SUBROUTINE DefineParametersIndicator()
! MODULES
USE MOD_ReadInTools ,ONLY: prms,addStrListEntry
IMPLICIT NONE
!==================================================================================================================================
CALL prms%SetSection("Indicator")
CALL prms%CreateIntFromStringOption('IndicatorType',"Specify type of indicator to be used: DG, FV, Persson,"//&
                                             "Ducros, DucrosTimesJST, halfhalf, checkerboard",&
                                             'DG')
CALL addStrListEntry('IndicatorType','dg',            INDTYPE_DG)
CALL addStrListEntry('IndicatorType','fv',            INDTYPE_FV)
CALL addStrListEntry('IndicatorType','persson',       INDTYPE_PERSSON)
CALL addStrListEntry('IndicatorType','halfhalf',      INDTYPE_HALFHALF)
CALL addStrListEntry('IndicatorType','checkerboard',  INDTYPE_CHECKERBOARD)
CALL addStrListEntry('IndicatorType','jameson',       INDTYPE_JAMESON)
CALL addStrListEntry('IndicatorType','ducros',        INDTYPE_DUCROS)
CALL addStrListEntry('IndicatorType','ducrostimesjst',INDTYPE_DUCROSTIMESJST)
CALL prms%CreateIntOption('IndVar',        "Specify variable upon which indicator is applied, for general indicators.",&
                                           '1')
CALL prms%CreateRealOption('IndStartTime', "Specify physical time when indicator evalution starts. Before this time"//&
                                           "a high indicator value is returned from indicator calculation."//&
                                           "(Idea: FV everywhere at begin of computation to smooth solution)", '0.0')
CALL prms%CreateIntOption('nModes',        "Number of highest modes to be checked for Persson modal indicator.",'2')
CALL prms%CreateLogicalOption('FVBoundaries',  "Use FV discretization in element that contains a side of a certain BC_TYPE", '.FALSE.')
CALL prms%CreateIntOption    ('FVBoundaryType',"BC_TYPE that should be discretized with FV."//&
                                               "Set it to BC_TYPE, setting 0 will apply FV to all BC Sides",multiple=.TRUE.)
END SUBROUTINE DefineParametersIndicator


!==================================================================================================================================
!> Initialize indicators
!==================================================================================================================================
SUBROUTINE InitIndicator()
! MODULES
USE MOD_Preproc
USE MOD_Globals
USE MOD_Indicator_Vars
USE MOD_ReadInTools         ,ONLY: GETINT,GETREAL,GETINTFROMSTR,GETLOGICAL,CountOption
USE MOD_Mesh_Vars           ,ONLY: nElems
USE MOD_IO_HDF5             ,ONLY: AddToElemData,ElementOut
USE MOD_Overintegration_Vars,ONLY: NUnder
USE MOD_Filter_Vars         ,ONLY: NFilter
<<<<<<< HEAD
! #if FV_ENABLED == 3
! USE MOD_Interpolation       ,ONLY: GetVandermonde
! USE MOD_Interpolation_Vars  ,ONLY: NodeTypeVISU,NodeType
! #endif /*FV_ENABLED == 3*/
=======
! IMPLICIT VARIABLE HANDLING
>>>>>>> 84fe2299
IMPLICIT NONE
!----------------------------------------------------------------------------------------------------------------------------------
! INPUT/OUTPUT VARIABLES
!----------------------------------------------------------------------------------------------------------------------------------
! LOCAL VARIABLES
INTEGER                                  :: nModes_In
#if FV_ENABLED == 1
INTEGER                                  :: iBC,nFVBoundaryType
#endif
!==================================================================================================================================
IF(IndicatorInitIsDone)THEN
  CALL CollectiveStop(__STAMP__,&
    "InitIndicator not ready to be called or already called.")
END IF
SWRITE(UNIT_stdOut,'(132("-"))')
SWRITE(UNIT_stdOut,'(A)') ' INIT INDICATOR...'

! Read in  parameters
#if FV_ENABLED == 2 || FV_ENABLED == 3
IndicatorType = INDTYPE_PERSSON
#else
IndicatorType = GETINTFROMSTR('IndicatorType')
#endif

SELECT CASE(IndicatorType)
CASE(INDTYPE_JAMESON)
#if EQNSYSNR != 2 /* NOT NAVIER-STOKES */
  CALL Abort(__STAMP__, &
      "Jameson indicator only works with Navier-Stokes equations.")
#endif /* EQNSYSNR != 2 */
CASE(INDTYPE_DUCROS)
#if !(PARABOLIC)
  CALL Abort(__STAMP__, &
      "Ducros indicator not available without PARABOLIC!")
#endif
#if EQNSYSNR != 2 /* NOT NAVIER-STOKES */
  CALL Abort(__STAMP__, &
      "Ducros indicator only works with Navier-Stokes equations.")
#endif /* EQNSYSNR != 2 */
CASE(INDTYPE_DUCROSTIMESJST)
#if !(PARABOLIC)
  CALL Abort(__STAMP__, &
      "Ducros*JST indicator not available without PARABOLIC!")
#endif
#if EQNSYSNR != 2 /* NOT NAVIER-STOKES */
  CALL Abort(__STAMP__, &
      "Ducros*JST indicator only works with Navier-Stokes equations.")
#endif /* EQNSYSNR != 2 */
CASE(INDTYPE_PERSSON)
  ! number of modes to be checked by Persson indicator
  nModes_In = GETINT('nModes')
  ! For overintegration, the last PP_N-Nunder modes are empty. Add them to nModes, so we check non-empty ones
  nModes_In = nModes_In+PP_N-MIN(NUnder,NFilter)
  ! Safety checks: At least one mode must be left and only values >0 make sense
  nModes = MAX(1,MIN(PP_N-1,nModes_In))
  IF (nModes.NE.nModes_In) THEN
    SWRITE(UNIT_stdOut,'(A,I0)') 'WARNING: nModes set by user not within range [1,PP_N-1]. Was instead set to nModes=', nModes
  END IF
#if FV_ENABLED == 2 || FV_ENABLED == 3
  T_FV   = 0.5*10**(-1.8*(PP_N+1)**.25) ! Eq.(42) in: S. Hennemann et al., J.Comp.Phy., 2021
  sdT_FV = s_FV/T_FV
#if EQNSYSNR != 2 /* NOT NAVIER-STOKES */
  CALL Abort(__STAMP__, &
      "Persson indicator for FV-Blending only works with Navier-Stokes equations.")
#endif /* EQNSYSNR != 2 */
! #if FV_ENABLED == 3
!   ALLOCATE(VdmGaussEqui(0:PP_N,0:PP_N))
!   CALL GetVandermonde(PP_N,NodeType,PP_N,NodeTypeVISU,VdmGaussEqui)
!   CALL CalcSobelFilter()
! #endif /*FV_ENABLED == 3*/
#endif /*FV_ENABLED*/
CASE(-1) ! legacy
  IndicatorType=INDTYPE_DG
END SELECT

IndStartTime = GETREAL('IndStartTime')
ALLOCATE(IndValue(nElems))
IndValue=0.
CALL AddToElemData(ElementOut,'IndValue',RealArray=IndValue)

IndVar = GETINT('IndVar')

#if FV_ENABLED == 1
! FV element at boundaries
FVBoundaries    = GETLOGICAL('FVBoundaries')
nFVBoundaryType = CountOption('FVBoundaryType')
ALLOCATE(FVBoundaryType(nFVBoundaryType))
DO iBC=1,nFVBoundaryType
  FVBoundaryType(iBC) = GETINT('FVBoundaryType','0')! which BCType should be at an FV element? Default value means every BC will be FV
END DO
#endif /* FV_ENABLED == 1 */

IndicatorInitIsDone=.TRUE.
SWRITE(UNIT_stdOut,'(A)')' INIT INDICATOR DONE!'
SWRITE(UNIT_stdOut,'(132("-"))')
END SUBROUTINE InitIndicator


!==================================================================================================================================
!> Perform calculation of the indicator.
!==================================================================================================================================
SUBROUTINE CalcIndicator(U,t)
! MODULES
USE MOD_Globals
USE MOD_PreProc
USE MOD_Indicator_Vars   ,ONLY: IndicatorType,IndValue,IndStartTime
USE MOD_Mesh_Vars        ,ONLY: offsetElem,Elem_xGP,nElems
#if PARABOLIC && EQNSYSNR == 2
USE MOD_Lifting_Vars     ,ONLY: gradUx,gradUy,gradUz
#endif
#if FV_ENABLED == 2
USE MOD_FV_Blending      ,ONLY: FV_ExtendAlpha
#if PP_NodeType == 1
USE MOD_FV_Blending      ,ONLY: FV_CommAlpha
#endif
USE MOD_FV_Vars          ,ONLY: FV_alpha,FV_alpha_min,FV_alpha_max,FV_doExtendAlpha
USE MOD_Indicator_Vars   ,ONLY: sdT_FV,T_FV
#elif FV_ENABLED == 3
USE MOD_FV_Vars          ,ONLY: FV_alpha,FV_alpha_min,FV_alpha_max
USE MOD_Indicator_Vars   ,ONLY: sdT_FV,T_FV
#else
USE MOD_FV_Vars          ,ONLY: FV_Elems,FV_sVdm
USE MOD_ChangeBasisByDim ,ONLY: ChangeBasisVolume
#endif /*FV_ENABLED==2*/
! IMPLICIT VARIABLE HANDLING
IMPLICIT NONE
!----------------------------------------------------------------------------------------------------------------------------------
! INPUT / OUTPUT VARIABLES
REAL,INTENT(INOUT),TARGET :: U(1:PP_nVar,0:PP_N,0:PP_N,0:PP_NZ,1:nElems)   !< Solution
REAL,INTENT(IN)           :: t                                            !< Simulation time
!----------------------------------------------------------------------------------------------------------------------------------
! LOCAL VARIABLES
INTEGER                   :: iElem
#if FV_ENABLED == 1
REAL,POINTER              :: U_P(:,:,:,:)
<<<<<<< HEAD
#if !(FV_ENABLED == 2 || FV_ENABLED == 3)
=======
>>>>>>> 84fe2299
REAL,TARGET               :: U_DG(1:PP_nVar,0:PP_N,0:PP_N,0:PP_NZ)
#endif
!==================================================================================================================================

! if time is before IndStartTime return high Indicator value (FV)
IF (t.LT.IndStartTime) THEN
#if FV_ENABLED == 1
  IndValue = HUGE(1.)
<<<<<<< HEAD
#else
  FV_alpha = FV_alpha_max
#endif
=======
#elif FV_ENABLED == 2
  FV_alpha = FV_alpha_max
#endif /*FV_ENABLED*/
>>>>>>> 84fe2299
  RETURN
END IF

SELECT CASE (IndicatorType)
CASE(INDTYPE_DG) ! no indicator, just a high value to trigger filtering
  IndValue=-100
CASE(INDTYPE_FV) ! indicator everywhere
  IndValue = 100
CASE(INDTYPE_PERSSON) ! Modal Persson indicator
#if FV_ENABLED == 2
  DO iElem=1,nElems
    IndValue(iElem) = IndPerssonBlend(U(:,:,:,:,iElem))
    FV_alpha(iElem)  = 1. / (1. + EXP(-sdT_FV * (IndValue(iElem) - T_FV)))
    ! Limit to alpha_max
    FV_alpha(iElem) = MIN(FV_alpha(iElem),FV_alpha_max)
  END DO ! iElem
  CALL FV_ExtendAlpha(FV_alpha)
  ! Do not compute FV contribution for elements below threshold
  DO iElem=1,nElems
    IF (FV_alpha(iElem) .LT. FV_alpha_min) FV_alpha(iElem) = 0.
  END DO ! iElem
#if PP_NodeType == 1
  IF (.NOT.FV_doExtendAlpha) CALL FV_CommAlpha()
#endif
#elif FV_ENABLED == 3
  DO iElem=1,nElems
    IndValue(iElem) = IndPerssonBlend(U(:,:,:,:,iElem))
    IndValue(iElem) = 1. / (1. + EXP(-sdT_FV * (IndValue(iElem) - T_FV)))
    ! Call Sobel indicator
    ! CALL SobelIndicator(U(:,:,:,:,iElem),IndValue(iElem),FV_alpha(:,:,:,:,iElem),iElem)
    ! Limit to alpha_max
    ! FV_alpha(:,:,:,:,iElem) = MIN(FV_alpha(:,:,:,:,iElem)*IndValue(iElem),FV_alpha_max)
    FV_alpha(:,:,:,:,iElem) = MIN(IndValue(iElem),FV_alpha_max)
  END DO ! iElem
  ! CALL FV_ExtendAlpha(FV_alpha)
  ! Do not compute FV contribution for elements below threshold
  DO iElem=1,nElems
    IF (MAXVAL(FV_alpha(:,:,:,:,iElem)) .LT. FV_alpha_min) FV_alpha(:,:,:,:,iElem) = 0.
  END DO ! iElem
  ! IF (.NOT.FV_doExtendAlpha) CALL FV_CommAlpha()
#else
  DO iElem=1,nElems
    IF (FV_Elems(iElem).EQ.0) THEN ! DG Element
      U_P(1:PP_nVar,0:PP_N,0:PP_N,0:PP_NZ) => U(:,:,:,:,iElem)
    ELSE
      CALL ChangeBasisVolume(PP_nVar,PP_N,PP_N,FV_sVdm,U(:,:,:,:,iElem),U_DG)
      U_P(1:PP_nVar,0:PP_N,0:PP_N,0:PP_NZ) => U_DG
    END IF
    IndValue(iElem) = IndPersson(U_P)
  END DO ! iElem
#endif /*FV_ENABLED==2*/
#if EQNSYSNR == 2 /* NAVIER-STOKES */
#if FV_ENABLED
CASE(INDTYPE_JAMESON)
  IndValue = JamesonIndicator(U)
#endif
#if PARABOLIC
CASE(INDTYPE_DUCROS)
  IndValue = DucrosIndicator(gradUx,gradUy,gradUz)
CASE(INDTYPE_DUCROSTIMESJST)
  IndValue = JamesonIndicator(U) * DucrosIndicator(gradUx,gradUy,gradUz)
#endif /*PARABOLIC*/
#endif /* NAVIER-STOKES */
CASE(INDTYPE_HALFHALF)  ! half/half
  DO iElem=1,nElems
    IF (Elem_xGP(1,0,0,0,iElem).GT.0.0) THEN
      IndValue(iElem) = 100
    ELSE
      IndValue(iElem) = -100
    END IF
  END DO ! iElem

CASE(INDTYPE_CHECKERBOARD) ! every second element (checkerboard like)
   DO iElem = 1, nElems
    IF (MOD(iElem+offsetElem,2).EQ.0) THEN
      IndValue(iElem) = -100
    ELSE
      IndValue(iElem) =  100
    END IF
  END DO ! iElem = 1, nElems
CASE DEFAULT ! unknown Indicator Type
  CALL Abort(__STAMP__,&
    "Unknown IndicatorType!")
END SELECT

#if FV_ENABLED == 1
! obtain indicator value for elements that contain domain boundaries
CALL IndFVBoundaries(IndValue)
#endif /*!FV_ENABLED == 1*/

END SUBROUTINE CalcIndicator


!==================================================================================================================================
!> Determine, if given a modal representation solution "U_Modal" is oscillating
!> Indicator value is scaled to \f$\sigma=0 \ldots 1\f$
!> Suggested by Persson et al.
!==================================================================================================================================
FUNCTION IndPersson(U) RESULT(IndValue)
USE MOD_PreProc
USE MOD_Indicator_Vars,ONLY:nModes,IndVar
USE MOD_Interpolation_Vars, ONLY:sVdm_Leg
#if EQNSYSNR == 2 /* NAVIER-STOKES */
USE MOD_EOS_Vars
#endif /* NAVIER-STOKES */
IMPLICIT NONE
!----------------------------------------------------------------------------------------------------------------------------------
! INPUT/OUTPUT VARIABLES
REAL,INTENT(IN)    :: U(PP_nVar,0:PP_N,0:PP_N,0:PP_NZ)          !< Solution
REAL               :: IndValue                                  !< Value of the indicator (Return Value)
!----------------------------------------------------------------------------------------------------------------------------------
! LOCAL VARIABLES
INTEGER                              :: iDeg,i,j,k,l
#if EQNSYSNR == 2 /* NAVIER-STOKES */
REAL                                 :: UE(1:PP_2Var)
#endif /* NAVIER-STOKES */
REAL,DIMENSION(0:PP_N,0:PP_N,0:PP_NZ) :: U_loc
REAL,DIMENSION(0:PP_N,0:PP_N,0:PP_NZ) :: U_Xi
REAL,DIMENSION(0:PP_N,0:PP_N,0:PP_NZ) :: U_Eta
REAL,DIMENSION(0:PP_N,0:PP_N,0:PP_NZ) :: U_Modal
!==================================================================================================================================
SELECT CASE (IndVar)
CASE(1:PP_nVar)
  U_loc = U(IndVar,:,:,:)
#if EQNSYSNR == 2 /* NAVIER-STOKES */
CASE(6)
  DO k=0,PP_NZ; DO j=0,PP_N; DO i=0,PP_N
    UE(EXT_CONS)=U(:,i,j,k)
    UE(EXT_SRHO)=1./UE(EXT_DENS)
    UE(EXT_VELV)=VELOCITY_HE(UE)
    U_loc(i,j,k)=PRESSURE_HE(UE)
  END DO; END DO; END DO! i,j,k=0,PP_N
#endif /* NAVIER-STOKES */
END SELECT

! Transform nodal solution to a modal representation
U_Xi   = 0.
U_Eta  = 0.
U_Modal= 0.
DO k=0,PP_NZ; DO j=0,PP_N; DO i=0,PP_N; DO l=0,PP_N
  U_Xi(i,j,k)    = U_Xi(i,j,k)    + sVdm_Leg(i,l)*U_loc(l,j,k)
END DO ; END DO ; END DO ; END DO
#if PP_dim == 2
DO k=0,PP_NZ; DO j=0,PP_N; DO i=0,PP_N; DO l=0,PP_N
  U_Modal(i,j,k) = U_Modal(i,j,k) + sVdm_Leg(j,l)*U_Xi(i,l,k)
END DO ; END DO ; END DO ; END DO
#else
DO k=0,PP_N; DO j=0,PP_N; DO i=0,PP_N; DO l=0,PP_N
  U_Eta(i,j,k)   = U_Eta(i,j,k)   + sVdm_Leg(j,l)*U_Xi(i,l,k)
END DO ; END DO ; END DO ; END DO
DO k=0,PP_N; DO j=0,PP_N; DO i=0,PP_N; DO l=0,PP_N
  U_Modal(i,j,k) = U_Modal(i,j,k) + sVdm_Leg(k,l)*U_Eta(i,j,l)
END DO ; END DO ; END DO ; END DO
#endif

! Adapted Persson indicator
IndValue=TINY(0.)
DO iDeg=0,nModes-1
  ! Build maximum of 1D indicators
  ! Xi
  IndValue=MAX(IndValue,SUM(U_Modal(PP_N-iDeg:PP_N-iDeg,:,:)**2) /  &
                        (SUM(U_Modal(0:PP_N-iDeg,:,:)**2)+EPSILON(0.)))
  ! Eta
  IndValue=MAX(IndValue,SUM(U_Modal(:,PP_N-iDeg:PP_N-iDeg,:)**2) /  &
                        (SUM(U_Modal(:,0:PP_N-iDeg,:)**2)+EPSILON(0.)))
#if PP_dim == 3
  ! Zeta
  IndValue=MAX(IndValue,SUM(U_Modal(:,:,PP_N-iDeg:PP_N-iDeg)**2) /  &
                        (SUM(U_Modal(:,:,0:PP_N-iDeg)**2)+EPSILON(0.)))
#endif
END DO
! Normalize indicator value
IndValue=LOG10(IndValue)

END FUNCTION IndPersson


#if EQNSYSNR == 2 /* NAVIER-STOKES */
#if PARABOLIC
!==================================================================================================================================
!> Indicator by Ducros.
!==================================================================================================================================
FUNCTION DucrosIndicator(gradUx, gradUy, gradUz) RESULT(IndValue)
! MODULES
USE MOD_PreProc
USE MOD_Mesh_Vars          ,ONLY: nElems,sJ
USE MOD_Analyze_Vars       ,ONLY: wGPVol
USE MOD_FV_Vars            ,ONLY: FV_Elems
! IMPLICIT VARIABLE HANDLING
IMPLICIT NONE
!----------------------------------------------------------------------------------------------------------------------------------
! INPUT / OUTPUT VARIABLES
REAL,INTENT(IN)    :: gradUx(PP_nVarLifting,0:PP_N,0:PP_N,0:PP_NZ,1:nElems)   !< Gradients in x-direction
REAL,INTENT(IN)    :: gradUy(PP_nVarLifting,0:PP_N,0:PP_N,0:PP_NZ,1:nElems)   !< Gradients in x-direction
REAL,INTENT(IN)    :: gradUz(PP_nVarLifting,0:PP_N,0:PP_N,0:PP_NZ,1:nElems)   !< Gradients in x-direction
REAL               :: IndValue(1:nElems)                                      !< Value of the indicator (Return Value)
!----------------------------------------------------------------------------------------------------------------------------------
! LOCAL VARIABLES
INTEGER            :: i,j,k,iElem
REAL               :: VorticityLoc(3),Vorticity2,ElemVol,IntegrationWeight
REAL               :: divV2
!==================================================================================================================================
DO iElem=1,nElems
  ElemVol = 0.0
  IndValue(iElem) = 0.
  DO k=0,PP_NZ; DO j=0,PP_N; DO i=0,PP_N
#if PP_dim==3
      VorticityLoc(1)=gradUy(LIFT_VEL3,i,j,k,iElem)-gradUz(LIFT_VEL2,i,j,k,iElem)  ! dw/dy-dv/dz
      VorticityLoc(2)=gradUz(LIFT_VEL1,i,j,k,iElem)-gradUx(LIFT_VEL3,i,j,k,iElem)  ! du/dz-dw/dx
#else
      VorticityLoc(1)=0.
      VorticityLoc(2)=0.
#endif
      VorticityLoc(3)=gradUx(LIFT_VEL2,i,j,k,iElem)-gradUy(LIFT_VEL1,i,j,k,iElem)  ! dv/dx-du/dy
      Vorticity2=SUM(VorticityLoc(:)**2)

#if PP_dim==3
      divV2 = (gradUx(LIFT_VEL1,i,j,k,iElem) + gradUy(LIFT_VEL2,i,j,k,iElem) + gradUz(LIFT_VEL3,i,j,k,iElem))**2
#else
      divV2 = (gradUx(LIFT_VEL1,i,j,k,iElem) + gradUy(LIFT_VEL2,i,j,k,iElem))**2
#endif

      IntegrationWeight = wGPVol(i,j,k)/sJ(i,j,k,iElem,FV_Elems(iElem))
      ElemVol = ElemVol + IntegrationWeight
      IF (Vorticity2.LT.100) Vorticity2 = 0.
      IF (divV2.LT.100) CYCLE
      IndValue(iElem) = IndValue(iElem) + divV2 / (divV2 + Vorticity2) * IntegrationWeight
  END DO; END DO; END DO
  IndValue(iElem) = IndValue(iElem)/ElemVol
END DO ! iElem

END FUNCTION DucrosIndicator
#endif /* PARABOLIC */


!==================================================================================================================================
!> Indicator by Jameson.
!==================================================================================================================================
FUNCTION JamesonIndicator(U) RESULT(IndValue)
! MODULES
USE MOD_PreProc
USE MOD_Globals
USE MOD_Indicator_Vars     ,ONLY: IndVar
USE MOD_EOS_Vars           ,ONLY: sKappaM1,KappaM1,R
USE MOD_Interpolation_Vars ,ONLY: L_Minus,L_Plus
USE MOD_Mesh_Vars          ,ONLY: nElems,nSides
USE MOD_Mesh_Vars          ,ONLY: firstMortarInnerSide,lastMortarInnerSide,firstMortarMPISide,lastMortarMPISide
USE MOD_Mesh_Vars          ,ONLY: firstBCSide,lastBCSide
USE MOD_Mesh_Vars          ,ONLY: MortarType,ElemToSide
USE MOD_Mesh_Vars          ,ONLY: sJ
USE MOD_Mappings           ,ONLY: SideToVol
USE MOD_Analyze_Vars       ,ONLY: wGPVol
USE MOD_ProlongToFace1     ,ONLY: ProlongToFace1
#if USE_MPI
USE MOD_MPI_Vars           ,ONLY: MPIRequest_U,MPIRequest_Flux,nNbProcs
USE MOD_MPI                ,ONLY: StartReceiveMPIData,StartSendMPIData,FinishExchangeMPIData
#endif
USE MOD_FillMortar1        ,ONLY: U_Mortar1,Flux_Mortar1
USE MOD_FV_Vars            ,ONLY: FV_Elems,FV_Elems_master,FV_Elems_slave
! IMPLICIT VARIABLE HANDLING
IMPLICIT NONE
!----------------------------------------------------------------------------------------------------------------------------------
! INPUT / OUTPUT VARIABLES
REAL,INTENT(IN)           :: U(PP_nVar,0:PP_N,0:PP_N,0:PP_NZ,nElems)              !< Solution
REAL                      :: IndValue(1:nElems)                                  !< Value of the indicator (Return Value)
!----------------------------------------------------------------------------------------------------------------------------------
! LOCAL VARIABLES
REAL                      :: ElemVol,IntegrationWeight
INTEGER                   :: i,j,k,flip,p,q,SideID,ijk(3),iSide,iElem
REAL                      :: vmin,vmax
#if PP_dim == 3
REAL                      :: v(-1:PP_N+1,-1:PP_N+1,-1:PP_N+1)
#else
REAL                      :: v(-1:PP_N+1,-1:PP_N+1,0:0)
#endif
REAL                      :: UJameson(1:1,0:PP_N,0:PP_N,0:PP_NZ,1:nElems)
REAL                      :: UJameson_master(1:1,0:PP_N,0:PP_NZ,1:nSides)
REAL                      :: UJameson_slave( 1:1,0:PP_N,0:PP_NZ,1:nSides)
REAL                      :: UE(1:PP_2Var)
INTEGER                   :: TMP(1:nElems)
INTEGER                   :: TMP_master(1:nSides)
INTEGER                   :: TMP_slave( 1:nSides)
INTEGER                   :: firstMortarSideID,lastMortarSideID
INTEGER                   :: MortarSideID,tf
#if USE_MPI
INTEGER                   :: DataSizeSide_loc
#endif
!==================================================================================================================================
! Fill UJameson with conservative variable or pressure
SELECT CASE(IndVar)
CASE(1:PP_nVar)
  UJameson(1,:,:,:,:) = U(IndVar,:,:,:,:)
CASE(6) ! Pressure
  DO iElem=1,nElems
    DO k=0,PP_NZ; DO j=0,PP_N; DO i=0,PP_N
      UE(EXT_CONS)=U(:,i,j,k,iElem)
      UE(EXT_SRHO)=1./UE(EXT_DENS)
      UE(EXT_VELV)=VELOCITY_HE(UE)
      UJameson(1,i,j,k,iElem)=PRESSURE_HE(UE)
    END DO; END DO; END DO! i,j,k=0,PP_N
  END DO ! iElem
CASE(7) ! Entropy
  DO iElem=1,nElems
    DO k=0,PP_NZ; DO j=0,PP_N; DO i=0,PP_N
      UE(EXT_CONS) = U(:,i,j,k,iElem)
      UE(EXT_SRHO) = 1./UE(EXT_DENS)
      UE(EXT_VELV) = VELOCITY_HE(UE)
      UE(EXT_PRES) = PRESSURE_HE(UE)
      UE(EXT_TEMP) = TEMPERATURE_HE(UE)
      UJameson(1,i,j,k,iElem) = ENTROPY_HE(UE)
    END DO; END DO; END DO! i,j,k=0,PP_N
  END DO ! iElem
END SELECT

! dummy parameters to store FV_Elems,FV_Elems_master/slave before overwriting them
! to force ProlongToFace to use FV version everywhere
TMP        = FV_Elems
TMP_master = FV_Elems_master
TMP_slave  = FV_Elems_slave
FV_Elems        = 1
FV_Elems_master = 1
FV_Elems_slave  = 1

! prolongate UJameson to the faces (FV everywhere)
! and bring it from the big to the small mortar faces
#if USE_MPI
CALL ProlongToFace1(PP_N,UJameson,UJameson_master,UJameson_slave,L_Minus,L_Plus,doMPiSides=.TRUE.)
#endif
CALL ProlongToFace1(PP_N,UJameson,UJameson_master,UJameson_slave,L_Minus,L_Plus,doMPiSides=.FALSE.)
#if USE_MPI
! revert the temporal forcing to use FV everywhere in the ProlongToFace
FV_Elems        = TMP
FV_Elems_master = TMP_master
FV_Elems_slave  = TMP_slave
CALL U_Mortar1(UJameson_master,UJameson_slave,doMPiSides=.TRUE.)
#endif
CALL U_Mortar1(UJameson_master,UJameson_slave,doMPiSides=.FALSE.)

! communicate UJameson_master from master to slave
! communicate UJameson_slave  from slave  to master
#if USE_MPI
DataSizeSide_loc = (PP_N+1)*(PP_NZ+1)
CALL StartReceiveMPIData(UJameson_slave ,DataSizeSide_loc,1,nSides,MPIRequest_U(   :,SEND),SendID=2) !  U_slave: slave -> master
CALL StartSendMPIData(   UJameson_slave ,DataSizeSide_loc,1,nSides,MPIRequest_U(   :,RECV),SendID=2) !  U_slave: slave -> master
CALL StartReceiveMPIData(UJameson_master,DataSizeSide_loc,1,nSides,MPIRequest_Flux(:,SEND),SendID=1) !  U_master: master -> slave
CALL StartSendMPIData(   UJameson_master,DataSizeSide_loc,1,nSides,MPIRequest_Flux(:,RECV),SendID=1) !  U_master: master -> slave
CALL FinishExchangeMPIData(2*nNbProcs,MPIRequest_U)
CALL FinishExchangeMPIData(2*nNbProcs,MPIRequest_Flux)
#endif

! bring UJameson from small to big mortar faces
DO tf=0,1
  ! ATTENTION: call Flux_Mortar1 with swapped slave/master arguments, since we use it to bring the small
  !            side UJameson to the big Mortar UJameson!
  CALL Flux_Mortar1(UJameson_slave,UJameson_master,doMPISides=(tf.EQ.0),weak=.FALSE.)
  firstMortarSideID = MERGE(firstMortarMPISide,firstMortarInnerSide,tf.EQ.0)
   lastMortarSideID = MERGE( lastMortarMPISide, lastMortarInnerSide,tf.EQ.0)
  DO MortarSideID=firstMortarSideID,lastMortarSideID
    SELECT CASE(MortarType(1,MortarSideID))
    CASE(1) !1->4
      UJameson_slave(:,:,:,MortarSideID) = 0.25 * UJameson_slave(:,:,:,MortarSideID)
    CASE(2) !1->2 in eta
      UJameson_slave(:,:,:,MortarSideID) = 0.5  * UJameson_slave(:,:,:,MortarSideID)
    CASE(3) !1->2 in xi
      UJameson_slave(:,:,:,MortarSideID) = 0.5  * UJameson_slave(:,:,:,MortarSideID)
    END SELECT
  END DO
END DO

! evaluate the Jameson indicator for each element
DO iElem=1,nElems
  v(0:PP_N,0:PP_N,0:PP_NZ) = UJameson(1,0:PP_N,0:PP_N,0:PP_NZ,iElem)

#if PP_dim ==3
  DO iSide=1,6
#else
  DO iSide=2,5
#endif
    Flip   = ElemToSide(E2S_FLIP,   iSide,iElem)
    SideID = ElemToSide(E2S_SIDE_ID,iSide,iElem)
    IF ((firstBCSide.LE.SideID.AND.SideID.LE.lastBCSide)) THEN ! BC side
      ! if we are at a BC side, then we have to use the local data, which is prolongated into UJameson_master
      DO q=0,PP_NZ; DO p=0,PP_N
        ijk = SideToVol(PP_N,-1,p,q,Flip,iSide,PP_dim)
        v(ijk(1),ijk(2),ijk(3)) = UJameson_master(1,p,q,SideID)
      END DO; END DO ! p,q=0,PP_N
    ELSE
      IF (Flip.EQ.0) THEN ! non BC side
        ! Master side => use data from slave side
        DO q=0,PP_NZ; DO p=0,PP_N
          ijk = SideToVol(PP_N,-1,p,q,Flip,iSide,PP_dim)
          v(ijk(1),ijk(2),ijk(3)) = UJameson_slave(1,p,q,SideID)
        END DO; END DO ! p,q=0,PP_N
      ELSE
        ! Slave side => use data from master side
        DO q=0,PP_NZ; DO p=0,PP_N
          ijk = SideToVol(PP_N,-1,p,q,Flip,iSide,PP_dim)
          v(ijk(1),ijk(2),ijk(3)) = UJameson_master(1,p,q,SideID)
        END DO; END DO ! p,q=0,PP_N
      END IF
    END IF
  END DO

  ElemVol = 0.0
  IndValue(iElem) = 0.
  DO k=0,PP_NZ; DO j=0,PP_N; DO i=0,PP_N
    IntegrationWeight=wGPVol(i,j,k)/sJ(i,j,k,iElem,FV_Elems(iElem))
    ElemVol = ElemVol + IntegrationWeight
    vmin = MIN(v(i,j,k),v(i-1,j,k),v(i+1,j,k))
    vmin = MIN(vmin,    v(i,j-1,k),v(i,j+1,k))
#if PP_dim == 3
    vmin = MIN(vmin,    v(i,j,k-1),v(i,j,k+1))
#endif
    vmax = MAX(v(i,j,k),v(i-1,j,k),v(i+1,j,k))
    vmax = MAX(vmax,    v(i,j-1,k),v(i,j+1,k))
#if PP_dim == 3
    vmax = MAX(vmax,    v(i,j,k-1),v(i,j,k+1))
#endif
    IndValue(iElem) = IndValue(iElem) + ABS(vmin-2.*v(i,j,k)+vmax)/ABS(vmin+2.*v(i,j,k)+vmax) * IntegrationWeight
  END DO; END DO; END DO! i,j,k=0,PP_N
  IndValue(iElem) = IndValue(iElem) / ElemVol
END DO ! iElem
END FUNCTION JamesonIndicator


#if FV_ENABLED == 2 || FV_ENABLED == 3
!==================================================================================================================================
!> Determine, if given a modal representation solution "U_Modal" is oscillating
!> Indicator value is scaled to \f$\sigma=0 \ldots 1\f$
!> Suggested by Persson et al.
!==================================================================================================================================
FUNCTION IndPerssonBlend(U) RESULT(IndValue)
USE MOD_PreProc
USE MOD_Indicator_Vars,     ONLY: nModes
USE MOD_Interpolation_Vars, ONLY: sVdm_Leg
USE MOD_EOS_Vars
USE MOD_ChangeBasisByDim,   ONLY: ChangeBasisVolume
IMPLICIT NONE
!----------------------------------------------------------------------------------------------------------------------------------
! INPUT/OUTPUT VARIABLES
REAL,INTENT(IN)    :: U(PP_nVar,0:PP_N,0:PP_N,0:PP_NZ)          !< Solution
REAL               :: IndValue                                  !< Value of the indicator (Return Value)
!----------------------------------------------------------------------------------------------------------------------------------
! LOCAL VARIABLES
INTEGER                               :: iDeg,iDeg2,i,j,k
REAL                                  :: UE(1:PP_2Var)
REAL,DIMENSION(0:PP_N,0:PP_N,0:PP_NZ) :: U_loc,U_Modal
!==================================================================================================================================
DO k=0,PP_NZ; DO j=0,PP_N; DO i=0,PP_N
  UE(EXT_CONS)=U(:,i,j,k)
  UE(EXT_SRHO)=1./UE(EXT_DENS)
  UE(EXT_VELV)=VELOCITY_HE(UE)
  U_loc(i,j,k)=PRESSURE_HE(UE)*UE(EXT_DENS)
END DO; END DO; END DO! i,j,k=0,PP_N

! Transform nodal solution to a modal representation
CALL ChangeBasisVolume(PP_N,PP_N,sVdm_Leg,U_loc,U_Modal)

IndValue=TINY(0.)
DO iDeg=0,nModes-1
  iDeg2=iDeg+1
#if PP_dim == 3
  IndValue=MAX(IndValue,(SUM(U_Modal(0:PP_N-iDeg,0:PP_N-iDeg,0:PP_N-iDeg)**2) - &
                         SUM(U_Modal(0:PP_N-iDeg2,0:PP_N-iDeg2,0:PP_N-iDeg2)**2))/&
                         SUM(U_Modal(0:PP_N-iDeg,0:PP_N-iDeg,0:PP_N-iDeg)**2))
#else
  IndValue=MAX(IndValue,(SUM(U_Modal(0:PP_N-iDeg,0:PP_N-iDeg,0)**2) - &
                         SUM(U_Modal(0:PP_N-iDeg2,0:PP_N-iDeg2,0)**2))/&
                         SUM(U_Modal(0:PP_N-iDeg,0:PP_N-iDeg,0)**2))
#endif
END DO
IF (IndValue .LT. EPSILON(1.)) IndValue = EPSILON(IndValue)

END FUNCTION IndPerssonBlend
#endif /*FV_ENABLED==2 || FV_ENABLED==3*/


#if FV_ENABLED==3
!==================================================================================================================================
!
!==================================================================================================================================
SUBROUTINE CalcSobelFilter()
! MODULES
USE MOD_Indicator_Vars   ,ONLY: SobelFilterMatrix
!==================================================================================================================================
! Sobel filter in x-direction
SobelFilterMatrix(1,1,1)=-1.
SobelFilterMatrix(1,1,2)= 0.
SobelFilterMatrix(1,1,3)= 1.
SobelFilterMatrix(1,2,1)=-2.
SobelFilterMatrix(1,2,2)= 0.
SobelFilterMatrix(1,2,3)= 2.
SobelFilterMatrix(1,3,1)=-1.
SobelFilterMatrix(1,3,2)= 0.
SobelFilterMatrix(1,3,3)= 1.

! Sobel filter in y-direction
SobelFilterMatrix(2,1,1)=-1.
SobelFilterMatrix(2,1,2)=-2.
SobelFilterMatrix(2,1,3)=-1.
SobelFilterMatrix(2,2,1)= 0.
SobelFilterMatrix(2,2,2)= 0.
SobelFilterMatrix(2,2,3)= 0.
SobelFilterMatrix(2,3,1)= 1.
SobelFilterMatrix(2,3,2)= 2.
SobelFilterMatrix(2,3,3)= 1.

END SUBROUTINE CalcSobelFilter


!==================================================================================================================================
!
!==================================================================================================================================
SUBROUTINE SobelIndicator (U,IndVal,FV_alpha,iElem)
! MODULES
USE MOD_PreProc
USE MOD_Globals
USE MOD_Indicator_Vars      ,ONLY: SobelFilterMatrix,VdmGaussEqui
USE MOD_Mesh_Vars           ,ONLY: Elem_xGP,sJ
USE MOD_FV_Vars             ,ONLY: FV_alpha_min,FV_dim
USE MOD_Analyze_Vars        ,ONLY: wGPVol
USE MOD_Interpolation_Vars  ,ONLY: sVdm_Leg
USE MOD_ChangeBasisByDim    ,ONLY: ChangeBasisVolume
#if EQNSYSNR == 2 /* NAVIER-STOKES */
USE MOD_EOS_Vars
#endif /* NAVIER-STOKES */
IMPLICIT NONE
!----------------------------------------------------------------------------------------------------------------------------------
! INPUT/OUTPUT VARIABLES
REAL,INTENT(IN)                       :: U(       PP_nVar,0:PP_N,0:PP_N,0:PP_NZ)   !< Solution
REAL,INTENT(IN)                       :: IndVal
REAL,INTENT(INOUT)                    :: FV_alpha(FV_dim ,0:PP_N,0:PP_N,0:PP_NZ)
INTEGER,INTENT(IN)                    :: iElem
!----------------------------------------------------------------------------------------------------------------------------------
! LOCAL VARIABLES
#if EQNSYSNR == 2 /* NAVIER-STOKES */
REAL                                  :: UE(1:PP_2Var)
REAL                                  :: binaryEdgeMap_Pre(0:PP_N,0:PP_N,0:PP_NZ)
REAL                                  :: signU,U_Max,U_Min,BEMMax
#endif /* NAVIER-STOKES */
INTEGER                               :: i,j,k
REAL                                  :: U_loc(0:PP_N+2,0:PP_N+2,0:PP_NZ+2)
REAL                                  :: z_x(0:PP_N,0:PP_N),dx(3,0:PP_N,0:PP_N,0:PP_NZ)
REAL                                  :: z_y(0:PP_N,0:PP_N),IntegrationWeight
REAL                                  :: FV_alpha_norm
!==================================================================================================================================

IF(IndVal.LT.FV_alpha_min) RETURN
U_loc = 0.

#if EQNSYSNR == 2 /* NAVIER-STOKES */
DO k=0,PP_NZ; DO j=0,PP_N; DO i=0,PP_N
  UE(EXT_CONS) = U(:,i,j,k)
  ! UE(EXT_SRHO) = 1./UE(EXT_DENS)
  ! UE(EXT_VELV) = VELOCITY_HE(UE)
  ! IF (PRESSURE_HE(UE)>0. .AND. UE(EXT_DENS)>0) THEN; signU =  1
  ! ELSE                                             ; signU = -1
  ! END IF
  ! U_loc(i+1,j+1,k+1) = PRESSURE_HE(UE)*UE(EXT_DENS)!*signU
  U_loc(i+1,j+1,k+1) = UE(EXT_DENS) !*signU
END DO; END DO; END DO! i,j,k=0,PP_N
#endif /* NAVIER-STOKES */

! Transform nodal solution to a modal representation
CALL ChangeBasisVolume(PP_N,PP_N,VdmGaussEqui,U_loc(1:PP_N+1,1:PP_N+1,1:PP_NZ+1),U_loc(1:PP_N+1,1:PP_N+1,1:PP_NZ+1))

! padding
U_loc(0     ,:     ,:      ) = U_loc(1     ,:     ,:       )
U_loc(PP_N+2,:     ,:      ) = U_loc(PP_N+1,:     ,:       )
U_loc(:     ,0     ,:      ) = U_loc(:     ,1     ,:       )
U_loc(:     ,PP_N+2,:      ) = U_loc(:     ,PP_N+1,:       )
U_loc(:     ,:     ,0      ) = U_loc(:     ,:      ,1      )
U_loc(:     ,:     ,PP_NZ+2) = U_loc(:     ,:      ,PP_NZ+1)

FV_alpha = 0.
IF (FV_dim.EQ.3) THEN
  DO k=0,PP_NZ; DO j=0,PP_N; DO i=0,PP_N
    FV_alpha(1,i,j,k) = ABS(DOT_PRODUCT(SobelFilterMatrix(1,1,:),U_loc(i:i+2,j+1  ,k+1  )))
    FV_alpha(2,i,j,k) = ABS(DOT_PRODUCT(SobelFilterMatrix(1,1,:),U_loc(i+1  ,j:j+2,k+1  )))
    FV_alpha(3,i,j,k) = ABS(DOT_PRODUCT(SobelFilterMatrix(1,1,:),U_loc(i+1  ,j+1  ,k:k+2)))

    FV_alpha_norm = NORM2(FV_alpha(:,i,j,k))

    IF (FV_alpha_norm.GT.1.E-3) THEN
      FV_alpha(:,i,j,k) = FV_alpha(:,i,j,k)/FV_alpha_norm
    END IF ! FV_alpha_norm.GT.1.E-3

  END DO; END DO; END DO ! k,j,i
ELSE
  z_x = 0.
  z_y = 0.

  ! Inner DOFs
  DO k=0,PP_NZ
    DO j=0,PP_N
      DO i=0,PP_N
        z_x(i,j) = z_x(i,j) + SUM(MATMUL(SobelFilterMatrix(1,:,:),U_loc(i:i+2,j:j+2,k)))
        z_y(i,j) = z_y(i,j) + SUM(MATMUL(SobelFilterMatrix(2,:,:),U_loc(i:i+2,j:j+2,k)))
      END DO
    END DO

    ! FV_alpha(1,0:PP_N,0:PP_N,k) = SQRT(z_x**2 + z_y**2)
    FV_alpha(1,0:PP_N,0:PP_N,k) = NORM2((/z_x,z_y/))
  END DO

  U_Max = MAXVAL(FV_alpha(FV_dim,:,:,:))
  IF (U_max.GT.1.E-3) THEN
    FV_alpha(FV_dim,:,:,:) = FV_alpha(FV_dim,:,:,:)/U_Max
  END IF
END IF

END SUBROUTINE SobelIndicator
#endif /* FV_ENABLED==3 */
#endif /* EQNSYSNR == 2 */


!==================================================================================================================================
!> Calculate IndValue for domain boundaries. There are two options:
!> 1.) All boundaries are treated by FV, i.e. FVBoundaryType=0. In this case, all elements that have a side that is a BCSide
!>     will permanently be  FV elements
!> 2.) FVBoundaryType=BC_TYPE, i.e. only elements that contain a BCSide of BC_TYPE will be FV elements
!==================================================================================================================================
SUBROUTINE IndFVBoundaries(IndValue)
! MODULES
USE MOD_Globals
USE MOD_PreProc
USE MOD_Indicator_Vars,  ONLY: FVBoundaries,FVBoundaryType
USE MOD_Equation_Vars,   ONLY: nBCByType,BCSideID
USE MOD_Mesh_Vars,       ONLY: SideToElem,nElems
USE MOD_Mesh_Vars,       ONLY: nBCs,BoundaryType
! IMPLICIT VARIABLE HANDLING
IMPLICIT NONE
!----------------------------------------------------------------------------------------------------------------------------------
! INPUT VARIABLES
!----------------------------------------------------------------------------------------------------------------------------------
! OUTPUT VARIABLES
REAL,INTENT(INOUT) :: IndValue(nElems)
!----------------------------------------------------------------------------------------------------------------------------------
! LOCAL VARIABLES
INTEGER            :: SideID,iBC,nBCLoc,BCType,iSide,ElemID
!==================================================================================================================================
IF (FVBoundaries) THEN
  DO iBC=1,nBCs
    BCType = BoundaryType(iBC,BC_TYPE)
    nBCLoc = nBCByType(iBC)
    IF (BCType.EQ.1) CYCLE ! no FV Boundaries at periodic BC
    IF (ANY(FVBoundaryType.EQ.BCType) .OR. ANY(FVBoundaryType.EQ.0)) THEN
      DO iSide=1,nBCLoc
        SideID=BCSideID(iBC,iSide)
        ElemID = SideToElem(S2E_ELEM_ID,SideID)
        IndValue(ElemID) = 100.E3
      END DO !iSide
    ENDIF
  END DO
ELSE
  RETURN
END IF
END SUBROUTINE IndFVBoundaries


!==================================================================================================================================
!> Deallocate indicator variables
!==================================================================================================================================
SUBROUTINE FinalizeIndicator()
! MODULES
USE MOD_Indicator_Vars
! IMPLICIT VARIABLE HANDLING
IMPLICIT NONE
!==================================================================================================================================
SDEALLOCATE(IndValue)
SDEALLOCATE(FVBoundaryType)
<<<<<<< HEAD
#if FV_ENABLED == 3
SDEALLOCATE(VdmGaussEqui)
#endif /*FV_ENABLED == 3*/
=======

IndicatorInitIsDone=.FALSE.

>>>>>>> 84fe2299
END SUBROUTINE FinalizeIndicator

END MODULE MOD_Indicator<|MERGE_RESOLUTION|>--- conflicted
+++ resolved
@@ -123,14 +123,7 @@
 USE MOD_IO_HDF5             ,ONLY: AddToElemData,ElementOut
 USE MOD_Overintegration_Vars,ONLY: NUnder
 USE MOD_Filter_Vars         ,ONLY: NFilter
-<<<<<<< HEAD
-! #if FV_ENABLED == 3
-! USE MOD_Interpolation       ,ONLY: GetVandermonde
-! USE MOD_Interpolation_Vars  ,ONLY: NodeTypeVISU,NodeType
-! #endif /*FV_ENABLED == 3*/
-=======
 ! IMPLICIT VARIABLE HANDLING
->>>>>>> 84fe2299
 IMPLICIT NONE
 !----------------------------------------------------------------------------------------------------------------------------------
 ! INPUT/OUTPUT VARIABLES
@@ -196,11 +189,6 @@
   CALL Abort(__STAMP__, &
       "Persson indicator for FV-Blending only works with Navier-Stokes equations.")
 #endif /* EQNSYSNR != 2 */
-! #if FV_ENABLED == 3
-!   ALLOCATE(VdmGaussEqui(0:PP_N,0:PP_N))
-!   CALL GetVandermonde(PP_N,NodeType,PP_N,NodeTypeVISU,VdmGaussEqui)
-!   CALL CalcSobelFilter()
-! #endif /*FV_ENABLED == 3*/
 #endif /*FV_ENABLED*/
 CASE(-1) ! legacy
   IndicatorType=INDTYPE_DG
@@ -266,10 +254,6 @@
 INTEGER                   :: iElem
 #if FV_ENABLED == 1
 REAL,POINTER              :: U_P(:,:,:,:)
-<<<<<<< HEAD
-#if !(FV_ENABLED == 2 || FV_ENABLED == 3)
-=======
->>>>>>> 84fe2299
 REAL,TARGET               :: U_DG(1:PP_nVar,0:PP_N,0:PP_N,0:PP_NZ)
 #endif
 !==================================================================================================================================
@@ -278,15 +262,9 @@
 IF (t.LT.IndStartTime) THEN
 #if FV_ENABLED == 1
   IndValue = HUGE(1.)
-<<<<<<< HEAD
-#else
-  FV_alpha = FV_alpha_max
-#endif
-=======
-#elif FV_ENABLED == 2
+#elif FV_ENABLED >= 2
   FV_alpha = FV_alpha_max
 #endif /*FV_ENABLED*/
->>>>>>> 84fe2299
   RETURN
 END IF
 
@@ -315,10 +293,7 @@
   DO iElem=1,nElems
     IndValue(iElem) = IndPerssonBlend(U(:,:,:,:,iElem))
     IndValue(iElem) = 1. / (1. + EXP(-sdT_FV * (IndValue(iElem) - T_FV)))
-    ! Call Sobel indicator
-    ! CALL SobelIndicator(U(:,:,:,:,iElem),IndValue(iElem),FV_alpha(:,:,:,:,iElem),iElem)
     ! Limit to alpha_max
-    ! FV_alpha(:,:,:,:,iElem) = MIN(FV_alpha(:,:,:,:,iElem)*IndValue(iElem),FV_alpha_max)
     FV_alpha(:,:,:,:,iElem) = MIN(IndValue(iElem),FV_alpha_max)
   END DO ! iElem
   ! CALL FV_ExtendAlpha(FV_alpha)
@@ -762,144 +737,6 @@
 
 END FUNCTION IndPerssonBlend
 #endif /*FV_ENABLED==2 || FV_ENABLED==3*/
-
-
-#if FV_ENABLED==3
-!==================================================================================================================================
-!
-!==================================================================================================================================
-SUBROUTINE CalcSobelFilter()
-! MODULES
-USE MOD_Indicator_Vars   ,ONLY: SobelFilterMatrix
-!==================================================================================================================================
-! Sobel filter in x-direction
-SobelFilterMatrix(1,1,1)=-1.
-SobelFilterMatrix(1,1,2)= 0.
-SobelFilterMatrix(1,1,3)= 1.
-SobelFilterMatrix(1,2,1)=-2.
-SobelFilterMatrix(1,2,2)= 0.
-SobelFilterMatrix(1,2,3)= 2.
-SobelFilterMatrix(1,3,1)=-1.
-SobelFilterMatrix(1,3,2)= 0.
-SobelFilterMatrix(1,3,3)= 1.
-
-! Sobel filter in y-direction
-SobelFilterMatrix(2,1,1)=-1.
-SobelFilterMatrix(2,1,2)=-2.
-SobelFilterMatrix(2,1,3)=-1.
-SobelFilterMatrix(2,2,1)= 0.
-SobelFilterMatrix(2,2,2)= 0.
-SobelFilterMatrix(2,2,3)= 0.
-SobelFilterMatrix(2,3,1)= 1.
-SobelFilterMatrix(2,3,2)= 2.
-SobelFilterMatrix(2,3,3)= 1.
-
-END SUBROUTINE CalcSobelFilter
-
-
-!==================================================================================================================================
-!
-!==================================================================================================================================
-SUBROUTINE SobelIndicator (U,IndVal,FV_alpha,iElem)
-! MODULES
-USE MOD_PreProc
-USE MOD_Globals
-USE MOD_Indicator_Vars      ,ONLY: SobelFilterMatrix,VdmGaussEqui
-USE MOD_Mesh_Vars           ,ONLY: Elem_xGP,sJ
-USE MOD_FV_Vars             ,ONLY: FV_alpha_min,FV_dim
-USE MOD_Analyze_Vars        ,ONLY: wGPVol
-USE MOD_Interpolation_Vars  ,ONLY: sVdm_Leg
-USE MOD_ChangeBasisByDim    ,ONLY: ChangeBasisVolume
-#if EQNSYSNR == 2 /* NAVIER-STOKES */
-USE MOD_EOS_Vars
-#endif /* NAVIER-STOKES */
-IMPLICIT NONE
-!----------------------------------------------------------------------------------------------------------------------------------
-! INPUT/OUTPUT VARIABLES
-REAL,INTENT(IN)                       :: U(       PP_nVar,0:PP_N,0:PP_N,0:PP_NZ)   !< Solution
-REAL,INTENT(IN)                       :: IndVal
-REAL,INTENT(INOUT)                    :: FV_alpha(FV_dim ,0:PP_N,0:PP_N,0:PP_NZ)
-INTEGER,INTENT(IN)                    :: iElem
-!----------------------------------------------------------------------------------------------------------------------------------
-! LOCAL VARIABLES
-#if EQNSYSNR == 2 /* NAVIER-STOKES */
-REAL                                  :: UE(1:PP_2Var)
-REAL                                  :: binaryEdgeMap_Pre(0:PP_N,0:PP_N,0:PP_NZ)
-REAL                                  :: signU,U_Max,U_Min,BEMMax
-#endif /* NAVIER-STOKES */
-INTEGER                               :: i,j,k
-REAL                                  :: U_loc(0:PP_N+2,0:PP_N+2,0:PP_NZ+2)
-REAL                                  :: z_x(0:PP_N,0:PP_N),dx(3,0:PP_N,0:PP_N,0:PP_NZ)
-REAL                                  :: z_y(0:PP_N,0:PP_N),IntegrationWeight
-REAL                                  :: FV_alpha_norm
-!==================================================================================================================================
-
-IF(IndVal.LT.FV_alpha_min) RETURN
-U_loc = 0.
-
-#if EQNSYSNR == 2 /* NAVIER-STOKES */
-DO k=0,PP_NZ; DO j=0,PP_N; DO i=0,PP_N
-  UE(EXT_CONS) = U(:,i,j,k)
-  ! UE(EXT_SRHO) = 1./UE(EXT_DENS)
-  ! UE(EXT_VELV) = VELOCITY_HE(UE)
-  ! IF (PRESSURE_HE(UE)>0. .AND. UE(EXT_DENS)>0) THEN; signU =  1
-  ! ELSE                                             ; signU = -1
-  ! END IF
-  ! U_loc(i+1,j+1,k+1) = PRESSURE_HE(UE)*UE(EXT_DENS)!*signU
-  U_loc(i+1,j+1,k+1) = UE(EXT_DENS) !*signU
-END DO; END DO; END DO! i,j,k=0,PP_N
-#endif /* NAVIER-STOKES */
-
-! Transform nodal solution to a modal representation
-CALL ChangeBasisVolume(PP_N,PP_N,VdmGaussEqui,U_loc(1:PP_N+1,1:PP_N+1,1:PP_NZ+1),U_loc(1:PP_N+1,1:PP_N+1,1:PP_NZ+1))
-
-! padding
-U_loc(0     ,:     ,:      ) = U_loc(1     ,:     ,:       )
-U_loc(PP_N+2,:     ,:      ) = U_loc(PP_N+1,:     ,:       )
-U_loc(:     ,0     ,:      ) = U_loc(:     ,1     ,:       )
-U_loc(:     ,PP_N+2,:      ) = U_loc(:     ,PP_N+1,:       )
-U_loc(:     ,:     ,0      ) = U_loc(:     ,:      ,1      )
-U_loc(:     ,:     ,PP_NZ+2) = U_loc(:     ,:      ,PP_NZ+1)
-
-FV_alpha = 0.
-IF (FV_dim.EQ.3) THEN
-  DO k=0,PP_NZ; DO j=0,PP_N; DO i=0,PP_N
-    FV_alpha(1,i,j,k) = ABS(DOT_PRODUCT(SobelFilterMatrix(1,1,:),U_loc(i:i+2,j+1  ,k+1  )))
-    FV_alpha(2,i,j,k) = ABS(DOT_PRODUCT(SobelFilterMatrix(1,1,:),U_loc(i+1  ,j:j+2,k+1  )))
-    FV_alpha(3,i,j,k) = ABS(DOT_PRODUCT(SobelFilterMatrix(1,1,:),U_loc(i+1  ,j+1  ,k:k+2)))
-
-    FV_alpha_norm = NORM2(FV_alpha(:,i,j,k))
-
-    IF (FV_alpha_norm.GT.1.E-3) THEN
-      FV_alpha(:,i,j,k) = FV_alpha(:,i,j,k)/FV_alpha_norm
-    END IF ! FV_alpha_norm.GT.1.E-3
-
-  END DO; END DO; END DO ! k,j,i
-ELSE
-  z_x = 0.
-  z_y = 0.
-
-  ! Inner DOFs
-  DO k=0,PP_NZ
-    DO j=0,PP_N
-      DO i=0,PP_N
-        z_x(i,j) = z_x(i,j) + SUM(MATMUL(SobelFilterMatrix(1,:,:),U_loc(i:i+2,j:j+2,k)))
-        z_y(i,j) = z_y(i,j) + SUM(MATMUL(SobelFilterMatrix(2,:,:),U_loc(i:i+2,j:j+2,k)))
-      END DO
-    END DO
-
-    ! FV_alpha(1,0:PP_N,0:PP_N,k) = SQRT(z_x**2 + z_y**2)
-    FV_alpha(1,0:PP_N,0:PP_N,k) = NORM2((/z_x,z_y/))
-  END DO
-
-  U_Max = MAXVAL(FV_alpha(FV_dim,:,:,:))
-  IF (U_max.GT.1.E-3) THEN
-    FV_alpha(FV_dim,:,:,:) = FV_alpha(FV_dim,:,:,:)/U_Max
-  END IF
-END IF
-
-END SUBROUTINE SobelIndicator
-#endif /* FV_ENABLED==3 */
 #endif /* EQNSYSNR == 2 */
 
 
@@ -958,15 +795,9 @@
 !==================================================================================================================================
 SDEALLOCATE(IndValue)
 SDEALLOCATE(FVBoundaryType)
-<<<<<<< HEAD
-#if FV_ENABLED == 3
-SDEALLOCATE(VdmGaussEqui)
-#endif /*FV_ENABLED == 3*/
-=======
 
 IndicatorInitIsDone=.FALSE.
 
->>>>>>> 84fe2299
 END SUBROUTINE FinalizeIndicator
 
 END MODULE MOD_Indicator