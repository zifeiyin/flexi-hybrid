--- conflicted
+++ resolved
@@ -686,6 +686,7 @@
 CLASS(OPTION), POINTER :: currentOpt
 INTEGER                :: maxNameLen
 INTEGER                :: maxValueLen
+INTEGER                :: commentLen
 INTEGER                :: lineLen
 INTEGER                :: spaceNameLen
 INTEGER                :: spaceValueLen
@@ -745,21 +746,18 @@
   maxValueLen = MAX(maxValueLen, current%opt%GETVALUELEN())
   current => current%next
 END DO
-<<<<<<< HEAD
 IF (markdown) THEN
   maxNameLen=MAX(maxNameLen,10)
   maxValueLen=MAX(maxValueLen,11)
 END IF
-lineLen = maxNameLen + maxValueLen + 4 + 50
-=======
-lineLen = maxNameLen + maxValueLen + 4 + 80
->>>>>>> b0a09d18
+commentLen=MERGE(50,80,markdown)
+lineLen = maxNameLen + maxValueLen + 4 + commentLen
 spaceNameLen = maxNameLen - 9
 spaceValueLen = maxValueLen - 10
 WRITE(fmtLineLen,*) lineLen
 WRITE(fmtName,*)    maxNameLen
 WRITE(fmtValue,*)   maxValueLen
-WRITE(fmtComment,*) 50
+WRITE(fmtComment,*) commentLen
 WRITE(fmtNamespace,*) spaceNameLen
 WRITE(fmtValuespace,*) spaceValueLen
 current => prms%firstLink
