/*
!=================================================================================================================================
! Copyright (c) 2016  Prof. Claus-Dieter Munz 
! This file is part of FLEXI, a high-order accurate framework for numerically solving PDEs with discontinuous Galerkin methods.
! For more information see https://www.flexi-project.org and https://nrg.iag.uni-stuttgart.de/
!
! FLEXI is free software: you can redistribute it and/or modify it under the terms of the GNU General Public License 
! as published by the Free Software Foundation, either version 3 of the License, or (at your option) any later version.
!
! FLEXI is distributed in the hope that it will be useful, but WITHOUT ANY WARRANTY; without even the implied warranty
! of MERCHANTABILITY or FITNESS FOR A PARTICULAR PURPOSE. See the GNU General Public License v3.0 for more details.
!
! You should have received a copy of the GNU General Public License along with FLEXI. If not, see <http://www.gnu.org/licenses/>.
!=================================================================================================================================
*/

#include "visu3DReader.h"
#include "../plugin_visu3D.h"

#include "hdf5.h"
#include <vtkCellArray.h>
#include <vtkCellData.h>
#include <vtkDoubleArray.h>
#include <vtkHexahedron.h>
#include <vtkQuad.h>
#include <vtkInformation.h>
#include <vtkInformationVector.h>
#include <vtkObjectFactory.h>
#include <vtkPointData.h>
#include <vtkStreamingDemandDrivenPipeline.h>
#include "vtkMultiBlockDataSet.h"
#include <vtkUnstructuredGrid.h>


#include <libgen.h>
#include <unistd.h>
#include <algorithm>

// MPI
#include "vtkMultiProcessController.h"
vtkStandardNewMacro(visu3DReader);
vtkCxxSetObjectMacro(visu3DReader, Controller, vtkMultiProcessController);

#define SWRITE(x) {if (ProcessId == 0) std::cout << "@@@ " << this << " " << x << "\n";};

/*
 * Construtor of State Reader
 */
visu3DReader::visu3DReader()
{
   SWRITE("visu3DReader");
   this->FileName = NULL;
   this->NVisu = 0;
   this->NVisu_old = 0;
   this->NodeTypeVisu = NULL;
   this->Mode2d = 0;
   this->Mode2d_old = 0;
   this->ParameterFileOverwrite = NULL;
   this->MeshFileOverwrite = NULL;
   this->SetNumberOfInputPorts(0);


   // Setup the selection callback to modify this object when an array
   // selection is changed.
   // Used to tell the visu3DReader, that we (un)selected a state,primite or derived quantity
   // and that the 'Apply' button becomes clickable to reload the data (load the selected quantities)

   this->SelectionObserver = vtkCallbackCommand::New();
   this->SelectionObserver->SetCallback(&visu3DReader::SelectionModifiedCallback);
   this->SelectionObserver->SetClientData(this);
   // create array for state,primitive and derived quantities
   this->VarDataArraySelection = vtkDataArraySelection::New();
   // add an observer 
   this->VarDataArraySelection->AddObserver(vtkCommand::ModifiedEvent, this->SelectionObserver);

}

/*
 * This function is called when a file is inserted into the Pipeline-browser.
 * Here we load the variable names (state,primitive, derived).
 */
int visu3DReader::RequestInformation(vtkInformation *,
      vtkInformationVector **,
      vtkInformationVector *outputVector)
{
   SWRITE("RequestInformation");
   vtkInformation* info = outputVector->GetInformationObject(0);
   info->Set(vtkAlgorithm::CAN_HANDLE_PIECE_REQUEST(), 1);
   //#if USE_MPI
   // Set up MPI communicator   
   this->Controller = NULL;
   this->SetController(vtkMultiProcessController::GetGlobalController());
   if (this->Controller == NULL) {
      NumProcesses = 1;
      ProcessId = 0;
   } else {
      NumProcesses = this->Controller->GetNumberOfProcesses();
      ProcessId = this->Controller->GetLocalProcessId();
   }

   vtkMPICommunicator *communicator = vtkMPICommunicator::SafeDownCast(this->Controller->GetCommunicator());
   mpiComm = MPI_COMM_NULL;
   if (communicator) {
      mpiComm = *(communicator->GetMPIComm()->GetHandle());
   }

   // get the info object of the output ports 
   vtkSmartPointer<vtkInformation> outInfo = outputVector->GetInformationObject(0);

   // sets the number of pieces to the number of processsors
   outInfo->Set(CAN_HANDLE_PIECE_REQUEST(), 1);

   // if we have more then one file loaded at once (timeseries)
   // we have to set the number and range of the timesteps
   double timeRange[2] = {Timesteps[0], Timesteps[Timesteps.size()-1]};
   outInfo->Set(vtkStreamingDemandDrivenPipeline::TIME_STEPS(), &Timesteps[0], Timesteps.size());
   outInfo->Set(vtkStreamingDemandDrivenPipeline::TIME_RANGE(), timeRange, 2);

   // Change to directory of state file (path of mesh file is stored relative to path of state file)
   char dir[511];
   strcpy(dir, FileNames[0].c_str());
   int ret = chdir(dirname(dir));
   if (ret != 0 ) {
      SWRITE("dirfolder of statefile not found: " << dirname(dir));
   }

   // We take the first state file and use it to read the varnames
   SWRITE("RequestInformation: State file: " << FileNames[0]);


   int fcomm;
   fcomm = MPI_Comm_c2f(mpiComm);
   MPI_Barrier(mpiComm);
   struct CharARRAY varnames;
   // Call Posti-function requestInformation:
   // This function returns the varnames of state, primitive and derived quantities
   int str_len = strlen(FileNames[0].c_str());
   __mod_visu3d_MOD_visu3d_requestinformation(&fcomm, &str_len, FileNames[0].c_str(), &varnames);

   MPI_Barrier(mpiComm);
   // We copy the varnames to the corresponding DataArraySelection objects.
   // These objects are used to build the gui. 
   // (see the functions below: 
   //   DisableAllVar...Arrays, EnableAllVar...Arrays, GetNumberOfVar...Arrays, GetVar...ArrayName, GetVar...ArrayStatus, SetVar...ArrayStatus,
   // )
   for (int iVar=0; iVar<varnames.len/255; iVar++) {
      char tmps[255];
      strncpy(tmps, varnames.data+iVar*255, 255);
      std::string varname(tmps);
      varname = varname.substr(0,varname.find(" "));

      if (!this->VarDataArraySelection->ArrayExists(varname.c_str())) {
         // function DisableArray deselects the varname in the gui and if not existend inserts the varname         
         this->VarDataArraySelection->DisableArray(varname.c_str());


         // Select Density, FV_Elems by default
         if (varname.compare("Density") == 0) this->VarDataArraySelection->EnableArray(varname.c_str());
         if (varname.compare("ElemData:FV_Elems") == 0) this->VarDataArraySelection->EnableArray(varname.c_str());
      }
   }
   return 1; 
}

/*
 * This function is called whenever a filename is loaded.
 * If multiple files are selected in the file-dialog, this function is called multiple times.
 * Attention: For multiple files, we assume a timeseries.
 */
void visu3DReader::AddFileName(const char* filename_in) {
   SWRITE("AddFileName");
   // append the filename to the list of filenames
   this->FileNames.push_back(filename_in);
   this->Modified();

   // open the file with HDF5 and read the attribute 'time' to build a timeseries  
   hid_t state = H5Fopen(filename_in, H5F_ACC_RDONLY, H5P_DEFAULT);
   hid_t attr = H5Aopen(state, "Time", H5P_DEFAULT);
   SWRITE("attribute Time"<<attr);
   double time; 
   if (attr > -1){
      hid_t attr_type = H5Aget_type( attr );
      H5Aread(attr, attr_type, &time);
      Timesteps.push_back(time);
   }else{
      Timesteps.push_back(0.);
   }
   H5Aclose(attr);
   H5Fclose(state);
}

void visu3DReader::RemoveAllFileNames() {
   this->FileNames.clear();
   this->Timesteps.clear();
}

// Get number of state file in the filenames list closest to the requested time
int visu3DReader::FindClosestTimeStep(double requestedTimeValue)
{
   int ts = 0;
   double mindist = fabs(Timesteps[0] - requestedTimeValue);

   for (unsigned int i = 0; i < Timesteps.size(); i++) {
      double tsv = Timesteps[i];
      double dist = fabs(tsv - requestedTimeValue);
      if (dist < mindist) {
         mindist = dist;
         ts = i;
      }
   }
   return ts;
}

vtkStringArray* visu3DReader::GetNodeTypeVisuList() {
   vtkStringArray* arr = vtkStringArray::New();
   arr->InsertNextValue("VISU");
   arr->InsertNextValue("GAUSS");
   arr->InsertNextValue("GAUSS-LOBATTO");
   arr->InsertNextValue("VISU_INNER");
   return arr;
}

/*
 * This function is called, when the user presses the 'Apply' button.
 * Here we call the Posti and load all the data.
 */
   
int visu3DReader::RequestData(
      vtkInformation *vtkNotUsed(request),
      vtkInformationVector **vtkNotUsed(inputVector),
      vtkInformationVector *outputVector)
{
   SWRITE("RequestData");

   // get the index of the timestep to load
   int timestepToLoad = 0;
   std::string FileToLoad;
   vtkSmartPointer<vtkInformation> outInfo = outputVector->GetInformationObject(0);
   if (outInfo->Has(vtkStreamingDemandDrivenPipeline::UPDATE_TIME_STEP())) {
      // get the requested time
      double requestedTimeValue = outInfo->Get(vtkStreamingDemandDrivenPipeline::UPDATE_TIME_STEP());
      timestepToLoad = FindClosestTimeStep(requestedTimeValue);
      FileToLoad = FileNames[timestepToLoad];
   }

   // get all variables selected for visualization 
   // and check if they are the same as before (bug workaround, explanation see below)
   int nVars = VarDataArraySelection->GetNumberOfArrays();
   VarNames_selected.resize(nVars);
   bool sameVars = (VarNames_selected_old.size() == nVars);
   for (int i = 0; i< nVars; ++i)
   {
      const char* name = VarDataArraySelection->GetArrayName(i);
      VarNames_selected[i] = VarDataArraySelection->ArrayIsEnabled(name);
      if (VarNames_selected_old.size() == nVars) {
         sameVars &= (VarNames_selected_old[i] == VarNames_selected[i]);
      }
   }

   // check if anything in the GUI was changed.
   // This is a bug workaround for the following problem:
   // When loading a second file (after opening it from the file dialog and before press of Apply button) 
   // this RequestData routine is called for the FIRST file, even so nothing in the GUI was changed. 
   // Of course the data that should be visualized is the same, so we can skip the call of the Posti-Fortran-Visu3D code.
   bool sameNVisu    = (NVisu_old == NVisu);
   bool sameNodeType = strcmp(NodeTypeVisu_old.c_str(),NodeTypeVisu) == 0;
   bool sameMode2d   = Mode2d_old == Mode2d;
   bool samePrmFile  = strcmp(ParameterFileOverwrite_old.c_str(), ParameterFileOverwrite) == 0;
   bool sameMeshFile = strcmp(MeshFileOverwrite_old.c_str(), MeshFileOverwrite) == 0;
   bool sameFileName = strcmp(FileName_old.c_str(), FileToLoad.c_str()) == 0;
   bool nothingChanged = sameNVisu && sameNodeType && sameMode2d && samePrmFile && sameMeshFile && sameFileName && sameVars;

   if (nothingChanged)   
   {
      SWRITE("NOTHING CHANGED");
   } else {
      SWRITE("CHANGED: "); 
      SWRITE("   NVisu:     " << sameNVisu    << " : "<< NVisu_old << " -> " << NVisu);
      SWRITE("   NodeType:  " << sameNodeType << " : "<< NodeTypeVisu_old << " -> " << NodeTypeVisu );
      SWRITE("   Mode2D:    " << sameMode2d   << " : "<< Mode2d_old << " -> " << Mode2d );
      SWRITE("   PrmFile:   " << samePrmFile  << " : "<< ParameterFileOverwrite_old << " -> " << ParameterFileOverwrite );
      SWRITE("   MeshFile:  " << sameMeshFile << " : "<< MeshFileOverwrite_old << " -> " << MeshFileOverwrite );
      SWRITE("   StateFile: " << sameFileName << " : "<< FileName_old << " -> " << FileToLoad );
      SWRITE("   sameVars:  " << sameVars     << " : "<< sameVars );
   } 


   // Change to directory of state file (path of mesh file is stored relative to path of state file)
   char* dir = strdup(FileToLoad.c_str());
   dir = dirname(dir);
   int ret = chdir(dir);
   if (ret != 0) {
      SWRITE("Directory of state file not found: " << dir);
      return 0;
   }

   // Write temporary parameter file for Posti tool 
   // TODO: only root-proc
   //if (ProcessId == 0) {

   // get temporary file for the posti parameter files
   setlocale(LC_ALL, "C"); 
   char posti_filename[255];
   char prm_filename[255];
   std::strcpy(posti_filename, "/tmp/f2p_posti_XXXXXX.ini");
   int posti_unit = mkstemps(posti_filename,4);

   // write settings to Posti parameter file
   dprintf(posti_unit, "NVisu = %d\n", NVisu); // insert NVisu
   dprintf(posti_unit, "NodeTypeVisu = %s\n", NodeTypeVisu); // insert NodeType
   dprintf(posti_unit, "VisuDimension = %s\n", (this->Mode2d ? "2" : "3"));
   if (strlen(MeshFileOverwrite) > 0) {
      dprintf(posti_unit, "MeshFile = %s\n", MeshFileOverwrite);
   }

   // write selected state varnames to the parameter file
   VarNames_selected_old.resize(nVars);
   for (int i = 0; i< nVars; ++i)
   {
      if (VarNames_selected[i]) {
         const char* name = VarDataArraySelection->GetArrayName(i);
         dprintf(posti_unit, "VarName = %s\n", name) ;
      }
      VarNames_selected_old[i] = VarNames_selected[i];
   }
   close(posti_unit);

   // if a Flexi parameter file is given, which should overwrite the parameter file from the userblock stored
   // in the h5-file, then this must be copied to prm_filename 
   if (strlen(ParameterFileOverwrite) > 0) {
      // use parameter file to overwrite userblock-parameterfile 
      std::strcpy(prm_filename, ParameterFileOverwrite);
   } else {
      std::strcpy(prm_filename, "");
   }

   // only call the Fortran Posti code if something in the GUI changed (bug workaround, see above)
   if (! nothingChanged) {
      // convert the MPI communicator to a fortran communicator
      int fcomm = MPI_Comm_c2f(mpiComm);
      MPI_Barrier(mpiComm); // all processes should call the Fortran code at the same time

      // call Posti tool (Fortran code)
      // the arrays coords_*, values_* and nodeids_* are allocated in the Posti tool 
      // and contain the vtk data
      int strlen_prm = strlen(prm_filename);
      int strlen_posti = strlen(posti_filename);
      int strlen_state = strlen(FileToLoad.c_str()); 
      __mod_visu3d_MOD_visu3d_cwrapper(&fcomm, 
            &strlen_prm, prm_filename, 
            &strlen_posti, posti_filename, 
            &strlen_state, FileToLoad.c_str(),
            &coords_DG,&values_DG,&nodeids_DG,
            &coords_FV,&values_FV,&nodeids_FV,&varnames,&components);

      NVisu_old = NVisu;
      NodeTypeVisu_old = NodeTypeVisu;
      Mode2d_old = Mode2d;
      ParameterFileOverwrite_old = ParameterFileOverwrite;
      MeshFileOverwrite_old = MeshFileOverwrite;
      FileName_old = FileToLoad;
   }

   MPI_Barrier(mpiComm); // wait until all processors returned from the Fortran Posti code


   // get the MultiBlockDataset 
   vtkMultiBlockDataSet* mb = vtkMultiBlockDataSet::SafeDownCast(outInfo->Get(vtkDataObject::DATA_OBJECT()));
   if (!mb) {
      std::cout << "DownCast to MultiBlockDataset Failed!" << std::endl;
      return 0;
   }

   // adjust the number of Blocks in the MultiBlockDataset to 2 (DG and FV)
   SWRITE("Number of Blocks in MultiBlockDataset : " << mb->GetNumberOfBlocks());
   if (mb->GetNumberOfBlocks() < 2) {
      SWRITE("Create new DG and FV output Blocks");
      mb->SetBlock(0, vtkUnstructuredGrid::New());
      mb->SetBlock(1, vtkUnstructuredGrid::New());
   }

    // Insert DG data into output
   vtkSmartPointer<vtkUnstructuredGrid> output_DG = vtkUnstructuredGrid::SafeDownCast(mb->GetBlock(0));
   InsertData(output_DG, &coords_DG, &values_DG, &nodeids_DG, &varnames, &components);

    // Insert FV data into output
   vtkSmartPointer<vtkUnstructuredGrid> output_FV = vtkUnstructuredGrid::SafeDownCast(mb->GetBlock(1));
   InsertData(output_FV, &coords_FV, &values_FV, &nodeids_FV, &varnames, &components);

   // tell paraview to render data
   this -> Modified(); 

<<<<<<< HEAD
   MPI_Barrier(mpiComm); // synchronize again (needed?)
   SWRITE("RequestData finished");
=======
>>>>>>> 6e634b8e
   return 1;
}


/*
 * This function inserts the data, loaded by the Posti tool, into a ouput
 */
void visu3DReader::InsertData(vtkSmartPointer<vtkUnstructuredGrid> &output, struct DoubleARRAY* coords,
      struct DoubleARRAY* values, struct IntARRAY* nodeids, struct CharARRAY* varnames, struct IntARRAY* components) {

   // create points(array), cellarray and a hex;
   vtkSmartPointer<vtkPoints> points = vtkSmartPointer<vtkPoints>::New();
   vtkSmartPointer<vtkCellArray> cellarray = vtkSmartPointer<vtkCellArray>::New();
   // create a 3D double array (must be 3D even we use a 2D Posti tool, since paraview holds the data in 3D)
   vtkSmartPointer <vtkDoubleArray> pdata = vtkSmartPointer<vtkDoubleArray>::New();
   pdata->SetNumberOfComponents(3); // 3D

   // assign the coords-data (loaded by the Posti tool) to the general pdata array 
   // (no copy of data!!! pdata uses the coords-data array)

   pdata->SetArray(coords->data, coords->len, 1);
   // now we use this vtkDouble Array and assign it to the points-array
   // (again no copy of data!!!)
   points->SetData(pdata);
   points->SetNumberOfPoints(coords->len/3);
   // set the points array to be used for the output
   output->SetPoints(points);


   if (this->Mode2d) {
      vtkSmartPointer<vtkQuad> quad = vtkSmartPointer<vtkQuad>::New();
      // Use the nodeids to build quads
      // (here we must copy the nodeids, we can not just assign the array of nodeids to some vtk-structure)
      int gi = 0;
      // loop over all Quads
      for (int iQuad=0; iQuad<nodeids->len/4; iQuad++) {
         // each Quad has 4 points
         for (int i=0; i<4; i++) {
            quad->GetPointIds()->SetId(i, nodeids->data[gi]);
            gi++;
         }
         // insert the quad into the cellarray
         cellarray->InsertNextCell(quad);
      }
      output->SetCells({VTK_QUAD}, cellarray);
   } else {
      vtkSmartPointer<vtkHexahedron> hex = vtkSmartPointer<vtkHexahedron>::New();
      // Use the nodeids to build hexas
      // (here we must copy the nodeids, we can not just assign the array of nodeids to some vtk-structure)
      int gi = 0;
      // loop over all Hexas
      for (int iHex=0; iHex<nodeids->len/8; iHex++) {
         // each Hex has 8 points
         for (int i=0; i<8; i++) {
            hex->GetPointIds()->SetId(i, nodeids->data[gi]);
            gi++;
         }
         // insert the hex into the cellarray
         cellarray->InsertNextCell(hex);
      }
      output->SetCells({VTK_HEXAHEDRON}, cellarray);
   }

   // assign the actual data, loaded by the Posti tool, to the output
   std::vector<vtkSmartPointer<vtkDoubleArray> > dataArrays;
   unsigned int nVarCombine = varnames->len/255;
   if (nVarCombine > 0) {
      unsigned int nVar = 0;
      for (unsigned int iVar=0;iVar<nVarCombine;iVar++) {
         nVar += components->data[iVar];
      }
      unsigned int sizePerVar = values->len/nVar;
      int dataPos = 0;
      // loop over all loaded variables
      for (unsigned int iVar = 0; iVar < nVarCombine; iVar++) {
         // For each variable, create a new array and set the number of components to 1
         // Each variable is loaded separately. 
         // One might implement vector variables (velocity), but then must set number of componenets to 2/3
         dataArrays.push_back( vtkSmartPointer<vtkDoubleArray>::New() );
         dataArrays.at(iVar)->SetNumberOfComponents(components->data[iVar]);
         // Assign data of the variable to the array.
         // (no copy of data!!!)
         dataArrays.at(iVar)->SetArray(values->data+dataPos, sizePerVar*components->data[iVar], 1);
         dataPos += sizePerVar * components->data[iVar];
         // set name of variable
         char tmps[255];
         strncpy(tmps, varnames->data+iVar*255, 255);
         std::string varname(tmps);
         varname = varname.substr(0,varname.find(" "));
         dataArrays.at(iVar)->SetName(varname.c_str());
         // insert array of variable into the output
         output->GetPointData()->AddArray(dataArrays.at(iVar));
      }
   }
}

visu3DReader::~visu3DReader(){
   SWRITE("~visu3DReader");
   delete [] FileName;

   // Finalize the Posti tool (deallocate all arrays)
<<<<<<< HEAD
   //__mod_visu3d_MOD_finalizevisu3d();
=======
   __mod_visu3d_MOD_finalizevisu3d();
>>>>>>> 6e634b8e

   this->VarDataArraySelection->Delete();
}

/*
 * The following functions create the interaction between this Reader and 
 * the gui, which is defined in the visu2DReader.xml
 * They return the number of available variables (state,primitive, derived)
 * and return the names of the variables, ....
 */

void visu3DReader::DisableAllVarArrays()
{
   this->VarDataArraySelection->DisableAllArrays();
}
void visu3DReader::EnableAllVarArrays()
{
   this->VarDataArraySelection->EnableAllArrays();
}
int visu3DReader::GetNumberOfVarArrays()
{
   return this->VarDataArraySelection->GetNumberOfArrays();
}

const char* visu3DReader::GetVarArrayName(int index)
{
   if (index >= ( int ) this->GetNumberOfVarArrays() || index < 0)
   {
      return NULL;
   }
   else
   {
      return this->VarDataArraySelection->GetArrayName(index);
   }
}
int visu3DReader::GetVarArrayStatus(const char* name)
{
   return this->VarDataArraySelection->ArrayIsEnabled(name);
}

void visu3DReader::SetVarArrayStatus(const char* name, int status)
{
   if (status)
   {
      this->VarDataArraySelection->EnableArray(name);
   }
   else
   {
      this->VarDataArraySelection->DisableArray(name);
   }
}

void visu3DReader::SelectionModifiedCallback(vtkObject*, unsigned long,
      void* clientdata, void*)
{
   static_cast<visu3DReader*>(clientdata)->Modified();
}

int visu3DReader::FillOutputPortInformation(
      int vtkNotUsed(port), vtkInformation* info)
{
   info->Set(vtkDataObject::DATA_TYPE_NAME(), "vtkMultiBlockDataSet");
   return 1;
}

<|MERGE_RESOLUTION|>--- conflicted
+++ resolved
@@ -390,11 +390,8 @@
    // tell paraview to render data
    this -> Modified(); 
 
-<<<<<<< HEAD
    MPI_Barrier(mpiComm); // synchronize again (needed?)
    SWRITE("RequestData finished");
-=======
->>>>>>> 6e634b8e
    return 1;
 }
 
@@ -494,14 +491,6 @@
 visu3DReader::~visu3DReader(){
    SWRITE("~visu3DReader");
    delete [] FileName;
-
-   // Finalize the Posti tool (deallocate all arrays)
-<<<<<<< HEAD
-   //__mod_visu3d_MOD_finalizevisu3d();
-=======
-   __mod_visu3d_MOD_finalizevisu3d();
->>>>>>> 6e634b8e
-
    this->VarDataArraySelection->Delete();
 }
 
