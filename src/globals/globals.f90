!=================================================================================================================================
! Copyright (c) 2010-2016  Prof. Claus-Dieter Munz 
! This file is part of FLEXI, a high-order accurate framework for numerically solving PDEs with discontinuous Galerkin methods.
! For more information see https://www.flexi-project.org and https://nrg.iag.uni-stuttgart.de/
!
! FLEXI is free software: you can redistribute it and/or modify it under the terms of the GNU General Public License 
! as published by the Free Software Foundation, either version 3 of the License, or (at your option) any later version.
!
! FLEXI is distributed in the hope that it will be useful, but WITHOUT ANY WARRANTY; without even the implied warranty
! of MERCHANTABILITY or FITNESS FOR A PARTICULAR PURPOSE. See the GNU General Public License v3.0 for more details.
!
! You should have received a copy of the GNU General Public License along with FLEXI. If not, see <http://www.gnu.org/licenses/>.
!=================================================================================================================================
#include "flexi.h"

!==================================================================================================================================
!> Provides parameters, used globally (please use EXTREMLY carefully!)
!==================================================================================================================================
MODULE MOD_Globals
! MODULES
#if USE_MPI
USE mpi
#endif
IMPLICIT NONE
!----------------------------------------------------------------------------------------------------------------------------------
! GLOBAL VARIABLES
!----------------------------------------------------------------------------------------------------------------------------------
CHARACTER(LEN=255)::ParameterFile                                             !< filename of the parameter file
INTEGER,PARAMETER ::UNIT_stdOut=6                                             !< unit for writing to standard output (e.g. terminal)
INTEGER,PARAMETER ::UNIT_logOut=133                                           !< unit for writing log files
INTEGER           ::UNIT_errOut=999                                           !< unit for writing error files
LOGICAL           ::Logging                                                   !< switch to turn log file writing on or of
LOGICAL           ::ErrorFiles                                                !< switch to turn error file writing on or of
CHARACTER(LEN=255)::ErrorFileName='NOT_SET'                                   !< file to write error data into
INTEGER           ::iError                                                    !< default error handle
REAL              ::StartTime                                                 !< start time of the simulation
INTEGER           ::myRank,myLocalRank,myLeaderRank,myWorkerRank
INTEGER           ::nProcessors,nLocalProcs,nLeaderProcs,nWorkerProcs
INTEGER           ::MPI_COMM_NODE                                             !< local node subgroup
INTEGER           ::MPI_COMM_LEADERS                                          !< all node masters
INTEGER           ::MPI_COMM_WORKERS                                          !< all non-master nodes
LOGICAL           ::MPIRoot                                                   !< flag whether process is MPI root process
LOGICAL           ::MPILocalRoot                                              !< flag whether process is root of MPI subgroup
#if USE_MPI
INTEGER           ::MPIStatus(MPI_STATUS_SIZE)
#endif

LOGICAL           :: doGenerateUnittestReferenceData                         
INTEGER           :: doPrintHelp ! 0: no help, 1: help, 2: markdown-help

<<<<<<< HEAD
TYPE, BIND(C) :: CARRAY
  INTEGER (C_INT) :: len
  INTEGER (C_INT) :: dim
  TYPE (C_PTR)    :: data
END TYPE CARRAY

INTERFACE AlmostEqualToTolerance
  MODULE PROCEDURE AlmostEqualToTolerance
END INTERFACE

=======
>>>>>>> c53c6f70
INTERFACE Abort
  MODULE PROCEDURE Abort
END INTERFACE Abort

INTERFACE CollectiveStop
  MODULE PROCEDURE CollectiveStop
END INTERFACE CollectiveStop

INTERFACE PrintWarning
  MODULE PROCEDURE PrintWarning
END INTERFACE PrintWarning

INTERFACE INTSTAMP
  MODULE PROCEDURE INTSTAMP
END INTERFACE INTSTAMP

INTERFACE TIMESTAMP
  MODULE PROCEDURE TIMESTAMP
END INTERFACE

INTERFACE FLEXITIME
  MODULE PROCEDURE FLEXITIME
END INTERFACE

INTERFACE CreateErrFile
  MODULE PROCEDURE CreateErrFile
END INTERFACE CreateErrFile

!==================================================================================================================================
CONTAINS

!==================================================================================================================================
!> \brief Safely terminate program using a soft MPI_FINALIZE in the MPI case and write the error message only on the root.
!> 
!> Safely terminate program using a soft MPI_FINALIZE in the MPI case and write the error message only on the root.
!> Terminate program using a soft MPI_FINALIZE in the MPI case and write the error message only on the root.
!> This routine can only be used if ALL processes are guaranteed to generate the same error at the same time!
!> Prime use is to exit FLEXI without MPI errors and with a single error message if some parameters are not set in the init
!> routines or a file is not found.
!>
!> Criteria where CollectiveStop may be used:
!> 0. In case of doubt stick with Abort, which is always safe!
!> 1. A routine is BY DESIGN (!) called by all processes, i.e. does not permit to be called by single processes or subgroups.
!> 2. The criteria for the CollectiveStop must be identical among all processors.
!> 3. The routine is only used during the init phase.
!> 4. The error must not originate from MPI errors (e.g. during MPI init)
!> 5. The error must not originate from checking roundof errors (e.g. accuracy of interpolation matrices)
!>
!==================================================================================================================================
SUBROUTINE CollectiveStop(SourceFile,SourceLine,CompDate,CompTime,ErrorMessage,IntInfo,RealInfo)
! MODULES
IMPLICIT NONE
!----------------------------------------------------------------------------------------------------------------------------------
! INPUT/OUTPUT VARIABLES
CHARACTER(LEN=*)                  :: SourceFile      !< Source file where error has occurred
INTEGER                           :: SourceLine      !< Line in source file
CHARACTER(LEN=*)                  :: CompDate        !< Compilation date
CHARACTER(LEN=*)                  :: CompTime        !< Compilation time
CHARACTER(LEN=*)                  :: ErrorMessage    !< Error message
INTEGER,OPTIONAL                  :: IntInfo         !< Error info (integer)
REAL,OPTIONAL                     :: RealInfo        !< Error info (real)
!   There is no way back!
!----------------------------------------------------------------------------------------------------------------------------------
! LOCAL VARIABLES
CHARACTER(LEN=50)                 :: IntString,RealString
!==================================================================================================================================
IntString = ""
RealString = ""

IF (PRESENT(IntInfo))  WRITE(IntString,"(A,I0)")  "\nIntInfo:  ", IntInfo
IF (PRESENT(RealInfo)) WRITE(RealString,"(A,F24.19)") "\nRealInfo: ", RealInfo

SWRITE(UNIT_stdOut,*) '_____________________________________________________________________________\n', &
                     'Program abort caused on Proc ',myRank, '\n', &
                     '  in File : ',TRIM(SourceFile),' Line ',SourceLine, '\n', &
                     '  This file was compiled at ',TRIM(CompDate),'  ',TRIM(CompTime), '\n', &
                     'Message: ',TRIM(ErrorMessage), &
                     TRIM(IntString), TRIM(RealString)

CALL FLUSH(UNIT_stdOut)
#if USE_MPI
CALL MPI_FINALIZE(iError)
#endif
ERROR STOP 1
END SUBROUTINE CollectiveStop


!==================================================================================================================================
!> Terminate program correctly if an error has occurred (important in MPI mode!).
!> Uses a MPI_ABORT which terminates FLEXI if a single proc calls this routine.
!==================================================================================================================================
SUBROUTINE Abort(SourceFile,SourceLine,CompDate,CompTime,ErrorMessage,IntInfo,RealInfo,ErrorCode)
! MODULES
IMPLICIT NONE
!----------------------------------------------------------------------------------------------------------------------------------
! INPUT/OUTPUT VARIABLES
CHARACTER(LEN=*)                  :: SourceFile      !< Source file where error has occurred
INTEGER                           :: SourceLine      !< Line in source file
CHARACTER(LEN=*)                  :: CompDate        !< Compilation date
CHARACTER(LEN=*)                  :: CompTime        !< Compilation time
CHARACTER(LEN=*)                  :: ErrorMessage    !< Error message
INTEGER,OPTIONAL                  :: IntInfo         !< Error info (integer)
REAL,OPTIONAL                     :: RealInfo        !< Error info (real)
INTEGER,OPTIONAL                  :: ErrorCode       !< Error info (integer)
!   There is no way back!
!----------------------------------------------------------------------------------------------------------------------------------
! LOCAL VARIABLES
CHARACTER(LEN=50)                 :: IntString,RealString
INTEGER                           :: errOut          ! Output of MPI_ABORT
INTEGER                           :: signalout       ! Output errorcode
!==================================================================================================================================
IntString = ""
RealString = ""

IF (PRESENT(IntInfo))  WRITE(IntString,"(A,I0)")  "\nIntInfo:  ", IntInfo
IF (PRESENT(RealInfo)) WRITE(RealString,"(A,F24.19)") "\nRealInfo: ", RealInfo

WRITE(UNIT_stdOut,*) '_____________________________________________________________________________\n', &
                     'Program abort caused on Proc ',myRank, '\n', &
                     '  in File : ',TRIM(SourceFile),' Line ',SourceLine, '\n', &
                     '  This file was compiled at ',TRIM(CompDate),'  ',TRIM(CompTime), '\n', &
                     'Message: ',TRIM(ErrorMessage), &
                     TRIM(IntString), TRIM(RealString)

CALL FLUSH(UNIT_stdOut)
#if USE_MPI
signalout=2 ! MPI_ABORT requires an output error-code /=0
IF(PRESENT(ErrorCode)) signalout=ErrorCode
CALL MPI_ABORT(MPI_COMM_WORLD,signalout,errOut)
#endif  
ERROR STOP 2
END SUBROUTINE Abort


!==================================================================================================================================
!> print a warning to the command line (only MPI root)
!==================================================================================================================================
SUBROUTINE PrintWarning(msg) 
IMPLICIT NONE
! INPUT / OUTPUT VARIABLES 
CHARACTER(LEN=*) :: msg
!===================================================================================================================================
IF (myRank.EQ.0) THEN 
  WRITE(UNIT_stdOut,*) '!!!!!!!!!!!!!!!!!!!!!!!!!!!!!!!!!!!!!!!!!!!!!!!!!!!!!!!!!!!!!!!!!!!!!!!!!!!!!!!!!!!!!!!!!!!!!!!!!!!!!!!!!!!'
  WRITE(UNIT_stdOut,*) 'WARNING:'
  WRITE(UNIT_stdOut,*) TRIM(msg)
  WRITE(UNIT_stdOut,*) '!!!!!!!!!!!!!!!!!!!!!!!!!!!!!!!!!!!!!!!!!!!!!!!!!!!!!!!!!!!!!!!!!!!!!!!!!!!!!!!!!!!!!!!!!!!!!!!!!!!!!!!!!!!'
END IF 
END SUBROUTINE PrintWarning


!==================================================================================================================================
!> Open file for error output
!==================================================================================================================================
SUBROUTINE CreateErrFile()
! MODULES
IMPLICIT NONE
!----------------------------------------------------------------------------------------------------------------------------------
! INPUT/OUTPUT VARIABLES
!----------------------------------------------------------------------------------------------------------------------------------
! LOCAL VARIABLES
INTEGER                        :: OpenStat
LOGICAL                        :: isOpen
!==================================================================================================================================
IF (ErrorFiles) THEN
  INQUIRE(UNIT=UNIT_errOut,OPENED=isOpen)
  IF(.NOT.isOpen)THEN
    OPEN(UNIT=UNIT_errOut,  &
        FILE=ErrorFileName,&
        STATUS='REPLACE',  &
        ACTION='WRITE',    &
        IOSTAT=OpenStat)
  END IF
END IF
END SUBROUTINE CreateErrFile


!==================================================================================================================================
!> Creates an integer stamp that will afterwards be given to the SOUBRUTINE timestamp
!==================================================================================================================================
FUNCTION INTSTAMP(Nam,Num)
! MODULES
IMPLICIT NONE
!----------------------------------------------------------------------------------------------------------------------------------
! INPUT/OUTPUT VARIABLES
CHARACTER(LEN=*)   :: Nam      !< Name
INTEGER            :: Num      !< Number
CHARACTER(LEN=200) :: IntStamp !< The stamp
!----------------------------------------------------------------------------------------------------------------------------------
! LOCAL VARIABLES
!==================================================================================================================================
WRITE(IntStamp,'(A,A5,I6.6)')TRIM(Nam),'_Proc',Num
END FUNCTION INTSTAMP


!==================================================================================================================================
!> Creates a timestamp, consistent of a filename (project name + processor) and current time niveau
!==================================================================================================================================
FUNCTION TIMESTAMP(Filename,Time)
! MODULES
IMPLICIT NONE
!----------------------------------------------------------------------------------------------------------------------------------
! INPUT/OUTPUT VARIABLES
CHARACTER(LEN=*)   :: Filename  !< (file)name
REAL               :: Time      !< physical time
CHARACTER(LEN=255) :: TimeStamp !< the complete timestamp
!----------------------------------------------------------------------------------------------------------------------------------
! LOCAL VARIABLES
INTEGER            :: i         ! loop variable
!==================================================================================================================================
WRITE(TimeStamp,'(F17.9)')Time
! Replace spaces with 0's
DO i=1,LEN(TRIM(TimeStamp))
  IF(TimeStamp(i:i).EQ.' ') TimeStamp(i:i)='0'
END DO
TimeStamp=TRIM(Filename)//'_'//TRIM(TimeStamp)
END FUNCTION TIMESTAMP


!==================================================================================================================================
!> Calculates current time (own function because of a laterMPI implementation)
!==================================================================================================================================
FUNCTION FLEXITIME(Comm)
! MODULES
IMPLICIT NONE
!----------------------------------------------------------------------------------------------------------------------------------
! INPUT/OUTPUT VARIABLES
INTEGER, INTENT(IN),OPTIONAL    :: Comm                                       !< global mpi communicator
REAL                            :: FlexiTime                                  !< output time
!----------------------------------------------------------------------------------------------------------------------------------
! LOCAL VARIABLES
!==================================================================================================================================
#if USE_MPI
IF(PRESENT(Comm))THEN
  CALL MPI_BARRIER(Comm,iError)
ELSE
  CALL MPI_BARRIER(MPI_COMM_WORLD,iError)
END IF
#endif
GETTIME(FlexiTime)
END FUNCTION FLEXITIME


END MODULE MOD_Globals<|MERGE_RESOLUTION|>--- conflicted
+++ resolved
@@ -48,19 +48,6 @@
 LOGICAL           :: doGenerateUnittestReferenceData                         
 INTEGER           :: doPrintHelp ! 0: no help, 1: help, 2: markdown-help
 
-<<<<<<< HEAD
-TYPE, BIND(C) :: CARRAY
-  INTEGER (C_INT) :: len
-  INTEGER (C_INT) :: dim
-  TYPE (C_PTR)    :: data
-END TYPE CARRAY
-
-INTERFACE AlmostEqualToTolerance
-  MODULE PROCEDURE AlmostEqualToTolerance
-END INTERFACE
-
-=======
->>>>>>> c53c6f70
 INTERFACE Abort
   MODULE PROCEDURE Abort
 END INTERFACE Abort
