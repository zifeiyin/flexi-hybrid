--- conflicted
+++ resolved
@@ -669,11 +669,7 @@
   Prim(VELV) = 0.
   Prim(VEL1) = 1. / 0.41 * LOG(1. + 0.41 * y_plus) + 7.8 * (1. - EXP(-y_plus / 11.) - y_plus / 11. * EXP(-y_plus / 3.))
   Prim(VEL1) = Prim(VEL1) * RefStatePrim(VEL1, RefState)
-<<<<<<< HEAD
-  Amplitude = 0.1*Prim(VEL1)
-=======
   Amplitude = 0.1 * Prim(VEL1)
->>>>>>> 26334e1b
 
   ! copied from src/testcase/channel/testcase.f90
   Prim(VEL1)=Prim(VEL1)+Amplitude*SIN(20.0*PP_PI*(x(2)/(2.0)))*SIN(20.0*PP_PI*(x(3)/(2*PP_PI)))
@@ -688,11 +684,7 @@
   Prim(VEL2)=Prim(VEL2)+Amplitude*SIN(40.0*PP_PI*(x(1)/(4*PP_PI)))*SIN(40.0*PP_PI*(x(3)/(2*PP_PI)))
   Prim(VEL2)=Prim(VEL2)+Amplitude*SIN(45.0*PP_PI*(x(1)/(4*PP_PI)))*SIN(45.0*PP_PI*(x(3)/(2*PP_PI)))
   Prim(VEL2)=Prim(VEL2)+Amplitude*SIN(50.0*PP_PI*(x(1)/(4*PP_PI)))*SIN(50.0*PP_PI*(x(3)/(2*PP_PI)))
-<<<<<<< HEAD
-  
-=======
-
->>>>>>> 26334e1b
+
   Prim(VEL3)=Prim(VEL3)+Amplitude*SIN(30.0*PP_PI*(x(1)/(4*PP_PI)))*SIN(30.0*PP_PI*(x(2)/(2.0)))
   Prim(VEL3)=Prim(VEL3)+Amplitude*SIN(35.0*PP_PI*(x(1)/(4*PP_PI)))*SIN(35.0*PP_PI*(x(2)/(2.0)))
   Prim(VEL3)=Prim(VEL3)+Amplitude*SIN(40.0*PP_PI*(x(1)/(4*PP_PI)))*SIN(40.0*PP_PI*(x(2)/(2.0)))
@@ -892,21 +884,12 @@
     SijUij(i,j,k,iElem) = SijGradU
     dGidGi(i,j,k,iElem) = dGdG
 
-<<<<<<< HEAD
-    prodK (1,i,j,k,iElem) = 2. * muT * SijGradU     
-    ! dissK (1,i,j,k,iElem) = U(RHOK,i,j,k,iElem) / MAX( gPos**2, 1.e-10 ) ! hope to make negtive k come back
-    dissK (1,i,j,k,iElem) = Cmu * (UPrim(DENS) * kPos)**2 * invR
-
-    prodG (1,i,j,k,iElem) = Comega2 * UPrim(DENS)**2 * kPos * gPos * 0.5 * invR
-    dissG (1,i,j,k,iElem) = Comega1 * Cmu * UPrim(DENS) * gPos**3 * SijGradU * MIN( 100.*muTOrig/muS, 1.0)
-=======
     prodK (1,i,j,k,iElem) = 2. * muT * SijGradU
     dissK (1,i,j,k,iElem) = Cmu * (UPrim(DENS) * kPos)**2 * invR
 
     prodG (1,i,j,k,iElem) = Comega2 * UPrim(DENS)**2 * kPos * gPos * 0.5 * invR
     ! prodG (1,i,j,k,iElem) = Comega2 * UPrim(DENS) / (2 * Cmu) * invG
     dissG (1,i,j,k,iElem) = Comega1 * Cmu * UPrim(DENS) * gPos**3 * SijGradU
->>>>>>> 26334e1b
     crossG(1,i,j,k,iElem) = 3.0 * muEffG * Cmu * UPrim(DENS) * kPos * gPos * invR * dGdG
     ! crossG(1,i,j,k,iElem) = muEffG * 3.0 * invG * dGdG
 
