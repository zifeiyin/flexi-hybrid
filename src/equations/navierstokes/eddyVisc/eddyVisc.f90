!=================================================================================================================================
! Copyright (c) 2010-2016  Prof. Claus-Dieter Munz 
! This file is part of FLEXI, a high-order accurate framework for numerically solving PDEs with discontinuous Galerkin methods.
! For more information see https://www.flexi-project.org and https://nrg.iag.uni-stuttgart.de/
!
! FLEXI is free software: you can redistribute it and/or modify it under the terms of the GNU General Public License 
! as published by the Free Software Foundation, either version 3 of the License, or (at your option) any later version.
!
! FLEXI is distributed in the hope that it will be useful, but WITHOUT ANY WARRANTY; without even the implied warranty
! of MERCHANTABILITY or FITNESS FOR A PARTICULAR PURPOSE. See the GNU General Public License v3.0 for more details.
!
! You should have received a copy of the GNU General Public License along with FLEXI. If not, see <http://www.gnu.org/licenses/>.
!=================================================================================================================================
#include "flexi.h"

!===================================================================================================================================
!> In this module the parameters for all the eddy viscosity models will be set, so we only need to call this single routine
!> from flexi.f90.
!===================================================================================================================================
MODULE MOD_EddyVisc
! MODULES
IMPLICIT NONE
PRIVATE

INTERFACE DefineParametersEddyVisc
  MODULE PROCEDURE DefineParametersEddyVisc
END INTERFACE

PUBLIC:: DefineParametersEddyVisc,InitEddyVisc,FinalizeEddyVisc
!===================================================================================================================================

CONTAINS

!===================================================================================================================================
!> Define the parameters for all the eddy viscosity models.
!===================================================================================================================================
SUBROUTINE DefineParametersEddyVisc()
! MODULES
USE MOD_ReadInTools,        ONLY: prms
IMPLICIT NONE
!==================================================================================================================================
CALL prms%SetSection("EddyViscParameters")
! Smagorinksy model parameters
CALL prms%CreateRealOption(   'CS',       "EddyViscParameters constant")
CALL prms%CreateRealOption(   'PrSGS',    "Turbulent Prandtl number",'0.7')
CALL prms%CreateLogicalOption('VanDriest',"Van Driest damping, only for channel flow!", '.FALSE.')
CALL prms%CreateIntOption('N_Testfilter',"Number of basis for the test filter")
CALL prms%CreateStringOption(   'WallDistFile',    "File containing the wall distance",'')
CALL prms%CreateRealOption(   'WallDistanceTreshold',    "Treshold for zonal model filtering",'0.0')
END SUBROUTINE DefineParametersEddyVisc

!===================================================================================================================================
!> Initialize eddy viscosity routines
!===================================================================================================================================
SUBROUTINE InitEddyVisc()
! MODULES
USE MOD_Preproc
USE MOD_Globals
USE MOD_EddyVisc_Vars
USE MOD_Smagorinsky
USE MOD_DynSmag
USE MOD_DefaultEddyVisc
USE MOD_Mesh_Vars  ,ONLY:nElems,nSides
USE MOD_ReadInTools,ONLY: GETINTFROMSTR
USE MOD_IO_HDF5    ,ONLY: AddToFieldData, AddToElemData
USE MOD_EOS_Vars, ONLY: mu0
!===================================================================================================================================
eddyViscType = GETINTFROMSTR('eddyViscType')

! Allocate arrays needed by all SGS models
ALLOCATE(DeltaS(nElems))
ALLOCATE(DeltaS_master(1:nSides))
ALLOCATE(DeltaS_slave (1:nSides))
DeltaS_master=0.
DeltaS_slave=0.
DeltaS=0.
ALLOCATE(SGS_Ind(2,0:PP_N,0:PP_N,0:PP_N,nElems))
ALLOCATE(SGS_Ind_master(2,0:PP_N,0:PP_N,1:nSides))
ALLOCATE(SGS_Ind_slave (2,0:PP_N,0:PP_N,1:nSides))
SGS_Ind=0.
SGS_Ind_master=0.
SGS_Ind_slave=0.
ALLOCATE(muSGS(1,0:PP_N,0:PP_N,0:PP_N,nElems))
ALLOCATE(muSGSmax(nElems))
muSGS = 0.
muSGSmax=2000.*mu0
<<<<<<< HEAD
ALLOCATE(FilterMat_Testfilter(0:PP_N,0:PP_N))
FilterMat_Testfilter = 0.
ALLOCATE(filter_ind(3,nElems))
ALLOCATE(average_ind(3,nElems))
ALLOCATE(average_type(nElems))
ALLOCATE(IntELem(0:PP_N,0:PP_N,0:PP_N,nElems))
! Set Prandtl number !=0 because we need to divide by this number to get the turbulent heat conductivity (will be zero anyway
! since muSGS=0)
PrSGS = 0.7
=======
>>>>>>> 7cf6814a

IF(eddyViscType.EQ.2) THEN !dynamic Smagorinsky
  !MATTEO: debug output
  ALLOCATE(S_en_out(1,0:PP_N,0:PP_N,0:PP_N,nElems))
  S_en_out = 0.
  ALLOCATE(filtdir_out(nElems))
  ALLOCATE(walldist_out(nElems))
  ALLOCATE(walldist_x(nElems))
  ALLOCATE(walldist_y(nElems))
  ALLOCATE(walldist_z(nElems))
  !!!!!!!!!!
  ALLOCATE(FilterMat_Testfilter(0:PP_N,0:PP_N))
  FilterMat_Testfilter = 0.
  ALLOCATE(filter_ind(3,nElems))
  ALLOCATE(average_ind(3,nElems))
  ALLOCATE(average_type(nElems))
  ALLOCATE(IntELem(0:PP_N,0:PP_N,0:PP_N,nElems))
  PrSGS = 0.7
END IF

SELECT CASE(eddyViscType)
  CASE(0) ! No eddy viscosity model, set function pointers to dummy subroutines which do nothing
    ! Nothing to init
    eddyViscosity          => DefaultEddyVisc
    eddyViscosity_surf     => DefaultEddyVisc_surf
    FinalizeEddyViscosity => FinalizeDefaultEddyViscosity
  CASE(1) !Smagorinsky with optional Van Driest damping for channel flow
    CALL InitSmagorinsky()
    eddyViscosity          => Smagorinsky
    eddyViscosity_surf     => Smagorinsky_surf
    FinalizeEddyViscosity => Finalizesmagorinsky
  CASE(2) !Smagorinsky*DynSmag indicator with optional Van Driest damping for channel flow
    CALL InitDynSmag
    eddyViscosity      => DynSmag 
    eddyViscosity_surf => DefaultEddyVisc_surf !NOT used, surface muSGS from volume prolongated 
    FinalizeEddyViscosity => Finalizedynsmag
    testfilter         => Compute_cd
  CASE DEFAULT
    CALL CollectiveStop(__STAMP__,&
      'Eddy Viscosity Type not specified!')
END SELECT
CALL AddToFieldData((/1,PP_N+1,PP_N+1,PP_N+1/),'VMSData',(/'muSGS'/),RealArray=muSGS)
!MATTEO: debug output
CALL AddToFieldData((/2,PP_N+1,PP_N+1,PP_N+1/),'VMSData',(/'Csmag   ','muSgsInd'/),RealArray=SGS_Ind)
CALL AddToFieldData((/1,PP_N+1,PP_N+1,PP_N+1/),'VMSData',(/'S_norm'/),RealArray=S_en_out)
CALL AddToElemData('FilterInd',RealArray=filtdir_out(:))
CALL AddToElemData('WallDist',RealArray=walldist_out(:))
CALL AddToElemData('WallDist_x',RealArray=walldist_x(:))
CALL AddToElemData('WallDist_y',RealArray=walldist_y(:))
CALL AddToElemData('WallDist_z',RealArray=walldist_z(:))

END SUBROUTINE

!===================================================================================================================================
!> Finalize eddy viscosity routines
!===================================================================================================================================
SUBROUTINE FinalizeEddyVisc()
! MODULES
USE MOD_EddyVisc_Vars
USE MOD_Smagorinsky   ,ONLY: FinalizeSmagorinsky
!===================================================================================================================================
SDEALLOCATE(DeltaS)
SDEALLOCATE(DeltaS_master)
SDEALLOCATE(DeltaS_slave)
SDEALLOCATE(muSGS)
SDEALLOCATE(muSGSmax)
SDEALLOCATE(SGS_Ind)
SDEALLOCATE(SGS_Ind_master)
SDEALLOCATE(SGS_Ind_slave)
SELECT CASE(eddyViscType)
  CASE(1)
    CALL FinalizeSmagorinsky()
END SELECT
END SUBROUTINE

END MODULE MOD_EddyVisc<|MERGE_RESOLUTION|>--- conflicted
+++ resolved
@@ -84,18 +84,6 @@
 ALLOCATE(muSGSmax(nElems))
 muSGS = 0.
 muSGSmax=2000.*mu0
-<<<<<<< HEAD
-ALLOCATE(FilterMat_Testfilter(0:PP_N,0:PP_N))
-FilterMat_Testfilter = 0.
-ALLOCATE(filter_ind(3,nElems))
-ALLOCATE(average_ind(3,nElems))
-ALLOCATE(average_type(nElems))
-ALLOCATE(IntELem(0:PP_N,0:PP_N,0:PP_N,nElems))
-! Set Prandtl number !=0 because we need to divide by this number to get the turbulent heat conductivity (will be zero anyway
-! since muSGS=0)
-PrSGS = 0.7
-=======
->>>>>>> 7cf6814a
 
 IF(eddyViscType.EQ.2) THEN !dynamic Smagorinsky
   !MATTEO: debug output
