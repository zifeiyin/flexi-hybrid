!=================================================================================================================================
! Copyright (c) 2010-2016  Prof. Claus-Dieter Munz 
! This file is part of FLEXI, a high-order accurate framework for numerically solving PDEs with discontinuous Galerkin methods.
! For more information see https://www.flexi-project.org and https://nrg.iag.uni-stuttgart.de/
!
! FLEXI is free software: you can redistribute it and/or modify it under the terms of the GNU General Public License 
! as published by the Free Software Foundation, either version 3 of the License, or (at your option) any later version.
!
! FLEXI is distributed in the hope that it will be useful, but WITHOUT ANY WARRANTY; without even the implied warranty
! of MERCHANTABILITY or FITNESS FOR A PARTICULAR PURPOSE. See the GNU General Public License v3.0 for more details.
!
! You should have received a copy of the GNU General Public License along with FLEXI. If not, see <http://www.gnu.org/licenses/>.
!=================================================================================================================================
#include "flexi.h"
#include "eos.h"

!==================================================================================================================================
!> Routines to provide boundary conditions for the domain. Fills the boundary part of the fluxes list.
!==================================================================================================================================
MODULE MOD_GetBoundaryFlux
! MODULES
IMPLICIT NONE
PRIVATE
!----------------------------------------------------------------------------------------------------------------------------------
! GLOBAL VARIABLES
!----------------------------------------------------------------------------------------------------------------------------------

INTERFACE InitBC
  MODULE PROCEDURE InitBC
END INTERFACE

INTERFACE GetBoundaryFlux
  MODULE PROCEDURE GetBoundaryFlux
END INTERFACE

INTERFACE FinalizeBC
  MODULE PROCEDURE FinalizeBC
END INTERFACE

#if FV_ENABLED
#if FV_RECONSTRUCT
INTERFACE GetBoundaryFVgradient
  MODULE PROCEDURE GetBoundaryFVgradient
END INTERFACE
#endif
#endif

#if PARABOLIC
INTERFACE Lifting_GetBoundaryFlux
  MODULE PROCEDURE Lifting_GetBoundaryFlux
END INTERFACE
PUBLIC :: Lifting_GetBoundaryFlux
#endif /*PARABOLIC*/

PUBLIC :: InitBC
PUBLIC :: GetBoundaryFlux
PUBLIC :: FinalizeBC
#if FV_ENABLED
#if FV_RECONSTRUCT
PUBLIC :: GetBoundaryFVgradient
#endif
#endif
!==================================================================================================================================

CONTAINS


!==================================================================================================================================
!> Initialize boundary conditions. Read parameters and sort boundary conditions by types.
!> Call boundary condition specific init routines.
!==================================================================================================================================
SUBROUTINE InitBC()
! MODULES
USE MOD_Preproc
USE MOD_Globals
USE MOD_Viscosity
USE MOD_Equation_Vars     ,ONLY: EquationInitIsDone
USE MOD_Equation_Vars     ,ONLY: nRefState,BCData,BCDataPrim,nBCByType,BCSideID
USE MOD_Equation_Vars     ,ONLY: BCStateFile,RefStatePrim
USE MOD_Interpolation_Vars,ONLY: InterpolationInitIsDone
USE MOD_Mesh_Vars         ,ONLY: MeshInitIsDone,nBCSides,BC,BoundaryType,nBCs
IMPLICIT NONE
!----------------------------------------------------------------------------------------------------------------------------------
! INPUT / OUTPUT VARIABLES
!----------------------------------------------------------------------------------------------------------------------------------
! LOCAL VARIABLES
INTEGER :: i,iSide
INTEGER :: locType,locState
INTEGER :: MaxBCState,MaxBCStateGlobal
LOGICAL :: readBCdone
REAL    :: talpha,tbeta
!==================================================================================================================================
IF((.NOT.InterpolationInitIsDone).AND.(.NOT.MeshInitIsDone).AND.(.NOT.EquationInitIsDone))THEN
   CALL CollectiveStop(__STAMP__,&
     "InitBC not ready to be called or already called.")
END IF
! determine globally max MaxBCState
MaxBCState = 0
DO iSide=1,nBCSides
  locType =BoundaryType(BC(iSide),BC_TYPE)
  locState=BoundaryType(BC(iSide),BC_STATE)
  IF((locType.NE.22).AND.locType.NE.3) MaxBCState = MAX(MaxBCState,locState)
  IF((locType.EQ.4).AND.(locState.LT.1))&
    CALL abort(__STAMP__,&
               'No temperature (refstate) defined for BC_TYPE',locType)
  IF((locType.EQ.23).AND.(locState.LT.1))&
    CALL abort(__STAMP__,&
               'No outflow Mach number in refstate (x,Ma,x,x,x) defined for BC_TYPE',locType)
  IF((locType.EQ.24).AND.(locState.LT.1))&
    CALL abort(__STAMP__,&
               'No outflow pressure in refstate defined for BC_TYPE',locType)
  IF((locType.EQ.25).AND.(locState.LT.1))&
    CALL abort(__STAMP__,&
               'No outflow pressure in refstate defined for BC_TYPE',locType)
  IF((locType.EQ.27).AND.(locState.LT.1))&
    CALL abort(__STAMP__,&
               'No inflow refstate (Tt,alpha,beta,empty,pT) in refstate defined for BC_TYPE',locType)
#if FV_RECONSTRUCT
  IF((locType.EQ.3).OR.(locType.EQ.4))THEN
    ASSOCIATE(prim => RefStatePrim(:,locState))
#if PARABOLIC
    IF(VISCOSITY_PRIM(prim).LE.0.) &
#endif
    CALL abort(__STAMP__,'No-slip BCs cannot be used without viscosity in case of FV-reconstruction!')
    END ASSOCIATE
  END IF
#endif
END DO
MaxBCStateGLobal=MaxBCState
#if USE_MPI
CALL MPI_ALLREDUCE(MPI_IN_PLACE,MaxBCStateGlobal,1,MPI_INTEGER,MPI_MAX,MPI_COMM_WORLD,iError)
#endif /*USE_MPI*/

! Sanity check for BCs
IF(MaxBCState.GT.nRefState)THEN
  CALL abort(__STAMP__,&
    'ERROR: Boundary RefState not defined! (MaxBCState,nRefState):',MaxBCState,REAL(nRefState))
END IF

! Allocate buffer array to store temp data for all BC sides
<<<<<<< HEAD
ALLOCATE(BCData(PP_nVar,        0:PP_N,0:PP_NZ,nBCSides))
ALLOCATE(BCDataPrim(PP_nVarPrim,0:PP_N,0:PP_NZ,nBCSides))
=======
ALLOCATE(BCData(    PP_nVar,    0:PP_N,0:PP_N,nBCSides))
ALLOCATE(BCDataPrim(PP_nVarPrim,0:PP_N,0:PP_N,nBCSides))
>>>>>>> 6121f328
BCData=0.
BCDataPrim=0.

! Initialize boundary conditions
readBCdone=.FALSE.
DO i=1,nBCs
  locType =BoundaryType(i,BC_TYPE)
  locState=BoundaryType(i,BC_STATE)
  SELECT CASE (locType)
  CASE(12) ! State File Boundary condition
    IF(.NOT.readBCdone) CALL ReadBCFlow(BCStateFile)
    readBCdone=.TRUE. 
  CASE(27) ! Subsonic inflow 
    talpha=TAN(ACOS(-1.)/180.*RefStatePrim(2,locState))
    tbeta =TAN(ACOS(-1.)/180.*RefStatePrim(3,locState))
    ! Compute vector a(1:3) from paper, the projection of the direction normal to the face normal
    ! Multiplication of velocity magnitude by NORM2(a) gives contribution in face normal dir         
    RefStatePrim(2,locState)=1.    /SQRT((1.+talpha**2+tbeta**2))
    RefStatePrim(3,locState)=talpha/SQRT((1.+talpha**2+tbeta**2))
    RefStatePrim(4,locState)=tbeta /SQRT((1.+talpha**2+tbeta**2))
  END SELECT
END DO


! Count number of sides of each boundary
ALLOCATE(nBCByType(nBCs))
nBCByType=0
DO iSide=1,nBCSides
  DO i=1,nBCs
    IF(BC(iSide).EQ.i) nBCByType(i)=nBCByType(i)+1
  END DO
END DO

! Sort BCs by type, store SideIDs
ALLOCATE(BCSideID(nBCs,MAXVAL(nBCByType)))
nBCByType=0
DO iSide=1,nBCSides
  DO i=1,nBCs
    IF(BC(iSide).EQ.i)THEN
      nBCByType(i)=nBCByType(i)+1
      BCSideID(i,nBCByType(i))=iSide
    END IF
  END DO
END DO

END SUBROUTINE InitBC


!==================================================================================================================================
!> Computes the boundary state for the different boundary conditions.
!==================================================================================================================================
SUBROUTINE GetBoundaryState(SideID,t,Nloc,UPrim_boundary,UPrim_master,NormVec,TangVec1,TangVec2,Face_xGP)
!----------------------------------------------------------------------------------------------------------------------------------!
! MODULES                                                                                                                          !
USE MOD_PreProc
USE MOD_Globals      ,ONLY: Abort
USE MOD_Mesh_Vars    ,ONLY: BoundaryType,BC
USE MOD_EOS          ,ONLY: ConsToPrim,PrimtoCons
USE MOD_EOS          ,ONLY: PRESSURE_RIEMANN
USE MOD_EOS_Vars     ,ONLY: sKappaM1,Kappa,KappaM1,R
USE MOD_ExactFunc    ,ONLY: ExactFunc
USE MOD_Equation_Vars,ONLY: IniExactFunc,BCDataPrim,RefStatePrim,nRefState
!----------------------------------------------------------------------------------------------------------------------------------!
! insert modules here
!----------------------------------------------------------------------------------------------------------------------------------!
IMPLICIT NONE
! INPUT / OUTPUT VARIABLES
INTEGER,INTENT(IN)      :: SideID
REAL,INTENT(IN)         :: t       !< current time (provided by time integration scheme)
INTEGER,INTENT(IN)      :: Nloc    !< polynomial degree
<<<<<<< HEAD
REAL,INTENT(IN)         :: UPrim_master(  PP_nVarPrim,0:Nloc,0:PP_NlocZ)              !< inner surface solution
REAL,INTENT(IN)         :: NormVec(                 3,0:Nloc,0:PP_NlocZ,0:FV_ENABLED) !< normal surface vectors
REAL,INTENT(IN)         :: TangVec1(                3,0:Nloc,0:PP_NlocZ,0:FV_ENABLED) !< tangent surface vectors 1
REAL,INTENT(IN)         :: TangVec2(                3,0:Nloc,0:PP_NlocZ,0:FV_ENABLED) !< tangent surface vectors 2
REAL,INTENT(IN)         :: Face_xGP(                3,0:Nloc,0:PP_NlocZ,0:FV_ENABLED) !< positions of surface flux points
REAL,INTENT(OUT)        :: Additionals(             3,0:Nloc,0:PP_NlocZ)              !< additional quantities
REAL,INTENT(OUT)        :: UPrim_boundary(PP_nVarPrim,0:Nloc,0:PP_NlocZ)              !< resulting boundary state
=======
REAL,INTENT(IN)         :: UPrim_master(  PP_nVarPrim,0:Nloc,0:Nloc) !< inner surface solution
REAL,INTENT(IN)         :: NormVec(                 3,0:Nloc,0:Nloc) !< normal surface vectors
REAL,INTENT(IN)         :: TangVec1(                3,0:Nloc,0:Nloc) !< tangent surface vectors 1
REAL,INTENT(IN)         :: TangVec2(                3,0:Nloc,0:Nloc) !< tangent surface vectors 2
REAL,INTENT(IN)         :: Face_xGP(                3,0:Nloc,0:Nloc) !< positions of surface flux points
REAL,INTENT(OUT)        :: UPrim_boundary(PP_nVarPrim,0:Nloc,0:Nloc) !< resulting boundary state
>>>>>>> 6121f328

! INPUT / OUTPUT VARIABLES 
!-----------------------------------------------------------------------------------------------------------------------------------
! LOCAL VARIABLES
INTEGER                 :: p,q
REAL                    :: absdiff(1:nRefState)
INTEGER                 :: BCType,BCState
REAL,DIMENSION(PP_nVar) :: Cons
REAL                    :: MaOut
REAL                    :: c,vmag,Ma,cb,pt,pb ! for BCType==23,24,25
REAL                    :: U,Tb,Tt,tmp1,tmp2,tmp3,A,Rminus,nv(3) ! for BCType==27
!===================================================================================================================================
BCType  = Boundarytype(BC(SideID),BC_TYPE)
BCState = Boundarytype(BC(SideID),BC_STATE)
SELECT CASE(BCType)
CASE(2) !Exact function or refstate
  IF(BCState.EQ.0)THEN
<<<<<<< HEAD
    DO q=0,PP_NlocZ; DO p=0,Nloc
      CALL ExactFunc(IniExactFunc,t,Face_xGP(:,p,q,FVEM),Cons)
      CALL ConsToPrim(UPrim_boundary(:,p,q),Cons)
    END DO; END DO
  ELSE
    DO q=0,PP_NlocZ; DO p=0,Nloc
      UPrim_boundary(:,p,q) = RefStatePrim(BCState,:)
=======
    DO q=0,Nloc; DO p=0,Nloc
      CALL ExactFunc(IniExactFunc,t,Face_xGP(:,p,q),Cons)
      CALL ConsToPrim(UPrim_boundary(:,p,q),Cons)
    END DO; END DO
  ELSE
    DO q=0,Nloc; DO p=0,Nloc
      UPrim_boundary(:,p,q) = RefStatePrim(:,BCState)
>>>>>>> 6121f328
    END DO; END DO
  END IF
CASE(12) ! exact BC = Dirichlet BC !!
  ! SPECIAL BC: BCState uses readin state
  ! Dirichlet means that we use the gradients from inside the grid cell
  UPrim_boundary(:,:,:) = BCDataPrim(:,:,:,SideID)
CASE(22) ! exact BC = Dirichlet BC !!
  ! SPECIAL BC: BCState specifies exactfunc to be used!!
<<<<<<< HEAD
  DO q=0,PP_NlocZ; DO p=0,Nloc
    CALL ExactFunc(BCState,t,Face_xGP(:,p,q,FVEM),Cons)
=======
  DO q=0,Nloc; DO p=0,Nloc
    CALL ExactFunc(BCState,t,Face_xGP(:,p,q),Cons)
>>>>>>> 6121f328
    CALL ConsToPrim(UPrim_boundary(:,p,q),Cons)
  END DO; END DO


CASE(3,4,9,23,24,25,27)
<<<<<<< HEAD
  DO q=0,PP_NlocZ; DO p=0,Nloc
=======
  ! Initialize boundary state with rotated inner state
  DO q=0,Nloc; DO p=0,Nloc
>>>>>>> 6121f328
    ! transform state into normal system
    UPrim_boundary(1,p,q)= UPrim_master(1,p,q)
    UPrim_boundary(2,p,q)= SUM(UPrim_master(2:4,p,q)*NormVec( :,p,q))
    UPrim_boundary(3,p,q)= SUM(UPrim_master(2:4,p,q)*TangVec1(:,p,q))
    UPrim_boundary(4,p,q)= SUM(UPrim_master(2:4,p,q)*TangVec2(:,p,q))
    UPrim_boundary(5:PP_nVarPrim,p,q)= UPrim_master(5:PP_nVarPrim,p,q)
  END DO; END DO !p,q


  SELECT CASE(BCType)
<<<<<<< HEAD
  CASE(3,4) ! Wall BCs
    DO q=0,PP_NlocZ; DO p=0,Nloc
      Additionals(1,p,q) = PRESSURE_RIEMANN(UPrim_boundary(:,p,q))
    END DO; END DO ! q,p
  CASE(9)
    DO q=0,PP_NlocZ; DO p=0,Nloc
      Additionals(1,p,q) = PRESSURE_RIEMANN(UPrim_boundary(:,p,q))
      Additionals(2,p,q) = UPrim_boundary(3,p,q)
      Additionals(3,p,q) = UPrim_boundary(4,p,q)
=======
  CASE(3) ! Adiabatic wall
    ! Diffusion: density=inside, velocity=0 (see below, after rotating back to physical space), rhoE=inside
    ! For adiabatic wall all gradients are 0
    ! We reconstruct the BC State, rho=rho_L, velocity=0, rhoE_wall = p_Riemann/(Kappa-1)
    DO q=0,Nloc; DO p=0,Nloc
      ! Set pressure by solving local Riemann problem
      UPrim_boundary(5,p,q) = PRESSURE_RIEMANN(UPrim_boundary(:,p,q))
      UPrim_boundary(2:4,p,q)= 0. ! no slip
      UPrim_boundary(6,p,q) = UPrim_master(6,p,q) ! adiabatic => temperature from the inside
      ! set density via ideal gas equation, consistent to pressure and temperature
      UPrim_boundary(1,p,q) = UPrim_boundary(5,p,q) / (UPrim_boundary(6,p,q) * R) 
    END DO; END DO ! q,p
  CASE(4) ! Isothermal wall
    ! For isothermal wall, all gradients are from interior
    ! We reconstruct the BC State, rho=rho_L, velocity=0, rhoE_wall =  rho_L*C_v*Twall
    DO q=0,Nloc; DO p=0,Nloc
      ! Set pressure by solving local Riemann problem
      UPrim_boundary(5,p,q) = PRESSURE_RIEMANN(UPrim_boundary(:,p,q))
      UPrim_boundary(2:4,p,q)= 0. ! no slip
      UPrim_boundary(6,p,q) = RefStatePrim(6,BCState) ! temperature from RefState
      ! set density via ideal gas equation, consistent to pressure and temperature
      UPrim_boundary(1,p,q) = UPrim_boundary(5,p,q) / (UPrim_boundary(6,p,q) * R)
    END DO; END DO ! q,p
  CASE(9) ! Euler (slip) wall
    ! vel=(0,v_in,w_in)
    ! NOTE: from this state ONLY the velocities should actually be used for the diffusive flux
    DO q=0,Nloc; DO p=0,Nloc
      ! Set pressure by solving local Riemann problem
      UPrim_boundary(5,p,q) = PRESSURE_RIEMANN(UPrim_boundary(:,p,q))
      UPrim_boundary(2,p,q) = 0. ! slip in tangential directions
      UPrim_boundary(6,p,q) = UPrim_master(6,p,q) ! temperature from the inside
      ! set density via ideal gas equation, consistent to pressure and temperature
      UPrim_boundary(1,p,q) = UPrim_boundary(5,p,q) / (UPrim_boundary(6,p,q) * R) 
>>>>>>> 6121f328
    END DO; END DO ! q,p

  ! Cases 21-29 are taken from NASA report "Inflow/Outflow Boundary Conditions with Application to FUN3D" Jan-Reneé Carlson
  ! and correspond to case BCs 2.1 - 2.9
  ! NOTE: quantities in paper are non-dimensional e.g. T=c^2
  CASE(23) ! Outflow mach number BC
    ! NOTE: Should not be used with adjacent walls (destroys boundary layer profile, like exact function)
    ! Refstate for this case is special, VelocityX specifies outlet mach number
    ! State: (/dummy,Ma,dummy,dummy,dummy/)
<<<<<<< HEAD
    MaOut=RefStatePrim(BCState,2)
    DO q=0,PP_NlocZ; DO p=0,Nloc
=======
    MaOut=RefStatePrim(2,BCState)
    DO q=0,Nloc; DO p=0,Nloc
>>>>>>> 6121f328
      c=SQRT(kappa*UPrim_boundary(5,p,q)/UPrim_boundary(1,p,q))
      vmag=NORM2(UPrim_boundary(2:4,p,q))
      Ma=vmag/c
      cb=vmag/MaOut
      IF(Ma<1)THEN
        ! use total pressure
        pt=UPrim_boundary(5,p,q)*((1+0.5*(kappa-1)*Ma   *Ma)   **( kappa*sKappaM1))  ! adiabatic/isentropic => unstable
        !pt=prim(5)+0.5*prim(1)*vmag*vmag
        pb=pt     *(1+0.5*(kappa-1)*MaOut*MaOut)**(-kappa*sKappaM1)
      ELSE
        ! use total pressure for supersonic
        pb=UPrim_boundary(5,p,q)+0.5*UPrim_boundary(1,p,q)*vmag*vmag
      END IF
      UPrim_boundary(1,p,q)=kappa*pb/(cb*cb)
      UPrim_boundary(2:4,p,q)=UPrim_boundary(2:4,p,q)
      UPrim_boundary(5,p,q)=pb
      UPrim_boundary(6,p,q)=UPrim_boundary(5,p,q)/(R*UPrim_boundary(1,p,q))
    END DO; END DO !p,q
  CASE(24) ! Pressure outflow BC
    DO q=0,PP_NlocZ; DO p=0,Nloc
      ! check if sub / supersonic (squared quantities)
      c=kappa*UPrim_boundary(5,p,q)/UPrim_boundary(1,p,q)
      vmag=SUM(UPrim_boundary(2:4,p,q)*UPrim_boundary(2:4,p,q))
      ! if subsonic use specified pressure, else use solution from the inside
      IF(vmag<c)THEN
        IF (BCState.GT.0) THEN
          pb = RefStatePrim(5,BCState)
        ELSE
          absdiff = ABS(RefStatePrim(5,:) - UPrim_boundary(5,p,q))
          pb = RefStatePrim(5,MINLOC(absdiff,1))
        END IF
        UPrim_boundary(1,p,q)=kappa*pb/c
        UPrim_boundary(5,p,q)=pb
        UPrim_boundary(6,p,q)=UPrim_boundary(5,p,q)/(R*UPrim_boundary(1,p,q))
      ENDIF
    END DO; END DO !p,q
  CASE(25) ! Subsonic outflow BC
    DO q=0,PP_NlocZ; DO p=0,Nloc
      ! check if sub / supersonic (squared quantities)
      c=kappa*UPrim_boundary(5,p,q)/UPrim_boundary(1,p,q)
      vmag=SUM(UPrim_boundary(2:4,p,q)*UPrim_boundary(2:4,p,q))
      ! if supersonic use total pressure to compute density
      pb        = MERGE(UPrim_boundary(5,p,q)+0.5*UPrim_boundary(1,p,q)*vmag,RefStatePrim(5,BCState),vmag>=c)
      UPrim_boundary(1,p,q)   = kappa*pb/c
      ! ensure outflow
      UPrim_boundary(2:4,p,q) = MERGE(UPrim_boundary(2:4,p,q),SQRT(vmag)*NormVec(:,p,q),UPrim_boundary(2,p,q)>=0.)
      UPrim_boundary(5,p,q)   = RefStatePrim(5,BCState) ! always outflow pressure
      UPrim_boundary(6,p,q)   = UPrim_boundary(5,p,q)/(R*UPrim_boundary(1,p,q))
    END DO; END DO !p,q
  CASE(27) ! Subsonic inflow BC
    ! Refstate for this case is special
    ! State: (/Density,nv1,nv2,nv3,Pressure/)
    ! Compute temperature from density and pressure
    ! Nv specifies inflow direction of inflow:
    ! if ABS(nv)=0  then inflow vel is always in side normal direction
    ! if ABS(nv)!=0 then inflow vel is in global coords with nv specifying the direction
    DO q=0,PP_NlocZ; DO p=0,Nloc
      ! Prescribe Total Temp, Total Pressure, inflow angle of attack alpha
      ! and inflow yaw angle beta
      ! WARNING: REFSTATE is different: Tt,alpha,beta,<empty>,pT (4th entry ignored!!), angles in DEG not RAD
      ! Tt is computed by 
      ! BC not from FUN3D Paper by JR Carlson (too many bugs), but from AIAA 2001 3882
      ! John W. Slater: Verification Assessment of Flow Boundary Conditions for CFD
      ! The BC State is described, not the outer state: use BC state to compute flux directly

      Tt=RefStatePrim(1,BCState)
      nv=RefStatePrim(2:4,BCState)
      pt=RefStatePrim(5,BCState)
      ! Term A from paper with normal vector defined into the domain, dependent on p,q
      A=SUM(nv(1:3)*(-1.)*NormVec(1:3,p,q))
      ! sound speed from inner state
      c=SQRT(kappa*UPrim_boundary(5,p,q)/UPrim_boundary(1,p,q))
      ! 1D Riemann invariant: Rminus = Ui-2ci /kappamM1, Rminus = Ubc-2cb /kappaM1, normal component only!
      Rminus=-UPrim_boundary(2,p,q)-2./KappaM1*c
      ! The Newton iteration for the T_b in the paper can be avoided by rewriting EQ 5 from the  paper
      ! not in T, but in sound speed -> quadratic equation, solve with PQ Formel (Mitternachtsformel is
      ! FORBIDDEN)
      tmp1=(A**2*KappaM1+2.)/(Kappa*R*A**2*KappaM1)   !a
      tmp2=2*Rminus/(Kappa*R*A**2)                    !b
      tmp3=KappaM1*Rminus*Rminus/(2.*Kappa*R*A**2)-Tt !c
      cb=(-tmp2+SQRT(tmp2**2-4*tmp1*tmp3))/(2*tmp1)   ! 
      c=(-tmp2-SQRT(tmp2**2-4*tmp1*tmp3))/(2*tmp1)    ! dummy
      cb=MAX(cb,c)                                    ! Following the FUN3D Paper, the max. of the two
      ! is the physical one...not 100% clear why
      ! compute static T  at bc from c
      Tb=cb**2/(Kappa*R)
      Ma=SQRT(2./KappaM1*(Tt/Tb-1.))       
      pb=pt*(1.+0.5*KappaM1*Ma**2)**(-kappa/kappam1) 
      U=Ma*SQRT(Kappa*R*Tb)
      UPrim_boundary(1,p,q) = pb/(R*Tb)
      UPrim_boundary(5,p,q) = pb

      ! we need the state in the global system for the diff fluxes
      UPrim_boundary(2,p,q)=SUM(U*nv(1:3)*Normvec( 1:3,p,q))
      UPrim_boundary(3,p,q)=SUM(U*nv(1:3)*Tangvec1(1:3,p,q))
      UPrim_boundary(4,p,q)=SUM(U*nv(1:3)*Tangvec2(1:3,p,q))
      UPrim_boundary(6,p,q)=UPrim_boundary(5,p,q)/(R*UPrim_boundary(1,p,q))
    END DO; END DO !p,q
  END SELECT

  ! rotate state back to physical system
<<<<<<< HEAD
  DO q=0,PP_NlocZ; DO p=0,Nloc
    UPrim_boundary(2:4,p,q) = UPrim_boundary(2,p,q)*NormVec( :,p,q,FVEM) &
                             +UPrim_boundary(3,p,q)*TangVec1(:,p,q,FVEM) &
                             +UPrim_boundary(4,p,q)*TangVec2(:,p,q,FVEM)
=======
  DO q=0,Nloc; DO p=0,Nloc
    UPrim_boundary(2:4,p,q) = UPrim_boundary(2,p,q)*NormVec( :,p,q) &
                             +UPrim_boundary(3,p,q)*TangVec1(:,p,q) &
                             +UPrim_boundary(4,p,q)*TangVec2(:,p,q)
>>>>>>> 6121f328
  END DO; END DO

CASE(1) !Periodic already filled!
  CALL Abort(__STAMP__, &
      "GetBoundaryState called for periodic side!")
CASE DEFAULT ! unknown BCType
  CALL abort(__STAMP__,&
       'no BC defined in navierstokes/getboundaryflux.f90!')
END SELECT ! BCType

END SUBROUTINE GetBoundaryState

!==================================================================================================================================
!> Computes the boundary fluxes for a given Cartesian mesh face (defined by SideID).
!> Calls GetBoundaryState an directly uses the returned vales for all Riemann-type BCs.
!> For other types of BCs, we directly compute the flux on the interface.
!==================================================================================================================================
SUBROUTINE GetBoundaryFlux(SideID,t,Nloc,Flux,UPrim_master,                   &
#if PARABOLIC
                           gradUx_master,gradUy_master,gradUz_master,&
#endif
                           NormVec,TangVec1,TangVec2,Face_xGP)
! MODULES
USE MOD_PreProc
USE MOD_Globals      ,ONLY: Abort
USE MOD_Mesh_Vars    ,ONLY: BoundaryType,BC
USE MOD_EOS          ,ONLY: PrimToCons,ConsToPrim
USE MOD_ExactFunc    ,ONLY: ExactFunc
#if PARABOLIC
USE MOD_Flux         ,ONLY: EvalDiffFlux2D
USE MOD_Riemann      ,ONLY: ViscousFlux
#endif
USE MOD_Riemann      ,ONLY: Riemann
#ifdef EDDYVISCOSITY
USE MOD_EddyVisc_Vars,ONLY: DeltaS_master,SGS_Ind_master
#endif
USE MOD_Testcase     ,ONLY: GetBoundaryFluxTestcase
!----------------------------------------------------------------------------------------------------------------------------------
! INPUT / OUTPUT VARIABLES
INTEGER,INTENT(IN)   :: SideID  
REAL,INTENT(IN)      :: t       !< current time (provided by time integration scheme)
INTEGER,INTENT(IN)   :: Nloc    !< polynomial degree
<<<<<<< HEAD
REAL,INTENT(IN)      :: UPrim_master( PP_nVarPrim,0:Nloc,0:PP_NlocZ,1:nSides) !< inner surface solution
#if PARABOLIC
                                                           !> inner surface solution gradients in x/y/z-direction
REAL,INTENT(IN)      :: gradUx_master(PP_nVarPrim,0:Nloc,0:PP_NlocZ,1:nSides)
REAL,INTENT(IN)      :: gradUy_master(PP_nVarPrim,0:Nloc,0:PP_NlocZ,1:nSides)
REAL,INTENT(IN)      :: gradUz_master(PP_nVarPrim,0:Nloc,0:PP_NlocZ,1:nSides)
#endif /*PARABOLIC*/
                                                           !> normal and tangential vectors on surfaces
REAL,INTENT(IN)      :: NormVec (3,0:Nloc,0:PP_NlocZ,0:FV_ENABLED,1:nSides)
REAL,INTENT(IN)      :: TangVec1(3,0:Nloc,0:PP_NlocZ,0:FV_ENABLED,1:nSides)
REAL,INTENT(IN)      :: TangVec2(3,0:Nloc,0:PP_NlocZ,0:FV_ENABLED,1:nSides)
REAL,INTENT(IN)      :: Face_xGP(3,0:Nloc,0:PP_NlocZ,0:FV_ENABLED,1:nSides) !< positions of surface flux points
REAL,INTENT(OUT)     :: Flux(PP_nVar,0:Nloc,0:PP_NlocZ,1:nSides)  !< resulting boundary fluxes
=======
REAL,INTENT(IN)      :: UPrim_master( PP_nVarPrim,0:Nloc,0:Nloc) !< inner surface solution
#if PARABOLIC
                                                           !> inner surface solution gradients in x/y/z-direction
REAL,INTENT(IN)      :: gradUx_master(PP_nVarPrim,0:Nloc,0:Nloc)
REAL,INTENT(IN)      :: gradUy_master(PP_nVarPrim,0:Nloc,0:Nloc)
REAL,INTENT(IN)      :: gradUz_master(PP_nVarPrim,0:Nloc,0:Nloc)
#endif /*PARABOLIC*/
                                                           !> normal and tangential vectors on surfaces
REAL,INTENT(IN)      :: NormVec (3,0:Nloc,0:Nloc)
REAL,INTENT(IN)      :: TangVec1(3,0:Nloc,0:Nloc)
REAL,INTENT(IN)      :: TangVec2(3,0:Nloc,0:Nloc)
REAL,INTENT(IN)      :: Face_xGP(3,0:Nloc,0:Nloc) !< positions of surface flux points
REAL,INTENT(OUT)     :: Flux(PP_nVar,0:Nloc,0:Nloc)  !< resulting boundary fluxes
>>>>>>> 6121f328
!----------------------------------------------------------------------------------------------------------------------------------
! LOCAL VARIABLES
INTEGER                              :: p,q
INTEGER                              :: BCType,BCState
<<<<<<< HEAD
REAL                                 :: UPrim_boundary(PP_nVarPrim,0:Nloc,0:PP_NlocZ)
REAL                                 :: UCons_boundary(PP_nVar    ,0:Nloc,0:PP_NlocZ)
REAL                                 :: UCons_master  (PP_nVar    ,0:Nloc,0:PP_NlocZ)
REAL                                 :: P_RP(0:Nloc,0:PP_NlocZ)
REAL                                 :: Additionals(3,0:Nloc,0:PP_NlocZ)
=======
REAL                                 :: UPrim_boundary(PP_nVarPrim,0:Nloc,0:Nloc)
REAL                                 :: UCons_boundary(PP_nVar    ,0:Nloc,0:Nloc)
REAL                                 :: UCons_master  (PP_nVar    ,0:Nloc,0:Nloc)
>>>>>>> 6121f328
#if PARABOLIC
INTEGER                              :: ivar
REAL                                 :: nv(3)
REAL                                 :: BCGradMat(3,3)
<<<<<<< HEAD
REAL,DIMENSION(PP_nVar,    0:Nloc,0:PP_NlocZ):: Fd_Face_loc,    Gd_Face_loc,    Hd_Face_loc
REAL,DIMENSION(PP_nVarPrim,0:Nloc,0:PP_NlocZ):: gradUx_Face_loc,gradUy_Face_loc,gradUz_Face_loc
=======
REAL,DIMENSION(PP_nVar    ,0:Nloc,0:Nloc):: Fd_Face_loc,    Gd_Face_loc,    Hd_Face_loc
REAL,DIMENSION(PP_nVarPrim,0:Nloc,0:Nloc):: gradUx_Face_loc,gradUy_Face_loc,gradUz_Face_loc
>>>>>>> 6121f328
#endif /*PARABOLIC*/
!==================================================================================================================================
BCType  = Boundarytype(BC(SideID),BC_TYPE)
BCState = Boundarytype(BC(SideID),BC_STATE)

IF (BCType.LT.0) THEN ! testcase boundary condition
  CALL GetBoundaryFluxTestcase(SideID,t,Nloc,Flux,UPrim_master,              &
#if PARABOLIC
                               gradUx_master,gradUy_master,gradUz_master,&
#endif
                               NormVec,TangVec1,TangVec2,Face_xGP)
ELSE                       
  CALL GetBoundaryState(SideID,t,Nloc,UPrim_boundary,UPrim_master,&
      NormVec,TangVec1,TangVec2,Face_xGP)

  SELECT CASE(BCType)
  CASE(2,12,22,23,24,25,27) ! Riemann-Type BCs 
<<<<<<< HEAD
    DO q=0,PP_NlocZ; DO p=0,Nloc
      CALL PrimToCons(UPrim_master(:,p,q,SideID), UCons_master(:,p,q)) 
      CALL PrimToCons(UPrim_boundary(:,p,q),      UCons_boundary(:,p,q)) 
=======
    DO q=0,PP_N; DO p=0,PP_N
      CALL PrimToCons(UPrim_master(  :,p,q),UCons_master(  :,p,q)) 
      CALL PrimToCons(UPrim_boundary(:,p,q),UCons_boundary(:,p,q)) 
>>>>>>> 6121f328
    END DO; END DO ! p,q=0,PP_N
    CALL Riemann(Nloc,Flux,UCons_master,UCons_boundary,UPrim_master,UPrim_boundary, &
        NormVec,TangVec1,TangVec2,doBC=.TRUE.)
#if PARABOLIC
    CALL ViscousFlux(Nloc,Fd_Face_loc,UPrim_master,UPrim_boundary,&
         gradUx_master,gradUy_master,gradUz_master,&
         gradUx_master,gradUy_master,gradUz_master,&
         NormVec&
#ifdef EDDYVISCOSITY
        ,DeltaS_master(SideID),DeltaS_master(SideID),SGS_Ind_master(1,:,:,SideID),SGS_Ind_master(1,:,:,SideID),Face_xGP&
#endif
    )
    Flux = Flux + Fd_Face_loc
#endif /*PARABOLIC*/

  CASE(3,4,9) ! Walls
<<<<<<< HEAD
    DO q=0,PP_NlocZ; DO p=0,Nloc
      P_RP(p,q) = Additionals(1,p,q)
=======
    DO q=0,Nloc; DO p=0,Nloc
>>>>>>> 6121f328
      ! Now we compute the 1D Euler flux, but use the info that the normal component u=0
      ! we directly tranform the flux back into the Cartesian coords: F=(0,n1*p,n2*p,n3*p,0)^T
      Flux(1  ,p,q) = 0.
      Flux(2:4,p,q) = UPrim_boundary(5,p,q)*NormVec(:,p,q)
      Flux(5  ,p,q) = 0.
    END DO; END DO !p,q
    ! Diffusion
#if PARABOLIC
    SELECT CASE(BCType)
<<<<<<< HEAD
    CASE(3)
      ! Adiabatic wall, Diffusion: density=inside, velocity=0, rhoE=inside
      ! For adiabatic wall all gradients are 0
      ! We reconstruct the BC State, rho=rho_L, velocity=0, rhoE_wall = p_Riemann/(Kappa-1)
      DO q=0,PP_NlocZ; DO p=0,Nloc
        UPrim_boundary(1  ,p,q) = P_RP(p,q)/UPrim_Boundary(5,p,q)*UPrim_Boundary(1,p,q) !pressure from outside
        UPrim_boundary(2:4,p,q) = 0.
        UPrim_boundary(5  ,p,q) = P_RP(p,q) ! pressure from outside
        UPrim_boundary(6  ,p,q) = UPrim_master(6,p,q,SideID) ! adiabatic => temperature from the inside
      END DO; END DO !p,q
      ! Evaluate 3D Diffusion Flux with interior state and symmetry gradients
      CALL EvalDiffFlux2D(Nloc,Fd_Face_loc,Gd_Face_loc,Hd_Face_loc,UPrim_boundary,              &
          gradUx_master(:,:,:,SideID), gradUy_master(:,:,:,SideID), gradUz_master(:,:,:,SideID) &
#ifdef EDDYVISCOSITY
          ,DeltaS_master(SideID),SGS_Ind_master(1,:,:,SideID),Face_xGP(:,:,:,FVEM,SideID)            &
#endif
      )
      ! Enforce energy flux is exactly zero
      Fd_Face_loc(5,:,:)=0.
      Gd_Face_loc(5,:,:)=0.
      Hd_Face_loc(5,:,:)=0.
    CASE(4)
      ! For isothermal wall, all gradients are from interior
      ! We reconstruct the BC State, rho=rho_L, velocity=0, rhoE_wall =  rho_L*C_v*Twall
      DO q=0,PP_NlocZ; DO p=0,Nloc
        UPrim_boundary(1  ,p,q) = P_RP(p,q)/RefStatePrim(BCState,5)*RefStatePrim(BCState,1)
        UPrim_boundary(2:4,p,q) = 0.
        UPrim_boundary(5  ,p,q) = P_RP(p,q) !pressure from outside
        UPrim_boundary(6  ,p,q) = RefStatePrim(BCState,6) ! temperature from RefState
      END DO; END DO !p,q
=======
    CASE(3,4)
>>>>>>> 6121f328
      ! Evaluate 3D Diffusion Flux with interior state and symmetry gradients
      CALL EvalDiffFlux2D(Nloc,Fd_Face_loc,Gd_Face_loc,Hd_Face_loc,UPrim_boundary,&
          gradUx_master, gradUy_master, gradUz_master &
#ifdef EDDYVISCOSITY
          ,DeltaS_master(SideID),SGS_Ind_master(1,:,:,SideID),Face_xGP            &
#endif
      )
      IF (BCType.EQ.3) THEN
        ! Enforce energy flux is exactly zero at adiabatic wall
        Fd_Face_loc(5,:,:)=0.
        Gd_Face_loc(5,:,:)=0.
        Hd_Face_loc(5,:,:)=0.
      END IF
    CASE(9)
      ! Euler/(full-)slip wall
      ! We prepare the gradients and set the normal derivative to zero (symmetry condition!)
      ! BCGradMat = I - n * n^T = (gradient -normal component of gradient)
<<<<<<< HEAD
      DO q=0,PP_NlocZ; DO p=0,Nloc
        nv = NormVec(:,p,q,FVEM,SideID)
=======
      DO q=0,Nloc; DO p=0,Nloc
        nv = NormVec(:,p,q)
>>>>>>> 6121f328
        BCGradMat(1,1) = 1. - nv(1)*nv(1)
        BCGradMat(2,2) = 1. - nv(2)*nv(2)
        BCGradMat(3,3) = 1. - nv(3)*nv(3)
        BCGradMat(1,2) = -nv(1)*nv(2)
        BCGradMat(1,3) = -nv(1)*nv(3)
        BCGradMat(3,2) = -nv(3)*nv(2)
        BCGradMat(2,1) = BCGradMat(1,2)
        BCGradMat(3,1) = BCGradMat(1,3)
        BCGradMat(2,3) = BCGradMat(3,2)
        gradUx_Face_loc(:,p,q) = BCGradMat(1,1) * gradUx_master(:,p,q) &
                               + BCGradMat(1,2) * gradUy_master(:,p,q) &
                               + BCGradMat(1,3) * gradUz_master(:,p,q)
        gradUy_Face_loc(:,p,q) = BCGradMat(2,1) * gradUx_master(:,p,q) &
                               + BCGradMat(2,2) * gradUy_master(:,p,q) &
                               + BCGradMat(2,3) * gradUz_master(:,p,q)
        gradUz_Face_loc(:,p,q) = BCGradMat(3,1) * gradUx_master(:,p,q) &
                               + BCGradMat(3,2) * gradUy_master(:,p,q) &
                               + BCGradMat(3,3) * gradUz_master(:,p,q)
      END DO; END DO !p,q

      ! Evaluate 3D Diffusion Flux with interior state (with normalvel=0) and symmetry gradients
      ! Only velocities will be used from state (=inner velocities, except normal vel=0)
      CALL EvalDiffFlux2D(Nloc,Fd_Face_loc,Gd_Face_loc,Hd_Face_loc,UPrim_boundary,&
          gradUx_Face_loc,gradUy_Face_loc,gradUz_Face_loc                         &
#ifdef EDDYVISCOSITY
          ,DeltaS_master(SideID),SGS_Ind_master(1,:,:,SideID),Face_xGP&
#endif
      )
    END SELECT

    ! Sum up Euler and Diffusion Flux
    DO iVar=2,PP_nVar
      Flux(iVar,:,:) = Flux(iVar,:,:)        + &
        NormVec(1,:,:)*Fd_Face_loc(iVar,:,:) + &
        NormVec(2,:,:)*Gd_Face_loc(iVar,:,:) + &
        NormVec(3,:,:)*Hd_Face_loc(iVar,:,:)
    END DO ! ivar
#endif /*PARABOLIC*/

  CASE(1) !Periodic already filled!
  CASE DEFAULT ! unknown BCType
    CALL abort(__STAMP__,&
        'no BC defined in navierstokes/getboundaryflux.f90!')
  END SELECT
END IF ! BCType < 0
END SUBROUTINE GetBoundaryFlux

#if FV_ENABLED
#if FV_RECONSTRUCT
!==================================================================================================================================
!> Computes the gradient at a boundary for FV subcells.
!==================================================================================================================================
SUBROUTINE GetBoundaryFVgradient(SideID,t,gradU,UPrim_master,NormVec,TangVec1,TangVec2,Face_xGP,sdx_Face)
! MODULES
USE MOD_PreProc
USE MOD_Globals       ,ONLY: Abort
USE MOD_Mesh_Vars     ,ONLY: BoundaryType,BC
USE MOD_Testcase      ,ONLY: GetBoundaryFVgradientTestcase
IMPLICIT NONE
!----------------------------------------------------------------------------------------------------------------------------------
! INPUT / OUTPUT VARIABLES
<<<<<<< HEAD
REAL,INTENT(IN)     :: t
REAL,INTENT(IN)     :: UPrim_master(PP_nVarPrim,0:PP_N,0:PP_NZ,1:nSides)
REAL,INTENT(OUT)    :: gradU       (PP_nVarPrim,0:PP_N,0:PP_NZ,1:nSides)
!----------------------------------------------------------------------------------------------------------------------------------
! LOCAL VARIABLES
REAL                :: UPrim_boundary(1:PP_nVarPrim,0:PP_N,0:PP_NZ)
REAL                :: Additionals   (3,0:PP_N,0:PP_NZ)
REAL                :: UPrim(PP_nVarPrim)
INTEGER             :: p,q,SideID
INTEGER             :: BCType,BCState
REAL                :: P_RP
#if PARABOLIC
REAL                :: prim(PP_nVarPrim)
#endif
=======
INTEGER,INTENT(IN):: SideID  
REAL,INTENT(IN)   :: t
REAL,INTENT(IN)   :: UPrim_master(PP_nVarPrim,0:PP_N,0:PP_N)
REAL,INTENT(OUT)  :: gradU       (PP_nVarPrim,0:PP_N,0:PP_N)
REAL,INTENT(IN)   :: NormVec (              3,0:PP_N,0:PP_N)
REAL,INTENT(IN)   :: TangVec1(              3,0:PP_N,0:PP_N)
REAL,INTENT(IN)   :: TangVec2(              3,0:PP_N,0:PP_N)
REAL,INTENT(IN)   :: Face_xGP(              3,0:PP_N,0:PP_N)
REAL,INTENT(IN)   :: sdx_Face(                0:PP_N,0:PP_N,3)
!----------------------------------------------------------------------------------------------------------------------------------
! LOCAL VARIABLES
REAL              :: UPrim_boundary(1:PP_nVarPrim,0:PP_N,0:PP_N)
INTEGER           :: p,q
INTEGER           :: BCType,BCState
>>>>>>> 6121f328
!==================================================================================================================================
BCType  = Boundarytype(BC(SideID),BC_TYPE)
BCState = Boundarytype(BC(SideID),BC_STATE)

<<<<<<< HEAD
DO SideID=firstBCSide,lastBCSide
  IF (FV_Elems_master(SideID).EQ.0) CYCLE
  BCType  = Boundarytype(BC(SideID),BC_TYPE)
  BCState = Boundarytype(BC(SideID),BC_STATE)
  IF (BCType.LT.0) THEN ! testcase boundary condition
    CALL GetBoundaryFVgradientTestcase(SideID,t,gradU,UPrim_master)
  ELSE 
    CALL GetBoundaryState(SideID,t,PP_N,UPrim_boundary(:,:,:),UPrim_master(:,:,:,SideID),&
        NormVec(:,:,:,:,SideID),TangVec1(:,:,:,:,SideID),TangVec2(:,:,:,:,SideID),Face_xGP(:,:,:,:,SideID),Additionals)
    SELECT CASE(BCType)
    CASE(1) !Periodic already filled!
    CASE(2,12,22,23,24,25,27) ! Riemann-Type BCs 
      DO q=0,PP_NZ; DO p=0,PP_N
        gradU(:,p,q,SideID) = (UPrim_master(:,p,q,SideID) - UPrim_boundary(:,p,q)) * FV_sdx_Face(p,q,3,SideID)
      END DO; END DO ! p,q=0,PP_N

    ! Wall BCs
    CASE(3,4) 
      DO q=0,PP_NZ; DO p=0,PP_N
        UPrim_boundary(2  ,p,q) = 0.                    ! Euler
        UPrim_boundary(3:4,p,q) = Additionals(2:3,p,q)  ! slip condition: keep tangential velocities
#if PARABOLIC      
        prim =UPrim_boundary(:,p,q)
        IF (VISCOSITY_PRIM(prim).GT.0.0) THEN
          UPrim_boundary(3:4,p,q) = 0. ! set tangential velocities to zero if there is any viscosity
        END IF
#endif
      END DO; END DO ! p,q=0,PP_N       

      SELECT CASE(BCType)
      CASE(3) ! Adiabatic wall
        DO q=0,PP_NZ; DO p=0,PP_N
          P_RP = Additionals(1,p,q)
          UPrim_boundary(1,p,q) = P_RP/UPrim_boundary(5,p,q)*UPrim_boundary(1,p,q) 
          UPrim_boundary(5,p,q) = P_RP
        END DO; END DO ! p,q=0,PP_N       
      CASE(4) ! Isothermal wall
        DO q=0,PP_NZ; DO p=0,PP_N
          P_RP = Additionals(1,p,q)
          UPrim_boundary(1,p,q) = P_RP/RefStatePrim(BCState,5)*RefStatePrim(BCState,1)
          UPrim_boundary(5,p,q) = P_RP
        END DO; END DO ! p,q=0,PP_N       
      END SELECT

      DO q=0,PP_NZ; DO p=0,PP_N
        ! rotate UPrim back 
        UPrim_boundary(2:4,p,q) =  NormVec (:,p,q,1,SideID) * UPrim_boundary(2,p,q) &
                                  +TangVec1(:,p,q,1,SideID) * UPrim_boundary(3,p,q) &
                                  +TangVec2(:,p,q,1,SideID) * UPrim_boundary(4,p,q)

        gradU(:,p,q,SideID) = (UPrim_master(:,p,q,SideID) - UPrim_Boundary(:,p,q)) * FV_sdx_Face(p,q,3,SideID)
      END DO; END DO ! p,q=0,PP_N                     

    CASE(9) ! Euler/(full-)slip wall
      DO q=0,PP_NZ; DO p=0,PP_N
        ! Euler
        UPrim(1)   = UPrim_boundary(1,p,q)
        UPrim(2)   = 0.
        UPrim(3:4) = Additionals(2:3,p,q)
        UPrim(5)   = Additionals(1,p,q)

        ! rotate U_loc back 
        UPrim(2:4) =  NormVec (:,p,q,1,SideID) * UPrim(2) &
                     +TangVec1(:,p,q,1,SideID) * UPrim(3) &
                     +TangVec2(:,p,q,1,SideID) * UPrim(4)

        gradU(:,p,q,SideID) = (UPrim_master(:,p,q,SideID) - UPrim) * FV_sdx_Face(p,q,3,SideID)
      END DO; END DO ! p,q=0,PP_N                 

    CASE DEFAULT ! unknown BCType
      CALL abort(__STAMP__,&
           'no BC defined in navierstokes/getboundaryflux.f90!')
    END SELECT
  END IF ! BCType < 0
END DO ! SideID
=======
IF (BCType.LT.0) THEN ! testcase boundary condition
  CALL GetBoundaryFVgradientTestcase(SideID,t,gradU,UPrim_master)
ELSE 
  CALL GetBoundaryState(SideID,t,PP_N,UPrim_boundary,UPrim_master,&
      NormVec,TangVec1,TangVec2,Face_xGP)
  SELECT CASE(BCType)
  CASE(2,3,4,9,12,22,23,24,25,27)
    DO q=0,PP_N; DO p=0,PP_N
      gradU(:,p,q) = (UPrim_master(:,p,q) - UPrim_boundary(:,p,q)) * sdx_Face(p,q,3)
    END DO; END DO ! p,q=0,PP_N
  CASE(1) !Periodic already filled!
  CASE DEFAULT ! unknown BCType
    CALL abort(__STAMP__,&
         'no BC defined in navierstokes/getboundaryflux.f90!')
  END SELECT
END IF ! BCType < 0
>>>>>>> 6121f328

END SUBROUTINE GetBoundaryFVgradient
#endif
#endif

#if PARABOLIC
!==================================================================================================================================
!> Computes the boundary fluxes for the lifting procedure for a given Cartesian mesh face (defined by SideID).
!==================================================================================================================================
SUBROUTINE Lifting_GetBoundaryFlux(SideID,t,UPrim_master,Flux,NormVec,TangVec1,TangVec2,Face_xGP,SurfElem)
! MODULES
USE MOD_PreProc
USE MOD_Globals      ,ONLY: Abort
USE MOD_Mesh_Vars    ,ONLY: BoundaryType,BC
USE MOD_Lifting_Vars ,ONLY: doWeakLifting
USE MOD_Testcase     ,ONLY: Lifting_GetBoundaryFluxTestcase
IMPLICIT NONE
!----------------------------------------------------------------------------------------------------------------------------------
! INPUT / OUTPUT VARIABLES
<<<<<<< HEAD
REAL,INTENT(IN)                      :: t                                    !< current time (provided by time integration scheme)
REAL,INTENT(IN)                      :: UPrim_master(PP_nVarPrim,0:PP_N,0:PP_NZ,1:nSides) !< primitive solution from the inside
REAL,INTENT(OUT)                     :: Flux(PP_nVarPrim,0:PP_N,0:PP_NZ,1:nSides) !< lifting boundary flux
!----------------------------------------------------------------------------------------------------------------------------------
! LOCAL VARIABLES
INTEGER                              :: p,q,SideID
INTEGER                              :: BCType,BCState
REAL                                 :: UPrim_boundary(PP_nVarPrim,0:PP_N,0:PP_NZ)
REAL                                 :: Additionals(3,0:PP_N,0:PP_NZ)
REAL                                 :: P_RP
REAL,DIMENSION(PP_nVarPrim)          :: UPrim_loc
=======
INTEGER,INTENT(IN):: SideID  
REAL,INTENT(IN)   :: t                                       !< current time (provided by time integration scheme)
REAL,INTENT(IN)   :: UPrim_master(PP_nVarPrim,0:PP_N,0:PP_N) !< primitive solution from the inside
REAL,INTENT(OUT)  :: Flux(        PP_nVarPrim,0:PP_N,0:PP_N) !< lifting boundary flux
REAL,INTENT(IN)   :: NormVec (              3,0:PP_N,0:PP_N)
REAL,INTENT(IN)   :: TangVec1(              3,0:PP_N,0:PP_N)
REAL,INTENT(IN)   :: TangVec2(              3,0:PP_N,0:PP_N)
REAL,INTENT(IN)   :: Face_xGP(              3,0:PP_N,0:PP_N)
REAL,INTENT(IN)   :: SurfElem(                0:PP_N,0:PP_N)
!----------------------------------------------------------------------------------------------------------------------------------
! LOCAL VARIABLES
INTEGER           :: p,q
INTEGER           :: BCType,BCState
REAL              :: UPrim_boundary(PP_nVarPrim,0:PP_N,0:PP_N)
>>>>>>> 6121f328
!==================================================================================================================================
BCType  = Boundarytype(BC(SideID),BC_TYPE)
BCState = Boundarytype(BC(SideID),BC_STATE)

IF (BCType.LT.0) THEN ! testcase boundary conditions
  CALL Lifting_GetBoundaryFluxTestcase(SideID,t,UPrim_master,Flux)
ELSE
  CALL GetBoundaryState(SideID,t,PP_N,UPrim_boundary,UPrim_master,&
                        NormVec,TangVec1,TangVec2,Face_xGP)
  SELECT CASE(BCType)
  CASE(2,12,22,23,24,25,27) ! Riemann solver based BCs
      Flux=0.5*(UPrim_master+UPrim_boundary)
  CASE(3,4) ! No-slip wall BCs
    DO q=0,PP_N; DO p=0,PP_N
      Flux(1  ,p,q) = UPrim_Boundary(1,p,q) 
      Flux(2:4,p,q) = 0.
      Flux(5  ,p,q) = UPrim_Boundary(5,p,q)
      Flux(6  ,p,q) = UPrim_Boundary(6,p,q)
    END DO; END DO !p,q
  CASE(9)
    ! Euler/(full-)slip wall
    ! symmetry BC, v=0 strategy a la HALO (is very perfect)
    ! U_boundary is already in normal system
    DO q=0,PP_N; DO p=0,PP_N
      ! Compute Flux
      Flux(1            ,p,q) = UPrim_boundary(1,p,q)
      Flux(2:PP_nVarPrim,p,q) = 0.5*(UPrim_boundary(2:PP_nVarPrim,p,q)+UPrim_master(2:PP_nVarPrim,p,q))
    END DO; END DO !p,q
  CASE(1) !Periodic already filled!
  CASE DEFAULT ! unknown BCType
    CALL abort(__STAMP__,&
         'no BC defined in navierstokes/getboundaryflux.f90!')
  END SELECT

<<<<<<< HEAD
DO SideID=firstBCSide,lastBCSide
#if FV_ENABLED  
  IF (FV_Elems_master(SideID).GT.0) CYCLE
#endif
  BCType  = Boundarytype(BC(SideID),BC_TYPE)
  BCState = Boundarytype(BC(SideID),BC_STATE)
  IF (BCType.LT.0) THEN ! testcase boundary conditions
    CALL Lifting_GetBoundaryFluxTestcase(SideID,t,UPrim_master,Flux)
  ELSE
    CALL GetBoundaryState(SideID,t,PP_N,UPrim_boundary(:,:,:),UPrim_master(:,:,:,SideID),&
        NormVec(:,:,:,:,SideID),TangVec1(:,:,:,:,SideID),TangVec2(:,:,:,:,SideID),Face_xGP(:,:,:,:,SideID),Additionals)
    SELECT CASE(BCType)
    CASE(1) !Periodic already filled!
    CASE(2,12,22,23,24,25,27)
        Flux(:,:,:,SideID)=0.5*(UPrim_master(:,:,:,SideID)+UPrim_boundary)

    ! Wall BCs
    CASE(3)
      ! Adiabatic wall, Diffusion: density=inside, velocity=0, rhoE=inside
      ! For adiabatic wall all gradients are 0
      ! We reconstruct the BC State, rho=rho_L, velocity=0, rhoE_wall = p_Riemann/(Kappa-1)
      DO q=0,PP_NZ; DO p=0,PP_N
        P_RP = Additionals(1,p,q)
        Flux(1  ,p,q,SideID) = P_RP/UPrim_Boundary(5,p,q)*UPrim_Boundary(1,p,q) !pressure from outside
        Flux(2:4,p,q,SideID) = 0.
        Flux(5  ,p,q,SideID) = P_RP !pressure from outside
        Flux(6  ,p,q,SideID) = UPrim_Boundary(6,p,q)
      END DO; END DO !p,q
    CASE(4)
      ! For isothermal wall, all gradients are from interior
      ! We reconstruct the BC State, rho=rho_L, velocity=0, rhoE_wall =  rho_L*C_v*Twall
      DO q=0,PP_NZ; DO p=0,PP_N
        P_RP = Additionals(1,p,q)
        Flux(1  ,p,q,SideID)   = P_RP/RefStatePrim(BCState,5)*RefStatePrim(BCState,1)
        Flux(2:4,p,q,SideID) = 0.
        Flux(5  ,p,q,SideID)   = P_RP !pressure from outside
        Flux(6  ,p,q,SideID)   = P_RP/(Flux(1,p,q,SideID)*R)
      END DO; END DO !p,q
    CASE(9)
      ! Euler/(full-)slip wall
      ! symmetry BC, v=0 strategy a la HALO (is very perfect)
      ! U_boundary is already in normal system
      DO q=0,PP_NZ; DO p=0,PP_N
        UPrim_boundary(2:4,p,q) = Additionals(2,p,q)*TangVec1(:,p,q,0,SideID)+Additionals(3,p,q)*TangVec2(:,p,q,0,SideID)
        P_RP = Additionals(1,p,q)
        UPrim_loc(1:4) = UPrim_boundary(1:4,p,q) 
        UPrim_loc(5)   = P_RP
        UPrim_loc(6)   = P_RP/(UPrim_boundary(1,p,q)*R)
        ! Compute Flux
        Flux(1  ,p,q,SideID) = UPrim_loc(1)
        Flux(2:PP_nVarPrim,p,q,SideID) = 0.5*(UPrim_loc(2:PP_nVarPrim)+UPrim_master(2:PP_nVarPrim,p,q,SideID))
      END DO; END DO !p,q
    CASE DEFAULT ! unknown BCType
      CALL abort(__STAMP__,&
           'no BC defined in navierstokes/getboundaryflux.f90!')
    END SELECT

    IF(.NOT.doWeakLifting)THEN
      DO q=0,PP_NZ; DO p=0,PP_N
        !in case lifting is done in strong form
        Flux(:,p,q,SideID)=Flux(:,p,q,SideID)-UPrim_master(:,p,q,SideID)
      END DO; END DO ! p,q=0,PP_N
    END IF

    DO q=0,PP_NZ; DO p=0,PP_N
      Flux(:,p,q,SideID)=Flux(:,p,q,SideID)*SurfElem(p,q,0,SideID)
    END DO; END DO
  END IF
END DO ! SideID
=======
  !in case lifting is done in strong form
  IF(.NOT.doWeakLifting) Flux=Flux-UPrim_master

  DO q=0,PP_N; DO p=0,PP_N
    Flux(:,p,q)=Flux(:,p,q)*SurfElem(p,q)
  END DO; END DO
END IF
>>>>>>> 6121f328

END SUBROUTINE Lifting_GetBoundaryFlux
#endif /*PARABOLIC*/



!==================================================================================================================================
!> Read in a HDF5 file containing the state for a boundary. Used in BC Type 12.
!==================================================================================================================================
SUBROUTINE ReadBCFlow(FileName)
! MODULES
USE MOD_PreProc
USE MOD_Globals
USE MOD_Equation_Vars     ,ONLY:BCData,BCDataPrim
<<<<<<< HEAD
USE MOD_Mesh_Vars         ,ONLY:offsetElem,nElems,nBCSides,S2V2,SideToElem,nGlobalElems
=======
USE MOD_Mesh_Vars         ,ONLY:offsetElem,nElems,nBCSides,S2V2,SideToElem
>>>>>>> 6121f328
USE MOD_HDF5_Input        ,ONLY:OpenDataFile,GetDataProps,CloseDataFile,ReadAttribute,ReadArray
USE MOD_Interpolation     ,ONLY:GetVandermonde
USE MOD_ProlongToFace     ,ONLY:EvalElemFace
USE MOD_Interpolation_Vars,ONLY:NodeType
#if (PP_NodeType==1)
USE MOD_Interpolation_Vars,ONLY:L_minus,L_plus
#endif
USE MOD_ChangeBasisByDim  ,ONLY:ChangeBasisVolume
USE MOD_EOS               ,ONLY:ConsToPrim
 IMPLICIT NONE
!----------------------------------------------------------------------------------------------------------------------------------
! INPUT / OUTPUT VARIABLES
CHARACTER(LEN=255),INTENT(IN) :: FileName       !< name of file BC data is read from
!----------------------------------------------------------------------------------------------------------------------------------
! LOCAL VARIABLES
REAL,POINTER                  :: U_N(:,:,:,:,:)=>NULL()
REAL,ALLOCATABLE,TARGET       :: U_local(:,:,:,:,:)
REAL,ALLOCATABLE              :: Vdm_NHDF5_N(:,:)
REAL                          :: Uface(PP_nVar,0:PP_N,0:PP_NZ)
INTEGER                       :: nVar_HDF5,N_HDF5,nElems_HDF5,N_HDF5Z
INTEGER                       :: p,q,SideID,ElemID,locSide
CHARACTER(LEN=255)            :: NodeType_HDF5
LOGICAL                       :: InterpolateSolution
!==================================================================================================================================
SWRITE(UNIT_StdOut,'(A,A)')'  Read BC state from file "',FileName
CALL OpenDataFile(FileName,create=.FALSE.,single=.FALSE.,readOnly=.TRUE.)
CALL GetDataProps(nVar_HDF5,N_HDF5,nElems_HDF5,NodeType_HDF5)

IF(nElems_HDF5.NE.nGlobalElems)THEN
  CALL abort(__STAMP__,&
             'Baseflow file does not match solution. Elements',nElems_HDF5)
END IF

#if (PP_dim==2)
N_HDF5Z=0
#else
N_HDF5Z=N_HDF5
#endif
ALLOCATE(U_local(PP_nVar,0:N_HDF5,0:N_HDF5,0:N_HDF5Z,nElems))
CALL ReadArray('DG_Solution',5,(/PP_nVar,N_HDF5+1,N_HDF5+1,N_HDF5Z+1,nElems/),OffsetElem,5,RealArray=U_local)
CALL CloseDataFile()

! Read in state
InterpolateSolution=((N_HDF5.NE.PP_N) .OR. (TRIM(NodeType_HDF5).NE.TRIM(NodeType)))
IF(.NOT. InterpolateSolution)THEN
  ! No interpolation needed, read solution directly from file
  U_N=>U_local
ELSE
  ! We need to interpolate the solution to the new computational grid
  ALLOCATE(U_N(PP_nVar,0:PP_N,0:PP_N,0:PP_NZ,nElems))
  ALLOCATE(Vdm_NHDF5_N(0:PP_N,0:N_HDF5))
  CALL GetVandermonde(N_HDF5,NodeType_HDF5,PP_N,NodeType,Vdm_NHDF5_N,modal=.TRUE.)

  SWRITE(UNIT_stdOut,*)'Interpolate base flow from restart grid with N=',N_HDF5,' to computational grid with N=',PP_N
  CALL ChangeBasisVolume(PP_nVar,N_HDF5,PP_N,1,nElems,1,nElems,Vdm_NHDF5_N,U_local,U_N)
  DEALLOCATE(Vdm_NHDF5_N)
END IF

! Prolong boundary state
DO SideID=1,nBCSides
  ElemID  = SideToElem(S2E_ELEM_ID    ,SideID)
  locSide = SideToElem(S2E_LOC_SIDE_ID,SideID)

#if (PP_NodeType==1)
  CALL EvalElemFace(PP_nVar,PP_N,U_N(:,:,:,:,ElemID),Uface,L_Minus,L_Plus,locSide)
#else
  CALL EvalElemFace(PP_nVar,PP_N,U_N(:,:,:,:,ElemID),Uface,locSide)
#endif
<<<<<<< HEAD
  DO q=0,PP_NZ; DO p=0,PP_N
=======
  DO q=0,PP_N; DO p=0,PP_N
>>>>>>> 6121f328
    BCData(:,p,q,SideID)=Uface(:,S2V2(1,p,q,0,locSide),S2V2(2,p,q,0,locSide))
    CALL ConsToPrim(BCDataPrim(:,p,q,SideID),BCData(:,p,q,SideID))
  END DO; END DO
END DO

IF(InterpolateSolution) DEALLOCATE(U_N)
DEALLOCATE(U_local)

SWRITE(UNIT_stdOut,'(A)')'  done initializing BC state!'
END SUBROUTINE ReadBCFlow



!==================================================================================================================================
!> Finalize arrays used for boundary conditions.
!==================================================================================================================================
SUBROUTINE FinalizeBC()
! MODULES
USE MOD_Equation_Vars,ONLY: BCData,BCDataPrim,nBCByType,BCSideID
IMPLICIT NONE
!----------------------------------------------------------------------------------------------------------------------------------
! INPUT / OUTPUT VARIABLES
!----------------------------------------------------------------------------------------------------------------------------------
! LOCAL VARIABLES
!==================================================================================================================================
SDEALLOCATE(BCData)
SDEALLOCATE(BCDataPrim)
SDEALLOCATE(nBCByType)
SDEALLOCATE(BCSideID)
END SUBROUTINE FinalizeBC

END MODULE MOD_GetBoundaryFlux<|MERGE_RESOLUTION|>--- conflicted
+++ resolved
@@ -138,13 +138,8 @@
 END IF
 
 ! Allocate buffer array to store temp data for all BC sides
-<<<<<<< HEAD
 ALLOCATE(BCData(PP_nVar,        0:PP_N,0:PP_NZ,nBCSides))
 ALLOCATE(BCDataPrim(PP_nVarPrim,0:PP_N,0:PP_NZ,nBCSides))
-=======
-ALLOCATE(BCData(    PP_nVar,    0:PP_N,0:PP_N,nBCSides))
-ALLOCATE(BCDataPrim(PP_nVarPrim,0:PP_N,0:PP_N,nBCSides))
->>>>>>> 6121f328
 BCData=0.
 BCDataPrim=0.
 
@@ -215,22 +210,12 @@
 INTEGER,INTENT(IN)      :: SideID
 REAL,INTENT(IN)         :: t       !< current time (provided by time integration scheme)
 INTEGER,INTENT(IN)      :: Nloc    !< polynomial degree
-<<<<<<< HEAD
-REAL,INTENT(IN)         :: UPrim_master(  PP_nVarPrim,0:Nloc,0:PP_NlocZ)              !< inner surface solution
-REAL,INTENT(IN)         :: NormVec(                 3,0:Nloc,0:PP_NlocZ,0:FV_ENABLED) !< normal surface vectors
-REAL,INTENT(IN)         :: TangVec1(                3,0:Nloc,0:PP_NlocZ,0:FV_ENABLED) !< tangent surface vectors 1
-REAL,INTENT(IN)         :: TangVec2(                3,0:Nloc,0:PP_NlocZ,0:FV_ENABLED) !< tangent surface vectors 2
-REAL,INTENT(IN)         :: Face_xGP(                3,0:Nloc,0:PP_NlocZ,0:FV_ENABLED) !< positions of surface flux points
-REAL,INTENT(OUT)        :: Additionals(             3,0:Nloc,0:PP_NlocZ)              !< additional quantities
-REAL,INTENT(OUT)        :: UPrim_boundary(PP_nVarPrim,0:Nloc,0:PP_NlocZ)              !< resulting boundary state
-=======
-REAL,INTENT(IN)         :: UPrim_master(  PP_nVarPrim,0:Nloc,0:Nloc) !< inner surface solution
-REAL,INTENT(IN)         :: NormVec(                 3,0:Nloc,0:Nloc) !< normal surface vectors
-REAL,INTENT(IN)         :: TangVec1(                3,0:Nloc,0:Nloc) !< tangent surface vectors 1
-REAL,INTENT(IN)         :: TangVec2(                3,0:Nloc,0:Nloc) !< tangent surface vectors 2
-REAL,INTENT(IN)         :: Face_xGP(                3,0:Nloc,0:Nloc) !< positions of surface flux points
-REAL,INTENT(OUT)        :: UPrim_boundary(PP_nVarPrim,0:Nloc,0:Nloc) !< resulting boundary state
->>>>>>> 6121f328
+REAL,INTENT(IN)         :: UPrim_master(  PP_nVarPrim,0:Nloc,0:PP_NlocZ) !< inner surface solution
+REAL,INTENT(IN)         :: NormVec(                 3,0:Nloc,0:PP_NlocZ) !< normal surface vectors
+REAL,INTENT(IN)         :: TangVec1(                3,0:Nloc,0:PP_NlocZ) !< tangent surface vectors 1
+REAL,INTENT(IN)         :: TangVec2(                3,0:Nloc,0:PP_NlocZ) !< tangent surface vectors 2
+REAL,INTENT(IN)         :: Face_xGP(                3,0:Nloc,0:PP_NlocZ) !< positions of surface flux points
+REAL,INTENT(OUT)        :: UPrim_boundary(PP_nVarPrim,0:Nloc,0:PP_NlocZ) !< resulting boundary state
 
 ! INPUT / OUTPUT VARIABLES 
 !-----------------------------------------------------------------------------------------------------------------------------------
@@ -248,23 +233,13 @@
 SELECT CASE(BCType)
 CASE(2) !Exact function or refstate
   IF(BCState.EQ.0)THEN
-<<<<<<< HEAD
-    DO q=0,PP_NlocZ; DO p=0,Nloc
-      CALL ExactFunc(IniExactFunc,t,Face_xGP(:,p,q,FVEM),Cons)
-      CALL ConsToPrim(UPrim_boundary(:,p,q),Cons)
-    END DO; END DO
-  ELSE
-    DO q=0,PP_NlocZ; DO p=0,Nloc
-      UPrim_boundary(:,p,q) = RefStatePrim(BCState,:)
-=======
-    DO q=0,Nloc; DO p=0,Nloc
+    DO q=0,PP_NlocZ; DO p=0,Nloc
       CALL ExactFunc(IniExactFunc,t,Face_xGP(:,p,q),Cons)
       CALL ConsToPrim(UPrim_boundary(:,p,q),Cons)
     END DO; END DO
   ELSE
     DO q=0,Nloc; DO p=0,Nloc
       UPrim_boundary(:,p,q) = RefStatePrim(:,BCState)
->>>>>>> 6121f328
     END DO; END DO
   END IF
 CASE(12) ! exact BC = Dirichlet BC !!
@@ -273,24 +248,15 @@
   UPrim_boundary(:,:,:) = BCDataPrim(:,:,:,SideID)
 CASE(22) ! exact BC = Dirichlet BC !!
   ! SPECIAL BC: BCState specifies exactfunc to be used!!
-<<<<<<< HEAD
   DO q=0,PP_NlocZ; DO p=0,Nloc
-    CALL ExactFunc(BCState,t,Face_xGP(:,p,q,FVEM),Cons)
-=======
-  DO q=0,Nloc; DO p=0,Nloc
     CALL ExactFunc(BCState,t,Face_xGP(:,p,q),Cons)
->>>>>>> 6121f328
     CALL ConsToPrim(UPrim_boundary(:,p,q),Cons)
   END DO; END DO
 
 
 CASE(3,4,9,23,24,25,27)
-<<<<<<< HEAD
+  ! Initialize boundary state with rotated inner state
   DO q=0,PP_NlocZ; DO p=0,Nloc
-=======
-  ! Initialize boundary state with rotated inner state
-  DO q=0,Nloc; DO p=0,Nloc
->>>>>>> 6121f328
     ! transform state into normal system
     UPrim_boundary(1,p,q)= UPrim_master(1,p,q)
     UPrim_boundary(2,p,q)= SUM(UPrim_master(2:4,p,q)*NormVec( :,p,q))
@@ -301,22 +267,11 @@
 
 
   SELECT CASE(BCType)
-<<<<<<< HEAD
-  CASE(3,4) ! Wall BCs
-    DO q=0,PP_NlocZ; DO p=0,Nloc
-      Additionals(1,p,q) = PRESSURE_RIEMANN(UPrim_boundary(:,p,q))
-    END DO; END DO ! q,p
-  CASE(9)
-    DO q=0,PP_NlocZ; DO p=0,Nloc
-      Additionals(1,p,q) = PRESSURE_RIEMANN(UPrim_boundary(:,p,q))
-      Additionals(2,p,q) = UPrim_boundary(3,p,q)
-      Additionals(3,p,q) = UPrim_boundary(4,p,q)
-=======
   CASE(3) ! Adiabatic wall
     ! Diffusion: density=inside, velocity=0 (see below, after rotating back to physical space), rhoE=inside
     ! For adiabatic wall all gradients are 0
     ! We reconstruct the BC State, rho=rho_L, velocity=0, rhoE_wall = p_Riemann/(Kappa-1)
-    DO q=0,Nloc; DO p=0,Nloc
+    DO q=0,PP_NlocZ; DO p=0,Nloc
       ! Set pressure by solving local Riemann problem
       UPrim_boundary(5,p,q) = PRESSURE_RIEMANN(UPrim_boundary(:,p,q))
       UPrim_boundary(2:4,p,q)= 0. ! no slip
@@ -327,7 +282,7 @@
   CASE(4) ! Isothermal wall
     ! For isothermal wall, all gradients are from interior
     ! We reconstruct the BC State, rho=rho_L, velocity=0, rhoE_wall =  rho_L*C_v*Twall
-    DO q=0,Nloc; DO p=0,Nloc
+    DO q=0,PP_NlocZ; DO p=0,Nloc
       ! Set pressure by solving local Riemann problem
       UPrim_boundary(5,p,q) = PRESSURE_RIEMANN(UPrim_boundary(:,p,q))
       UPrim_boundary(2:4,p,q)= 0. ! no slip
@@ -338,14 +293,13 @@
   CASE(9) ! Euler (slip) wall
     ! vel=(0,v_in,w_in)
     ! NOTE: from this state ONLY the velocities should actually be used for the diffusive flux
-    DO q=0,Nloc; DO p=0,Nloc
+    DO q=0,PP_NlocZ; DO p=0,Nloc
       ! Set pressure by solving local Riemann problem
       UPrim_boundary(5,p,q) = PRESSURE_RIEMANN(UPrim_boundary(:,p,q))
       UPrim_boundary(2,p,q) = 0. ! slip in tangential directions
       UPrim_boundary(6,p,q) = UPrim_master(6,p,q) ! temperature from the inside
       ! set density via ideal gas equation, consistent to pressure and temperature
       UPrim_boundary(1,p,q) = UPrim_boundary(5,p,q) / (UPrim_boundary(6,p,q) * R) 
->>>>>>> 6121f328
     END DO; END DO ! q,p
 
   ! Cases 21-29 are taken from NASA report "Inflow/Outflow Boundary Conditions with Application to FUN3D" Jan-Reneé Carlson
@@ -355,13 +309,8 @@
     ! NOTE: Should not be used with adjacent walls (destroys boundary layer profile, like exact function)
     ! Refstate for this case is special, VelocityX specifies outlet mach number
     ! State: (/dummy,Ma,dummy,dummy,dummy/)
-<<<<<<< HEAD
-    MaOut=RefStatePrim(BCState,2)
-    DO q=0,PP_NlocZ; DO p=0,Nloc
-=======
     MaOut=RefStatePrim(2,BCState)
-    DO q=0,Nloc; DO p=0,Nloc
->>>>>>> 6121f328
+    DO q=0,PP_NlocZ; DO p=0,Nloc
       c=SQRT(kappa*UPrim_boundary(5,p,q)/UPrim_boundary(1,p,q))
       vmag=NORM2(UPrim_boundary(2:4,p,q))
       Ma=vmag/c
@@ -463,17 +412,10 @@
   END SELECT
 
   ! rotate state back to physical system
-<<<<<<< HEAD
   DO q=0,PP_NlocZ; DO p=0,Nloc
-    UPrim_boundary(2:4,p,q) = UPrim_boundary(2,p,q)*NormVec( :,p,q,FVEM) &
-                             +UPrim_boundary(3,p,q)*TangVec1(:,p,q,FVEM) &
-                             +UPrim_boundary(4,p,q)*TangVec2(:,p,q,FVEM)
-=======
-  DO q=0,Nloc; DO p=0,Nloc
     UPrim_boundary(2:4,p,q) = UPrim_boundary(2,p,q)*NormVec( :,p,q) &
                              +UPrim_boundary(3,p,q)*TangVec1(:,p,q) &
                              +UPrim_boundary(4,p,q)*TangVec2(:,p,q)
->>>>>>> 6121f328
   END DO; END DO
 
 CASE(1) !Periodic already filled!
@@ -516,61 +458,32 @@
 INTEGER,INTENT(IN)   :: SideID  
 REAL,INTENT(IN)      :: t       !< current time (provided by time integration scheme)
 INTEGER,INTENT(IN)   :: Nloc    !< polynomial degree
-<<<<<<< HEAD
-REAL,INTENT(IN)      :: UPrim_master( PP_nVarPrim,0:Nloc,0:PP_NlocZ,1:nSides) !< inner surface solution
+REAL,INTENT(IN)      :: UPrim_master( PP_nVarPrim,0:Nloc,0:PP_NlocZ) !< inner surface solution
 #if PARABOLIC
                                                            !> inner surface solution gradients in x/y/z-direction
-REAL,INTENT(IN)      :: gradUx_master(PP_nVarPrim,0:Nloc,0:PP_NlocZ,1:nSides)
-REAL,INTENT(IN)      :: gradUy_master(PP_nVarPrim,0:Nloc,0:PP_NlocZ,1:nSides)
-REAL,INTENT(IN)      :: gradUz_master(PP_nVarPrim,0:Nloc,0:PP_NlocZ,1:nSides)
+REAL,INTENT(IN)      :: gradUx_master(PP_nVarPrim,0:Nloc,0:PP_NlocZ)
+REAL,INTENT(IN)      :: gradUy_master(PP_nVarPrim,0:Nloc,0:PP_NlocZ)
+REAL,INTENT(IN)      :: gradUz_master(PP_nVarPrim,0:Nloc,0:PP_NlocZ)
 #endif /*PARABOLIC*/
                                                            !> normal and tangential vectors on surfaces
-REAL,INTENT(IN)      :: NormVec (3,0:Nloc,0:PP_NlocZ,0:FV_ENABLED,1:nSides)
-REAL,INTENT(IN)      :: TangVec1(3,0:Nloc,0:PP_NlocZ,0:FV_ENABLED,1:nSides)
-REAL,INTENT(IN)      :: TangVec2(3,0:Nloc,0:PP_NlocZ,0:FV_ENABLED,1:nSides)
-REAL,INTENT(IN)      :: Face_xGP(3,0:Nloc,0:PP_NlocZ,0:FV_ENABLED,1:nSides) !< positions of surface flux points
-REAL,INTENT(OUT)     :: Flux(PP_nVar,0:Nloc,0:PP_NlocZ,1:nSides)  !< resulting boundary fluxes
-=======
-REAL,INTENT(IN)      :: UPrim_master( PP_nVarPrim,0:Nloc,0:Nloc) !< inner surface solution
-#if PARABOLIC
-                                                           !> inner surface solution gradients in x/y/z-direction
-REAL,INTENT(IN)      :: gradUx_master(PP_nVarPrim,0:Nloc,0:Nloc)
-REAL,INTENT(IN)      :: gradUy_master(PP_nVarPrim,0:Nloc,0:Nloc)
-REAL,INTENT(IN)      :: gradUz_master(PP_nVarPrim,0:Nloc,0:Nloc)
-#endif /*PARABOLIC*/
-                                                           !> normal and tangential vectors on surfaces
-REAL,INTENT(IN)      :: NormVec (3,0:Nloc,0:Nloc)
-REAL,INTENT(IN)      :: TangVec1(3,0:Nloc,0:Nloc)
-REAL,INTENT(IN)      :: TangVec2(3,0:Nloc,0:Nloc)
-REAL,INTENT(IN)      :: Face_xGP(3,0:Nloc,0:Nloc) !< positions of surface flux points
-REAL,INTENT(OUT)     :: Flux(PP_nVar,0:Nloc,0:Nloc)  !< resulting boundary fluxes
->>>>>>> 6121f328
+REAL,INTENT(IN)      :: NormVec (3,0:Nloc,0:PP_NlocZ)
+REAL,INTENT(IN)      :: TangVec1(3,0:Nloc,0:PP_NlocZ)
+REAL,INTENT(IN)      :: TangVec2(3,0:Nloc,0:PP_NlocZ)
+REAL,INTENT(IN)      :: Face_xGP(3,0:Nloc,0:PP_NlocZ) !< positions of surface flux points
+REAL,INTENT(OUT)     :: Flux(PP_nVar,0:Nloc,0:PP_NlocZ)   !< resulting boundary fluxes
 !----------------------------------------------------------------------------------------------------------------------------------
 ! LOCAL VARIABLES
 INTEGER                              :: p,q
 INTEGER                              :: BCType,BCState
-<<<<<<< HEAD
 REAL                                 :: UPrim_boundary(PP_nVarPrim,0:Nloc,0:PP_NlocZ)
 REAL                                 :: UCons_boundary(PP_nVar    ,0:Nloc,0:PP_NlocZ)
 REAL                                 :: UCons_master  (PP_nVar    ,0:Nloc,0:PP_NlocZ)
-REAL                                 :: P_RP(0:Nloc,0:PP_NlocZ)
-REAL                                 :: Additionals(3,0:Nloc,0:PP_NlocZ)
-=======
-REAL                                 :: UPrim_boundary(PP_nVarPrim,0:Nloc,0:Nloc)
-REAL                                 :: UCons_boundary(PP_nVar    ,0:Nloc,0:Nloc)
-REAL                                 :: UCons_master  (PP_nVar    ,0:Nloc,0:Nloc)
->>>>>>> 6121f328
 #if PARABOLIC
 INTEGER                              :: ivar
 REAL                                 :: nv(3)
 REAL                                 :: BCGradMat(3,3)
-<<<<<<< HEAD
 REAL,DIMENSION(PP_nVar,    0:Nloc,0:PP_NlocZ):: Fd_Face_loc,    Gd_Face_loc,    Hd_Face_loc
 REAL,DIMENSION(PP_nVarPrim,0:Nloc,0:PP_NlocZ):: gradUx_Face_loc,gradUy_Face_loc,gradUz_Face_loc
-=======
-REAL,DIMENSION(PP_nVar    ,0:Nloc,0:Nloc):: Fd_Face_loc,    Gd_Face_loc,    Hd_Face_loc
-REAL,DIMENSION(PP_nVarPrim,0:Nloc,0:Nloc):: gradUx_Face_loc,gradUy_Face_loc,gradUz_Face_loc
->>>>>>> 6121f328
 #endif /*PARABOLIC*/
 !==================================================================================================================================
 BCType  = Boundarytype(BC(SideID),BC_TYPE)
@@ -588,15 +501,9 @@
 
   SELECT CASE(BCType)
   CASE(2,12,22,23,24,25,27) ! Riemann-Type BCs 
-<<<<<<< HEAD
-    DO q=0,PP_NlocZ; DO p=0,Nloc
-      CALL PrimToCons(UPrim_master(:,p,q,SideID), UCons_master(:,p,q)) 
+    DO q=0,PP_NlocZ; DO p=0,Nloc
+      CALL PrimToCons(UPrim_master(:,p,q), UCons_master(:,p,q)) 
       CALL PrimToCons(UPrim_boundary(:,p,q),      UCons_boundary(:,p,q)) 
-=======
-    DO q=0,PP_N; DO p=0,PP_N
-      CALL PrimToCons(UPrim_master(  :,p,q),UCons_master(  :,p,q)) 
-      CALL PrimToCons(UPrim_boundary(:,p,q),UCons_boundary(:,p,q)) 
->>>>>>> 6121f328
     END DO; END DO ! p,q=0,PP_N
     CALL Riemann(Nloc,Flux,UCons_master,UCons_boundary,UPrim_master,UPrim_boundary, &
         NormVec,TangVec1,TangVec2,doBC=.TRUE.)
@@ -613,12 +520,7 @@
 #endif /*PARABOLIC*/
 
   CASE(3,4,9) ! Walls
-<<<<<<< HEAD
-    DO q=0,PP_NlocZ; DO p=0,Nloc
-      P_RP(p,q) = Additionals(1,p,q)
-=======
-    DO q=0,Nloc; DO p=0,Nloc
->>>>>>> 6121f328
+    DO q=0,PP_NlocZ; DO p=0,Nloc
       ! Now we compute the 1D Euler flux, but use the info that the normal component u=0
       ! we directly tranform the flux back into the Cartesian coords: F=(0,n1*p,n2*p,n3*p,0)^T
       Flux(1  ,p,q) = 0.
@@ -628,40 +530,7 @@
     ! Diffusion
 #if PARABOLIC
     SELECT CASE(BCType)
-<<<<<<< HEAD
-    CASE(3)
-      ! Adiabatic wall, Diffusion: density=inside, velocity=0, rhoE=inside
-      ! For adiabatic wall all gradients are 0
-      ! We reconstruct the BC State, rho=rho_L, velocity=0, rhoE_wall = p_Riemann/(Kappa-1)
-      DO q=0,PP_NlocZ; DO p=0,Nloc
-        UPrim_boundary(1  ,p,q) = P_RP(p,q)/UPrim_Boundary(5,p,q)*UPrim_Boundary(1,p,q) !pressure from outside
-        UPrim_boundary(2:4,p,q) = 0.
-        UPrim_boundary(5  ,p,q) = P_RP(p,q) ! pressure from outside
-        UPrim_boundary(6  ,p,q) = UPrim_master(6,p,q,SideID) ! adiabatic => temperature from the inside
-      END DO; END DO !p,q
-      ! Evaluate 3D Diffusion Flux with interior state and symmetry gradients
-      CALL EvalDiffFlux2D(Nloc,Fd_Face_loc,Gd_Face_loc,Hd_Face_loc,UPrim_boundary,              &
-          gradUx_master(:,:,:,SideID), gradUy_master(:,:,:,SideID), gradUz_master(:,:,:,SideID) &
-#ifdef EDDYVISCOSITY
-          ,DeltaS_master(SideID),SGS_Ind_master(1,:,:,SideID),Face_xGP(:,:,:,FVEM,SideID)            &
-#endif
-      )
-      ! Enforce energy flux is exactly zero
-      Fd_Face_loc(5,:,:)=0.
-      Gd_Face_loc(5,:,:)=0.
-      Hd_Face_loc(5,:,:)=0.
-    CASE(4)
-      ! For isothermal wall, all gradients are from interior
-      ! We reconstruct the BC State, rho=rho_L, velocity=0, rhoE_wall =  rho_L*C_v*Twall
-      DO q=0,PP_NlocZ; DO p=0,Nloc
-        UPrim_boundary(1  ,p,q) = P_RP(p,q)/RefStatePrim(BCState,5)*RefStatePrim(BCState,1)
-        UPrim_boundary(2:4,p,q) = 0.
-        UPrim_boundary(5  ,p,q) = P_RP(p,q) !pressure from outside
-        UPrim_boundary(6  ,p,q) = RefStatePrim(BCState,6) ! temperature from RefState
-      END DO; END DO !p,q
-=======
     CASE(3,4)
->>>>>>> 6121f328
       ! Evaluate 3D Diffusion Flux with interior state and symmetry gradients
       CALL EvalDiffFlux2D(Nloc,Fd_Face_loc,Gd_Face_loc,Hd_Face_loc,UPrim_boundary,&
           gradUx_master, gradUy_master, gradUz_master &
@@ -679,13 +548,8 @@
       ! Euler/(full-)slip wall
       ! We prepare the gradients and set the normal derivative to zero (symmetry condition!)
       ! BCGradMat = I - n * n^T = (gradient -normal component of gradient)
-<<<<<<< HEAD
       DO q=0,PP_NlocZ; DO p=0,Nloc
-        nv = NormVec(:,p,q,FVEM,SideID)
-=======
-      DO q=0,Nloc; DO p=0,Nloc
         nv = NormVec(:,p,q)
->>>>>>> 6121f328
         BCGradMat(1,1) = 1. - nv(1)*nv(1)
         BCGradMat(2,2) = 1. - nv(2)*nv(2)
         BCGradMat(3,3) = 1. - nv(3)*nv(3)
@@ -747,118 +611,24 @@
 IMPLICIT NONE
 !----------------------------------------------------------------------------------------------------------------------------------
 ! INPUT / OUTPUT VARIABLES
-<<<<<<< HEAD
-REAL,INTENT(IN)     :: t
-REAL,INTENT(IN)     :: UPrim_master(PP_nVarPrim,0:PP_N,0:PP_NZ,1:nSides)
-REAL,INTENT(OUT)    :: gradU       (PP_nVarPrim,0:PP_N,0:PP_NZ,1:nSides)
-!----------------------------------------------------------------------------------------------------------------------------------
-! LOCAL VARIABLES
-REAL                :: UPrim_boundary(1:PP_nVarPrim,0:PP_N,0:PP_NZ)
-REAL                :: Additionals   (3,0:PP_N,0:PP_NZ)
-REAL                :: UPrim(PP_nVarPrim)
-INTEGER             :: p,q,SideID
-INTEGER             :: BCType,BCState
-REAL                :: P_RP
-#if PARABOLIC
-REAL                :: prim(PP_nVarPrim)
-#endif
-=======
 INTEGER,INTENT(IN):: SideID  
 REAL,INTENT(IN)   :: t
-REAL,INTENT(IN)   :: UPrim_master(PP_nVarPrim,0:PP_N,0:PP_N)
-REAL,INTENT(OUT)  :: gradU       (PP_nVarPrim,0:PP_N,0:PP_N)
-REAL,INTENT(IN)   :: NormVec (              3,0:PP_N,0:PP_N)
-REAL,INTENT(IN)   :: TangVec1(              3,0:PP_N,0:PP_N)
-REAL,INTENT(IN)   :: TangVec2(              3,0:PP_N,0:PP_N)
-REAL,INTENT(IN)   :: Face_xGP(              3,0:PP_N,0:PP_N)
-REAL,INTENT(IN)   :: sdx_Face(                0:PP_N,0:PP_N,3)
+REAL,INTENT(IN)   :: UPrim_master(PP_nVarPrim,0:PP_N,0:PP_NZ)
+REAL,INTENT(OUT)  :: gradU       (PP_nVarPrim,0:PP_N,0:PP_NZ)
+REAL,INTENT(IN)   :: NormVec (              3,0:PP_N,0:PP_NZ)
+REAL,INTENT(IN)   :: TangVec1(              3,0:PP_N,0:PP_NZ)
+REAL,INTENT(IN)   :: TangVec2(              3,0:PP_N,0:PP_NZ)
+REAL,INTENT(IN)   :: Face_xGP(              3,0:PP_N,0:PP_NZ)
+REAL,INTENT(IN)   :: sdx_Face(                0:PP_N,0:PP_NZ,3)
 !----------------------------------------------------------------------------------------------------------------------------------
 ! LOCAL VARIABLES
-REAL              :: UPrim_boundary(1:PP_nVarPrim,0:PP_N,0:PP_N)
+REAL              :: UPrim_boundary(1:PP_nVarPrim,0:PP_N,0:PP_NZ)
 INTEGER           :: p,q
 INTEGER           :: BCType,BCState
->>>>>>> 6121f328
 !==================================================================================================================================
 BCType  = Boundarytype(BC(SideID),BC_TYPE)
 BCState = Boundarytype(BC(SideID),BC_STATE)
 
-<<<<<<< HEAD
-DO SideID=firstBCSide,lastBCSide
-  IF (FV_Elems_master(SideID).EQ.0) CYCLE
-  BCType  = Boundarytype(BC(SideID),BC_TYPE)
-  BCState = Boundarytype(BC(SideID),BC_STATE)
-  IF (BCType.LT.0) THEN ! testcase boundary condition
-    CALL GetBoundaryFVgradientTestcase(SideID,t,gradU,UPrim_master)
-  ELSE 
-    CALL GetBoundaryState(SideID,t,PP_N,UPrim_boundary(:,:,:),UPrim_master(:,:,:,SideID),&
-        NormVec(:,:,:,:,SideID),TangVec1(:,:,:,:,SideID),TangVec2(:,:,:,:,SideID),Face_xGP(:,:,:,:,SideID),Additionals)
-    SELECT CASE(BCType)
-    CASE(1) !Periodic already filled!
-    CASE(2,12,22,23,24,25,27) ! Riemann-Type BCs 
-      DO q=0,PP_NZ; DO p=0,PP_N
-        gradU(:,p,q,SideID) = (UPrim_master(:,p,q,SideID) - UPrim_boundary(:,p,q)) * FV_sdx_Face(p,q,3,SideID)
-      END DO; END DO ! p,q=0,PP_N
-
-    ! Wall BCs
-    CASE(3,4) 
-      DO q=0,PP_NZ; DO p=0,PP_N
-        UPrim_boundary(2  ,p,q) = 0.                    ! Euler
-        UPrim_boundary(3:4,p,q) = Additionals(2:3,p,q)  ! slip condition: keep tangential velocities
-#if PARABOLIC      
-        prim =UPrim_boundary(:,p,q)
-        IF (VISCOSITY_PRIM(prim).GT.0.0) THEN
-          UPrim_boundary(3:4,p,q) = 0. ! set tangential velocities to zero if there is any viscosity
-        END IF
-#endif
-      END DO; END DO ! p,q=0,PP_N       
-
-      SELECT CASE(BCType)
-      CASE(3) ! Adiabatic wall
-        DO q=0,PP_NZ; DO p=0,PP_N
-          P_RP = Additionals(1,p,q)
-          UPrim_boundary(1,p,q) = P_RP/UPrim_boundary(5,p,q)*UPrim_boundary(1,p,q) 
-          UPrim_boundary(5,p,q) = P_RP
-        END DO; END DO ! p,q=0,PP_N       
-      CASE(4) ! Isothermal wall
-        DO q=0,PP_NZ; DO p=0,PP_N
-          P_RP = Additionals(1,p,q)
-          UPrim_boundary(1,p,q) = P_RP/RefStatePrim(BCState,5)*RefStatePrim(BCState,1)
-          UPrim_boundary(5,p,q) = P_RP
-        END DO; END DO ! p,q=0,PP_N       
-      END SELECT
-
-      DO q=0,PP_NZ; DO p=0,PP_N
-        ! rotate UPrim back 
-        UPrim_boundary(2:4,p,q) =  NormVec (:,p,q,1,SideID) * UPrim_boundary(2,p,q) &
-                                  +TangVec1(:,p,q,1,SideID) * UPrim_boundary(3,p,q) &
-                                  +TangVec2(:,p,q,1,SideID) * UPrim_boundary(4,p,q)
-
-        gradU(:,p,q,SideID) = (UPrim_master(:,p,q,SideID) - UPrim_Boundary(:,p,q)) * FV_sdx_Face(p,q,3,SideID)
-      END DO; END DO ! p,q=0,PP_N                     
-
-    CASE(9) ! Euler/(full-)slip wall
-      DO q=0,PP_NZ; DO p=0,PP_N
-        ! Euler
-        UPrim(1)   = UPrim_boundary(1,p,q)
-        UPrim(2)   = 0.
-        UPrim(3:4) = Additionals(2:3,p,q)
-        UPrim(5)   = Additionals(1,p,q)
-
-        ! rotate U_loc back 
-        UPrim(2:4) =  NormVec (:,p,q,1,SideID) * UPrim(2) &
-                     +TangVec1(:,p,q,1,SideID) * UPrim(3) &
-                     +TangVec2(:,p,q,1,SideID) * UPrim(4)
-
-        gradU(:,p,q,SideID) = (UPrim_master(:,p,q,SideID) - UPrim) * FV_sdx_Face(p,q,3,SideID)
-      END DO; END DO ! p,q=0,PP_N                 
-
-    CASE DEFAULT ! unknown BCType
-      CALL abort(__STAMP__,&
-           'no BC defined in navierstokes/getboundaryflux.f90!')
-    END SELECT
-  END IF ! BCType < 0
-END DO ! SideID
-=======
 IF (BCType.LT.0) THEN ! testcase boundary condition
   CALL GetBoundaryFVgradientTestcase(SideID,t,gradU,UPrim_master)
 ELSE 
@@ -866,7 +636,7 @@
       NormVec,TangVec1,TangVec2,Face_xGP)
   SELECT CASE(BCType)
   CASE(2,3,4,9,12,22,23,24,25,27)
-    DO q=0,PP_N; DO p=0,PP_N
+    DO q=0,PP_NZ; DO p=0,PP_N
       gradU(:,p,q) = (UPrim_master(:,p,q) - UPrim_boundary(:,p,q)) * sdx_Face(p,q,3)
     END DO; END DO ! p,q=0,PP_N
   CASE(1) !Periodic already filled!
@@ -875,7 +645,6 @@
          'no BC defined in navierstokes/getboundaryflux.f90!')
   END SELECT
 END IF ! BCType < 0
->>>>>>> 6121f328
 
 END SUBROUTINE GetBoundaryFVgradient
 #endif
@@ -895,34 +664,20 @@
 IMPLICIT NONE
 !----------------------------------------------------------------------------------------------------------------------------------
 ! INPUT / OUTPUT VARIABLES
-<<<<<<< HEAD
-REAL,INTENT(IN)                      :: t                                    !< current time (provided by time integration scheme)
-REAL,INTENT(IN)                      :: UPrim_master(PP_nVarPrim,0:PP_N,0:PP_NZ,1:nSides) !< primitive solution from the inside
-REAL,INTENT(OUT)                     :: Flux(PP_nVarPrim,0:PP_N,0:PP_NZ,1:nSides) !< lifting boundary flux
-!----------------------------------------------------------------------------------------------------------------------------------
-! LOCAL VARIABLES
-INTEGER                              :: p,q,SideID
-INTEGER                              :: BCType,BCState
-REAL                                 :: UPrim_boundary(PP_nVarPrim,0:PP_N,0:PP_NZ)
-REAL                                 :: Additionals(3,0:PP_N,0:PP_NZ)
-REAL                                 :: P_RP
-REAL,DIMENSION(PP_nVarPrim)          :: UPrim_loc
-=======
 INTEGER,INTENT(IN):: SideID  
 REAL,INTENT(IN)   :: t                                       !< current time (provided by time integration scheme)
-REAL,INTENT(IN)   :: UPrim_master(PP_nVarPrim,0:PP_N,0:PP_N) !< primitive solution from the inside
-REAL,INTENT(OUT)  :: Flux(        PP_nVarPrim,0:PP_N,0:PP_N) !< lifting boundary flux
-REAL,INTENT(IN)   :: NormVec (              3,0:PP_N,0:PP_N)
-REAL,INTENT(IN)   :: TangVec1(              3,0:PP_N,0:PP_N)
-REAL,INTENT(IN)   :: TangVec2(              3,0:PP_N,0:PP_N)
-REAL,INTENT(IN)   :: Face_xGP(              3,0:PP_N,0:PP_N)
-REAL,INTENT(IN)   :: SurfElem(                0:PP_N,0:PP_N)
+REAL,INTENT(IN)   :: UPrim_master(PP_nVarPrim,0:PP_N,0:PP_NZ) !< primitive solution from the inside
+REAL,INTENT(OUT)  :: Flux(        PP_nVarPrim,0:PP_N,0:PP_NZ) !< lifting boundary flux
+REAL,INTENT(IN)   :: NormVec (              3,0:PP_N,0:PP_NZ)
+REAL,INTENT(IN)   :: TangVec1(              3,0:PP_N,0:PP_NZ)
+REAL,INTENT(IN)   :: TangVec2(              3,0:PP_N,0:PP_NZ)
+REAL,INTENT(IN)   :: Face_xGP(              3,0:PP_N,0:PP_NZ)
+REAL,INTENT(IN)   :: SurfElem(                0:PP_N,0:PP_NZ)
 !----------------------------------------------------------------------------------------------------------------------------------
 ! LOCAL VARIABLES
 INTEGER           :: p,q
 INTEGER           :: BCType,BCState
-REAL              :: UPrim_boundary(PP_nVarPrim,0:PP_N,0:PP_N)
->>>>>>> 6121f328
+REAL              :: UPrim_boundary(PP_nVarPrim,0:PP_N,0:PP_NZ)
 !==================================================================================================================================
 BCType  = Boundarytype(BC(SideID),BC_TYPE)
 BCState = Boundarytype(BC(SideID),BC_STATE)
@@ -936,7 +691,7 @@
   CASE(2,12,22,23,24,25,27) ! Riemann solver based BCs
       Flux=0.5*(UPrim_master+UPrim_boundary)
   CASE(3,4) ! No-slip wall BCs
-    DO q=0,PP_N; DO p=0,PP_N
+    DO q=0,PP_NZ; DO p=0,PP_N
       Flux(1  ,p,q) = UPrim_Boundary(1,p,q) 
       Flux(2:4,p,q) = 0.
       Flux(5  ,p,q) = UPrim_Boundary(5,p,q)
@@ -946,7 +701,7 @@
     ! Euler/(full-)slip wall
     ! symmetry BC, v=0 strategy a la HALO (is very perfect)
     ! U_boundary is already in normal system
-    DO q=0,PP_N; DO p=0,PP_N
+    DO q=0,PP_NZ; DO p=0,PP_N
       ! Compute Flux
       Flux(1            ,p,q) = UPrim_boundary(1,p,q)
       Flux(2:PP_nVarPrim,p,q) = 0.5*(UPrim_boundary(2:PP_nVarPrim,p,q)+UPrim_master(2:PP_nVarPrim,p,q))
@@ -957,85 +712,13 @@
          'no BC defined in navierstokes/getboundaryflux.f90!')
   END SELECT
 
-<<<<<<< HEAD
-DO SideID=firstBCSide,lastBCSide
-#if FV_ENABLED  
-  IF (FV_Elems_master(SideID).GT.0) CYCLE
-#endif
-  BCType  = Boundarytype(BC(SideID),BC_TYPE)
-  BCState = Boundarytype(BC(SideID),BC_STATE)
-  IF (BCType.LT.0) THEN ! testcase boundary conditions
-    CALL Lifting_GetBoundaryFluxTestcase(SideID,t,UPrim_master,Flux)
-  ELSE
-    CALL GetBoundaryState(SideID,t,PP_N,UPrim_boundary(:,:,:),UPrim_master(:,:,:,SideID),&
-        NormVec(:,:,:,:,SideID),TangVec1(:,:,:,:,SideID),TangVec2(:,:,:,:,SideID),Face_xGP(:,:,:,:,SideID),Additionals)
-    SELECT CASE(BCType)
-    CASE(1) !Periodic already filled!
-    CASE(2,12,22,23,24,25,27)
-        Flux(:,:,:,SideID)=0.5*(UPrim_master(:,:,:,SideID)+UPrim_boundary)
-
-    ! Wall BCs
-    CASE(3)
-      ! Adiabatic wall, Diffusion: density=inside, velocity=0, rhoE=inside
-      ! For adiabatic wall all gradients are 0
-      ! We reconstruct the BC State, rho=rho_L, velocity=0, rhoE_wall = p_Riemann/(Kappa-1)
-      DO q=0,PP_NZ; DO p=0,PP_N
-        P_RP = Additionals(1,p,q)
-        Flux(1  ,p,q,SideID) = P_RP/UPrim_Boundary(5,p,q)*UPrim_Boundary(1,p,q) !pressure from outside
-        Flux(2:4,p,q,SideID) = 0.
-        Flux(5  ,p,q,SideID) = P_RP !pressure from outside
-        Flux(6  ,p,q,SideID) = UPrim_Boundary(6,p,q)
-      END DO; END DO !p,q
-    CASE(4)
-      ! For isothermal wall, all gradients are from interior
-      ! We reconstruct the BC State, rho=rho_L, velocity=0, rhoE_wall =  rho_L*C_v*Twall
-      DO q=0,PP_NZ; DO p=0,PP_N
-        P_RP = Additionals(1,p,q)
-        Flux(1  ,p,q,SideID)   = P_RP/RefStatePrim(BCState,5)*RefStatePrim(BCState,1)
-        Flux(2:4,p,q,SideID) = 0.
-        Flux(5  ,p,q,SideID)   = P_RP !pressure from outside
-        Flux(6  ,p,q,SideID)   = P_RP/(Flux(1,p,q,SideID)*R)
-      END DO; END DO !p,q
-    CASE(9)
-      ! Euler/(full-)slip wall
-      ! symmetry BC, v=0 strategy a la HALO (is very perfect)
-      ! U_boundary is already in normal system
-      DO q=0,PP_NZ; DO p=0,PP_N
-        UPrim_boundary(2:4,p,q) = Additionals(2,p,q)*TangVec1(:,p,q,0,SideID)+Additionals(3,p,q)*TangVec2(:,p,q,0,SideID)
-        P_RP = Additionals(1,p,q)
-        UPrim_loc(1:4) = UPrim_boundary(1:4,p,q) 
-        UPrim_loc(5)   = P_RP
-        UPrim_loc(6)   = P_RP/(UPrim_boundary(1,p,q)*R)
-        ! Compute Flux
-        Flux(1  ,p,q,SideID) = UPrim_loc(1)
-        Flux(2:PP_nVarPrim,p,q,SideID) = 0.5*(UPrim_loc(2:PP_nVarPrim)+UPrim_master(2:PP_nVarPrim,p,q,SideID))
-      END DO; END DO !p,q
-    CASE DEFAULT ! unknown BCType
-      CALL abort(__STAMP__,&
-           'no BC defined in navierstokes/getboundaryflux.f90!')
-    END SELECT
-
-    IF(.NOT.doWeakLifting)THEN
-      DO q=0,PP_NZ; DO p=0,PP_N
-        !in case lifting is done in strong form
-        Flux(:,p,q,SideID)=Flux(:,p,q,SideID)-UPrim_master(:,p,q,SideID)
-      END DO; END DO ! p,q=0,PP_N
-    END IF
-
-    DO q=0,PP_NZ; DO p=0,PP_N
-      Flux(:,p,q,SideID)=Flux(:,p,q,SideID)*SurfElem(p,q,0,SideID)
-    END DO; END DO
-  END IF
-END DO ! SideID
-=======
   !in case lifting is done in strong form
   IF(.NOT.doWeakLifting) Flux=Flux-UPrim_master
 
-  DO q=0,PP_N; DO p=0,PP_N
+  DO q=0,PP_NZ; DO p=0,PP_N
     Flux(:,p,q)=Flux(:,p,q)*SurfElem(p,q)
   END DO; END DO
 END IF
->>>>>>> 6121f328
 
 END SUBROUTINE Lifting_GetBoundaryFlux
 #endif /*PARABOLIC*/
@@ -1050,11 +733,7 @@
 USE MOD_PreProc
 USE MOD_Globals
 USE MOD_Equation_Vars     ,ONLY:BCData,BCDataPrim
-<<<<<<< HEAD
 USE MOD_Mesh_Vars         ,ONLY:offsetElem,nElems,nBCSides,S2V2,SideToElem,nGlobalElems
-=======
-USE MOD_Mesh_Vars         ,ONLY:offsetElem,nElems,nBCSides,S2V2,SideToElem
->>>>>>> 6121f328
 USE MOD_HDF5_Input        ,ONLY:OpenDataFile,GetDataProps,CloseDataFile,ReadAttribute,ReadArray
 USE MOD_Interpolation     ,ONLY:GetVandermonde
 USE MOD_ProlongToFace     ,ONLY:EvalElemFace
@@ -1123,11 +802,7 @@
 #else
   CALL EvalElemFace(PP_nVar,PP_N,U_N(:,:,:,:,ElemID),Uface,locSide)
 #endif
-<<<<<<< HEAD
   DO q=0,PP_NZ; DO p=0,PP_N
-=======
-  DO q=0,PP_N; DO p=0,PP_N
->>>>>>> 6121f328
     BCData(:,p,q,SideID)=Uface(:,S2V2(1,p,q,0,locSide),S2V2(2,p,q,0,locSide))
     CALL ConsToPrim(BCDataPrim(:,p,q,SideID),BCData(:,p,q,SideID))
   END DO; END DO
