!=================================================================================================================================
! Copyright (c) 2010-2016  Prof. Claus-Dieter Munz 
! This file is part of FLEXI, a high-order accurate framework for numerically solving PDEs with discontinuous Galerkin methods.
! For more information see https://www.flexi-project.org and https://nrg.iag.uni-stuttgart.de/
!
! FLEXI is free software: you can redistribute it and/or modify it under the terms of the GNU General Public License 
! as published by the Free Software Foundation, either version 3 of the License, or (at your option) any later version.
!
! FLEXI is distributed in the hope that it will be useful, but WITHOUT ANY WARRANTY; without even the implied warranty
! of MERCHANTABILITY or FITNESS FOR A PARTICULAR PURPOSE. See the GNU General Public License v3.0 for more details.
!
! You should have received a copy of the GNU General Public License along with FLEXI. If not, see <http://www.gnu.org/licenses/>.
!=================================================================================================================================
#include "flexi.h"
#include "eos.h"

!==================================================================================================================================
!> Routines to provide boundary conditions for the domain. Fills the boundary part of the fluxes list.
!>
!> Available boundary conditions are:
!>  * 1   : Periodic boundary conditions (no work to be done here, are already filled due to mesh connection)
!>  DIRICHLET BCs:
!>  * 2   : Use the initial exact function (if BC state = 0) or a refstate as dirichlet boundary conditions
!>  * 12  : Read in dirichlet boundary conditions from a HDF5 file
!>  * 121 : Similar to 2, but pre-compute and store the evaluation of a exact func
!>  WALL BCs:
!>  * 3   : Adiabatic wall
!>  * 4   : Isothermal wall (Temperature specified by refstate)
!>  * 9   : Slip wall
!>  OUTFLOW BCs:
!>  * 23  : Outflow BC where the second entry of the refstate specifies the desired Mach number at the outflow
!>  * 24  : Pressure outflow BC (pressure specified by resfstate)
!>  * 25  : Subsonic outflow BC
!>  INFLOW BCs:
!>  * 27  : Subsonic inflow BC, WARNING: REFSTATE is different: Tt,alpha,beta,<empty>,pT (4th entry ignored!!), angles in DEG
!==================================================================================================================================
MODULE MOD_GetBoundaryFlux
! MODULES
IMPLICIT NONE
PRIVATE
!----------------------------------------------------------------------------------------------------------------------------------
! GLOBAL VARIABLES
!----------------------------------------------------------------------------------------------------------------------------------

INTERFACE InitBC
  MODULE PROCEDURE InitBC
END INTERFACE

INTERFACE GetBoundaryFlux
  MODULE PROCEDURE GetBoundaryFlux
END INTERFACE

INTERFACE FinalizeBC
  MODULE PROCEDURE FinalizeBC
END INTERFACE

#if FV_ENABLED
#if FV_RECONSTRUCT
INTERFACE GetBoundaryFVgradient
  MODULE PROCEDURE GetBoundaryFVgradient
END INTERFACE
#endif
#endif

#if PARABOLIC
INTERFACE Lifting_GetBoundaryFlux
  MODULE PROCEDURE Lifting_GetBoundaryFlux
END INTERFACE
PUBLIC :: Lifting_GetBoundaryFlux
#endif /*PARABOLIC*/

PUBLIC :: InitBC
PUBLIC :: GetBoundaryFlux
PUBLIC :: FinalizeBC
#if FV_ENABLED
#if FV_RECONSTRUCT
PUBLIC :: GetBoundaryFVgradient
#endif
#endif
!==================================================================================================================================

CONTAINS


!==================================================================================================================================
!> Initialize boundary conditions. Read parameters and sort boundary conditions by types.
!> Call boundary condition specific init routines.
!==================================================================================================================================
SUBROUTINE InitBC()
! MODULES
USE MOD_Preproc
USE MOD_Globals
USE MOD_Viscosity
USE MOD_ReadInTools
USE MOD_Equation_Vars     ,ONLY: EquationInitIsDone
USE MOD_Equation_Vars     ,ONLY: nRefState,BCData,BCDataPrim,nBCByType,BCSideID
USE MOD_Equation_Vars     ,ONLY: BCStateFile,RefStatePrim
USE MOD_Interpolation_Vars,ONLY: InterpolationInitIsDone
USE MOD_Mesh_Vars         ,ONLY: MeshInitIsDone,nBCSides,BC,BoundaryType,nBCs,Face_xGP
#if PARABOLIC
USE MOD_Exactfunc_Vars    ,ONLY: delta99_in,x_in,BlasiusInitDone
#endif
USE MOD_EOS               ,ONLY: ConsToPrim
USE MOD_ExactFunc         ,ONLY: ExactFunc
IMPLICIT NONE
!----------------------------------------------------------------------------------------------------------------------------------
! INPUT / OUTPUT VARIABLES
!----------------------------------------------------------------------------------------------------------------------------------
! LOCAL VARIABLES
INTEGER :: i,iSide
INTEGER :: locType,locState
INTEGER :: MaxBCState,MaxBCStateGlobal
LOGICAL :: readBCdone
REAL    :: talpha,tbeta
INTEGER :: p,q
!==================================================================================================================================
IF((.NOT.InterpolationInitIsDone).AND.(.NOT.MeshInitIsDone).AND.(.NOT.EquationInitIsDone))THEN
   CALL CollectiveStop(__STAMP__,&
     "InitBC not ready to be called or already called.")
END IF
! determine globally max MaxBCState
MaxBCState = 0
DO iSide=1,nBCSides
  locType =BoundaryType(BC(iSide),BC_TYPE)
  locState=BoundaryType(BC(iSide),BC_STATE)
  IF((locType.NE.22).AND.(locType.NE.3).AND.(locType.NE.121)) MaxBCState = MAX(MaxBCState,locState)
  IF((locType.EQ.4).AND.(locState.LT.1))&
    CALL abort(__STAMP__,&
               'No temperature (refstate) defined for BC_TYPE',locType)
  IF((locType.EQ.23).AND.(locState.LT.1))&
    CALL abort(__STAMP__,&
               'No outflow Mach number in refstate (x,Ma,x,x,x) defined for BC_TYPE',locType)
  IF((locType.EQ.24).AND.(locState.LT.1))&
    CALL abort(__STAMP__,&
               'No outflow pressure in refstate defined for BC_TYPE',locType)
  IF((locType.EQ.25).AND.(locState.LT.1))&
    CALL abort(__STAMP__,&
               'No outflow pressure in refstate defined for BC_TYPE',locType)
  IF((locType.EQ.27).AND.(locState.LT.1))&
    CALL abort(__STAMP__,&
               'No inflow refstate (Tt,alpha,beta,empty,pT) in refstate defined for BC_TYPE',locType)
  IF((locType.EQ.121).AND.(locState.LT.1))&
    CALL abort(__STAMP__,&
               'No exactfunc defined for BC_TYPE',locType)
#if FV_RECONSTRUCT
  IF((locType.EQ.3).OR.(locType.EQ.4))THEN
    ASSOCIATE(prim => RefStatePrim(:,locState))
#if PARABOLIC
    IF(VISCOSITY_PRIM(prim).LE.0.) &
#endif
    CALL abort(__STAMP__,'No-slip BCs cannot be used without viscosity in case of FV-reconstruction!')
    END ASSOCIATE
  END IF
#endif
END DO
MaxBCStateGLobal=MaxBCState
#if USE_MPI
CALL MPI_ALLREDUCE(MPI_IN_PLACE,MaxBCStateGlobal,1,MPI_INTEGER,MPI_MAX,MPI_COMM_WORLD,iError)
#endif /*USE_MPI*/

! Sanity check for BCs
IF(MaxBCState.GT.nRefState)THEN
  CALL abort(__STAMP__,&
    'ERROR: Boundary RefState not defined! (MaxBCState,nRefState):',MaxBCState,REAL(nRefState))
END IF

#if PARABOLIC
! Check for Blasius BCs and read parameters if this has not happened in the equation init
IF (.NOT.BlasiusInitDone) THEN
   DO i=1,nBCs
     locType =BoundaryType(i,BC_TYPE)
     locState=BoundaryType(i,BC_STATE)
     IF ((locType.EQ.121).AND.(locState.EQ.1338)) THEN
       delta99_in      = GETREAL('delta99_in')
       x_in            = GETREAL('x_in')
       BlasiusInitDone = .TRUE.
       EXIT
     END IF
   END DO
END IF
#endif

! Allocate buffer array to store temp data for all BC sides
ALLOCATE(BCData(PP_nVar,        0:PP_N,0:PP_NZ,nBCSides))
ALLOCATE(BCDataPrim(PP_nVarPrim,0:PP_N,0:PP_NZ,nBCSides))
BCData=0.
BCDataPrim=0.

! Initialize boundary conditions
readBCdone=.FALSE.
DO i=1,nBCs
  locType =BoundaryType(i,BC_TYPE)
  locState=BoundaryType(i,BC_STATE)
  SELECT CASE (locType)
  CASE(12) ! State File Boundary condition
    IF(.NOT.readBCdone) CALL ReadBCFlow(BCStateFile)
    readBCdone=.TRUE. 
  CASE(27) ! Subsonic inflow 
    talpha=TAN(ACOS(-1.)/180.*RefStatePrim(2,locState))
    tbeta =TAN(ACOS(-1.)/180.*RefStatePrim(3,locState))
    ! Compute vector a(1:3) from paper, the projection of the direction normal to the face normal
    ! Multiplication of velocity magnitude by NORM2(a) gives contribution in face normal dir         
    RefStatePrim(2,locState)=1.    /SQRT((1.+talpha**2+tbeta**2))
    RefStatePrim(3,locState)=talpha/SQRT((1.+talpha**2+tbeta**2))
    RefStatePrim(4,locState)=tbeta /SQRT((1.+talpha**2+tbeta**2))
  END SELECT
END DO

! Initialize Dirichlet BCs that use a pre-computed and then stored evaluation of an exact func
DO iSide=1,nBCSides
  IF (Boundarytype(BC(iSide),BC_TYPE).EQ.121) THEN
    DO q=0,PP_N; DO p=0,PP_N
      CALL ExactFunc(Boundarytype(BC(iSide),BC_STATE),0.,Face_xGP(:,p,q,0,iSide),BCData(:,p,q,iSide))
      CALL ConsToPrim(BCDataPrim(:,p,q,iSide),BCData(:,p,q,iSide))
    END DO; END DO ! p,q=0,PP_N
  END IF
END DO

! Count number of sides of each boundary
ALLOCATE(nBCByType(nBCs))
nBCByType=0
DO iSide=1,nBCSides
  DO i=1,nBCs
    IF(BC(iSide).EQ.i) nBCByType(i)=nBCByType(i)+1
  END DO
END DO

! Sort BCs by type, store SideIDs
ALLOCATE(BCSideID(nBCs,MAXVAL(nBCByType)))
nBCByType=0
DO iSide=1,nBCSides
  DO i=1,nBCs
    IF(BC(iSide).EQ.i)THEN
      nBCByType(i)=nBCByType(i)+1
      BCSideID(i,nBCByType(i))=iSide
    END IF
  END DO
END DO

END SUBROUTINE InitBC


!==================================================================================================================================
!> Computes the boundary state for the different boundary conditions.
!==================================================================================================================================
SUBROUTINE GetBoundaryState(SideID,t,Nloc,UPrim_boundary,UPrim_master,NormVec,TangVec1,TangVec2,Face_xGP)
!----------------------------------------------------------------------------------------------------------------------------------!
! MODULES                                                                                                                          !
USE MOD_PreProc
USE MOD_Globals      ,ONLY: Abort
USE MOD_Mesh_Vars    ,ONLY: BoundaryType,BC
USE MOD_EOS          ,ONLY: ConsToPrim,PrimtoCons
USE MOD_EOS          ,ONLY: PRESSURE_RIEMANN
USE MOD_EOS_Vars     ,ONLY: sKappaM1,Kappa,KappaM1,R
USE MOD_ExactFunc    ,ONLY: ExactFunc
USE MOD_Equation_Vars,ONLY: IniExactFunc,BCDataPrim,RefStatePrim,nRefState
!----------------------------------------------------------------------------------------------------------------------------------!
! insert modules here
!----------------------------------------------------------------------------------------------------------------------------------!
IMPLICIT NONE
! INPUT / OUTPUT VARIABLES
INTEGER,INTENT(IN)      :: SideID
REAL,INTENT(IN)         :: t       !< current time (provided by time integration scheme)
INTEGER,INTENT(IN)      :: Nloc    !< polynomial degree
REAL,INTENT(IN)         :: UPrim_master(  PP_nVarPrim,0:Nloc,0:PP_NlocZ) !< inner surface solution
REAL,INTENT(IN)         :: NormVec(                 3,0:Nloc,0:PP_NlocZ) !< normal surface vectors
REAL,INTENT(IN)         :: TangVec1(                3,0:Nloc,0:PP_NlocZ) !< tangent surface vectors 1
REAL,INTENT(IN)         :: TangVec2(                3,0:Nloc,0:PP_NlocZ) !< tangent surface vectors 2
REAL,INTENT(IN)         :: Face_xGP(                3,0:Nloc,0:PP_NlocZ) !< positions of surface flux points
REAL,INTENT(OUT)        :: UPrim_boundary(PP_nVarPrim,0:Nloc,0:PP_NlocZ) !< resulting boundary state

! INPUT / OUTPUT VARIABLES 
!-----------------------------------------------------------------------------------------------------------------------------------
! LOCAL VARIABLES
INTEGER                 :: p,q
REAL                    :: absdiff(1:nRefState)
INTEGER                 :: BCType,BCState
REAL,DIMENSION(PP_nVar) :: Cons
REAL                    :: MaOut
REAL                    :: c,vmag,Ma,cb,pt,pb ! for BCType==23,24,25
REAL                    :: U,Tb,Tt,tmp1,tmp2,tmp3,A,Rminus,nv(3) ! for BCType==27
!===================================================================================================================================
BCType  = Boundarytype(BC(SideID),BC_TYPE)
BCState = Boundarytype(BC(SideID),BC_STATE)
SELECT CASE(BCType)
CASE(2) !Exact function or refstate
  IF(BCState.EQ.0)THEN
    DO q=0,PP_NlocZ; DO p=0,Nloc
      CALL ExactFunc(IniExactFunc,t,Face_xGP(:,p,q),Cons)
      CALL ConsToPrim(UPrim_boundary(:,p,q),Cons)
    END DO; END DO
  ELSE
    DO q=0,PP_NlocZ; DO p=0,Nloc
      UPrim_boundary(:,p,q) = RefStatePrim(:,BCState)
    END DO; END DO
  END IF
CASE(12,121) ! exact BC = Dirichlet BC !!
  ! SPECIAL BC: BCState uses readin state (12)
  ! SPECIAL BC: BCState uses Exact func computed once at the beginning (121)
  ! Dirichlet means that we use the gradients from inside the grid cell
  UPrim_boundary(:,:,:) = BCDataPrim(:,:,:,SideID)
CASE(22) ! exact BC = Dirichlet BC !!
  ! SPECIAL BC: BCState specifies exactfunc to be used!!
  DO q=0,PP_NlocZ; DO p=0,Nloc
    CALL ExactFunc(BCState,t,Face_xGP(:,p,q),Cons)
    CALL ConsToPrim(UPrim_boundary(:,p,q),Cons)
  END DO; END DO


CASE(3,4,9,23,24,25,27)
  ! Initialize boundary state with rotated inner state
  DO q=0,PP_NlocZ; DO p=0,Nloc
    ! transform state into normal system
    UPrim_boundary(1,p,q)= UPrim_master(1,p,q)
    UPrim_boundary(2,p,q)= SUM(UPrim_master(2:4,p,q)*NormVec( :,p,q))
    UPrim_boundary(3,p,q)= SUM(UPrim_master(2:4,p,q)*TangVec1(:,p,q))
    UPrim_boundary(4,p,q)= SUM(UPrim_master(2:4,p,q)*TangVec2(:,p,q))
    UPrim_boundary(5:PP_nVarPrim,p,q)= UPrim_master(5:PP_nVarPrim,p,q)
  END DO; END DO !p,q


  SELECT CASE(BCType)
  CASE(3) ! Adiabatic wall
    ! Diffusion: density=inside, velocity=0 (see below, after rotating back to physical space), rhoE=inside
    ! For adiabatic wall all gradients are 0
    ! We reconstruct the BC State, rho=rho_L, velocity=0, rhoE_wall = p_Riemann/(Kappa-1)
    DO q=0,PP_NlocZ; DO p=0,Nloc
      ! Set pressure by solving local Riemann problem
      UPrim_boundary(5,p,q) = PRESSURE_RIEMANN(UPrim_boundary(:,p,q))
      UPrim_boundary(2:4,p,q)= 0. ! no slip
      UPrim_boundary(6,p,q) = UPrim_master(6,p,q) ! adiabatic => temperature from the inside
      ! set density via ideal gas equation, consistent to pressure and temperature
      UPrim_boundary(1,p,q) = UPrim_boundary(5,p,q) / (UPrim_boundary(6,p,q) * R) 
    END DO; END DO ! q,p
  CASE(4) ! Isothermal wall
    ! For isothermal wall, all gradients are from interior
    ! We reconstruct the BC State, rho=rho_L, velocity=0, rhoE_wall =  rho_L*C_v*Twall
    DO q=0,PP_NlocZ; DO p=0,Nloc
      ! Set pressure by solving local Riemann problem
      UPrim_boundary(5,p,q) = PRESSURE_RIEMANN(UPrim_boundary(:,p,q))
      UPrim_boundary(2:4,p,q)= 0. ! no slip
      UPrim_boundary(6,p,q) = RefStatePrim(6,BCState) ! temperature from RefState
      ! set density via ideal gas equation, consistent to pressure and temperature
      UPrim_boundary(1,p,q) = UPrim_boundary(5,p,q) / (UPrim_boundary(6,p,q) * R)
    END DO; END DO ! q,p
  CASE(9) ! Euler (slip) wall
    ! vel=(0,v_in,w_in)
    ! NOTE: from this state ONLY the velocities should actually be used for the diffusive flux
    DO q=0,PP_NlocZ; DO p=0,Nloc
      ! Set pressure by solving local Riemann problem
      UPrim_boundary(5,p,q) = PRESSURE_RIEMANN(UPrim_boundary(:,p,q))
      UPrim_boundary(2,p,q) = 0. ! slip in tangential directions
      UPrim_boundary(6,p,q) = UPrim_master(6,p,q) ! temperature from the inside
      ! set density via ideal gas equation, consistent to pressure and temperature
      UPrim_boundary(1,p,q) = UPrim_boundary(5,p,q) / (UPrim_boundary(6,p,q) * R) 
    END DO; END DO ! q,p

  ! Cases 21-29 are taken from NASA report "Inflow/Outflow Boundary Conditions with Application to FUN3D" Jan-Reneé Carlson
  ! and correspond to case BCs 2.1 - 2.9
  ! NOTE: quantities in paper are non-dimensional e.g. T=c^2
  CASE(23) ! Outflow mach number BC
    ! NOTE: Should not be used with adjacent walls (destroys boundary layer profile, like exact function)
    ! Refstate for this case is special, VelocityX specifies outlet mach number
    ! State: (/dummy,Ma,dummy,dummy,dummy/)
    MaOut=RefStatePrim(2,BCState)
    DO q=0,PP_NlocZ; DO p=0,Nloc
      c=SQRT(kappa*UPrim_boundary(5,p,q)/UPrim_boundary(1,p,q))
      vmag=NORM2(UPrim_boundary(2:4,p,q))
      Ma=vmag/c
      cb=vmag/MaOut
      IF(Ma<1)THEN
        ! use total pressure
        pt=UPrim_boundary(5,p,q)*((1+0.5*(kappa-1)*Ma   *Ma)   **( kappa*sKappaM1))  ! adiabatic/isentropic => unstable
        !pt=prim(5)+0.5*prim(1)*vmag*vmag
        pb=pt     *(1+0.5*(kappa-1)*MaOut*MaOut)**(-kappa*sKappaM1)
      ELSE
        ! use total pressure for supersonic
        pb=UPrim_boundary(5,p,q)+0.5*UPrim_boundary(1,p,q)*vmag*vmag
      END IF
      UPrim_boundary(1,p,q)=kappa*pb/(cb*cb)
      UPrim_boundary(2:4,p,q)=UPrim_boundary(2:4,p,q)
      UPrim_boundary(5,p,q)=pb
      UPrim_boundary(6,p,q)=UPrim_boundary(5,p,q)/(R*UPrim_boundary(1,p,q))
    END DO; END DO !p,q
  CASE(24) ! Pressure outflow BC
    DO q=0,PP_NlocZ; DO p=0,Nloc
      ! check if sub / supersonic (squared quantities)
      c=kappa*UPrim_boundary(5,p,q)/UPrim_boundary(1,p,q)
      vmag=SUM(UPrim_boundary(2:4,p,q)*UPrim_boundary(2:4,p,q))
      ! if subsonic use specified pressure, else use solution from the inside
      IF(vmag<c)THEN
        IF (BCState.GT.0) THEN
          pb = RefStatePrim(5,BCState)
        ELSE
          absdiff = ABS(RefStatePrim(5,:) - UPrim_boundary(5,p,q))
          pb = RefStatePrim(5,MINLOC(absdiff,1))
        END IF
        UPrim_boundary(1,p,q)=kappa*pb/c
        UPrim_boundary(5,p,q)=pb
        UPrim_boundary(6,p,q)=UPrim_boundary(5,p,q)/(R*UPrim_boundary(1,p,q))
      ENDIF
    END DO; END DO !p,q
  CASE(25) ! Subsonic outflow BC
    DO q=0,PP_NlocZ; DO p=0,Nloc
      ! check if sub / supersonic (squared quantities)
      c=kappa*UPrim_boundary(5,p,q)/UPrim_boundary(1,p,q)
      vmag=SUM(UPrim_boundary(2:4,p,q)*UPrim_boundary(2:4,p,q))
      ! if supersonic use total pressure to compute density
      pb        = MERGE(UPrim_boundary(5,p,q)+0.5*UPrim_boundary(1,p,q)*vmag,RefStatePrim(5,BCState),vmag>=c)
      UPrim_boundary(1,p,q)   = kappa*pb/c
      ! ensure outflow
      UPrim_boundary(2:4,p,q) = MERGE(UPrim_boundary(2:4,p,q),SQRT(vmag)*NormVec(:,p,q),UPrim_boundary(2,p,q)>=0.)
      UPrim_boundary(5,p,q)   = RefStatePrim(5,BCState) ! always outflow pressure
      UPrim_boundary(6,p,q)   = UPrim_boundary(5,p,q)/(R*UPrim_boundary(1,p,q))
    END DO; END DO !p,q
  CASE(27) ! Subsonic inflow BC
    ! Refstate for this case is special
    ! State: (/Density,nv1,nv2,nv3,Pressure/)
    ! Compute temperature from density and pressure
    ! Nv specifies inflow direction of inflow:
    ! if ABS(nv)=0  then inflow vel is always in side normal direction
    ! if ABS(nv)!=0 then inflow vel is in global coords with nv specifying the direction
    DO q=0,PP_NlocZ; DO p=0,Nloc
      ! Prescribe Total Temp, Total Pressure, inflow angle of attack alpha
      ! and inflow yaw angle beta
      ! WARNING: REFSTATE is different: Tt,alpha,beta,<empty>,pT (4th entry ignored!!), angles in DEG not RAD
      ! Tt is computed by 
      ! BC not from FUN3D Paper by JR Carlson (too many bugs), but from AIAA 2001 3882
      ! John W. Slater: Verification Assessment of Flow Boundary Conditions for CFD
      ! The BC State is described, not the outer state: use BC state to compute flux directly

      Tt=RefStatePrim(1,BCState)
      nv=RefStatePrim(2:4,BCState)
      pt=RefStatePrim(5,BCState)
      ! Term A from paper with normal vector defined into the domain, dependent on p,q
      A=SUM(nv(1:3)*(-1.)*NormVec(1:3,p,q))
      ! sound speed from inner state
      c=SQRT(kappa*UPrim_boundary(5,p,q)/UPrim_boundary(1,p,q))
      ! 1D Riemann invariant: Rminus = Ui-2ci /kappamM1, Rminus = Ubc-2cb /kappaM1, normal component only!
      Rminus=-UPrim_boundary(2,p,q)-2./KappaM1*c
      ! The Newton iteration for the T_b in the paper can be avoided by rewriting EQ 5 from the  paper
      ! not in T, but in sound speed -> quadratic equation, solve with PQ Formel (Mitternachtsformel is
      ! FORBIDDEN)
      tmp1=(A**2*KappaM1+2.)/(Kappa*R*A**2*KappaM1)   !a
      tmp2=2*Rminus/(Kappa*R*A**2)                    !b
      tmp3=KappaM1*Rminus*Rminus/(2.*Kappa*R*A**2)-Tt !c
      cb=(-tmp2+SQRT(tmp2**2-4*tmp1*tmp3))/(2*tmp1)   ! 
      c=(-tmp2-SQRT(tmp2**2-4*tmp1*tmp3))/(2*tmp1)    ! dummy
      cb=MAX(cb,c)                                    ! Following the FUN3D Paper, the max. of the two
      ! is the physical one...not 100% clear why
      ! compute static T  at bc from c
      Tb=cb**2/(Kappa*R)
      Ma=SQRT(2./KappaM1*(Tt/Tb-1.))       
      pb=pt*(1.+0.5*KappaM1*Ma**2)**(-kappa/kappam1) 
      U=Ma*SQRT(Kappa*R*Tb)
      UPrim_boundary(1,p,q) = pb/(R*Tb)
      UPrim_boundary(5,p,q) = pb

      ! we need the state in the global system for the diff fluxes
      UPrim_boundary(2,p,q)=SUM(U*nv(1:3)*Normvec( 1:3,p,q))
      UPrim_boundary(3,p,q)=SUM(U*nv(1:3)*Tangvec1(1:3,p,q))
      UPrim_boundary(4,p,q)=SUM(U*nv(1:3)*Tangvec2(1:3,p,q))
      UPrim_boundary(6,p,q)=UPrim_boundary(5,p,q)/(R*UPrim_boundary(1,p,q))
    END DO; END DO !p,q
  END SELECT

  ! rotate state back to physical system
  DO q=0,PP_NlocZ; DO p=0,Nloc
    UPrim_boundary(2:4,p,q) = UPrim_boundary(2,p,q)*NormVec( :,p,q) &
                             +UPrim_boundary(3,p,q)*TangVec1(:,p,q) &
                             +UPrim_boundary(4,p,q)*TangVec2(:,p,q)
  END DO; END DO

CASE(1) !Periodic already filled!
  CALL Abort(__STAMP__, &
      "GetBoundaryState called for periodic side!")
CASE DEFAULT ! unknown BCType
  CALL abort(__STAMP__,&
       'no BC defined in navierstokes/getboundaryflux.f90!')
END SELECT ! BCType

END SUBROUTINE GetBoundaryState

!==================================================================================================================================
!> Computes the boundary fluxes for a given Cartesian mesh face (defined by SideID).
!> Calls GetBoundaryState an directly uses the returned vales for all Riemann-type BCs.
!> For other types of BCs, we directly compute the flux on the interface.
!==================================================================================================================================
SUBROUTINE GetBoundaryFlux(SideID,t,Nloc,Flux,UPrim_master,                   &
#if PARABOLIC
                           gradUx_master,gradUy_master,gradUz_master,&
#endif
                           NormVec,TangVec1,TangVec2,Face_xGP)
! MODULES
USE MOD_PreProc
USE MOD_Globals      ,ONLY: Abort
USE MOD_Mesh_Vars    ,ONLY: BoundaryType,BC
USE MOD_EOS          ,ONLY: PrimToCons,ConsToPrim
USE MOD_ExactFunc    ,ONLY: ExactFunc
#if PARABOLIC
USE MOD_Flux         ,ONLY: EvalDiffFlux2D
USE MOD_Riemann      ,ONLY: ViscousFlux
#endif
USE MOD_Riemann      ,ONLY: Riemann
#ifdef EDDYVISCOSITY
USE MOD_EddyVisc_Vars,ONLY: DeltaS_master,SGS_Ind_master
#endif
USE MOD_Testcase     ,ONLY: GetBoundaryFluxTestcase
!----------------------------------------------------------------------------------------------------------------------------------
! INPUT / OUTPUT VARIABLES
INTEGER,INTENT(IN)   :: SideID  
REAL,INTENT(IN)      :: t       !< current time (provided by time integration scheme)
INTEGER,INTENT(IN)   :: Nloc    !< polynomial degree
REAL,INTENT(IN)      :: UPrim_master( PP_nVarPrim,0:Nloc,0:PP_NlocZ) !< inner surface solution
#if PARABOLIC
                                                           !> inner surface solution gradients in x/y/z-direction
REAL,INTENT(IN)      :: gradUx_master(PP_nVarPrim,0:Nloc,0:PP_NlocZ)
REAL,INTENT(IN)      :: gradUy_master(PP_nVarPrim,0:Nloc,0:PP_NlocZ)
REAL,INTENT(IN)      :: gradUz_master(PP_nVarPrim,0:Nloc,0:PP_NlocZ)
#endif /*PARABOLIC*/
                                                           !> normal and tangential vectors on surfaces
REAL,INTENT(IN)      :: NormVec (3,0:Nloc,0:PP_NlocZ)
REAL,INTENT(IN)      :: TangVec1(3,0:Nloc,0:PP_NlocZ)
REAL,INTENT(IN)      :: TangVec2(3,0:Nloc,0:PP_NlocZ)
REAL,INTENT(IN)      :: Face_xGP(3,0:Nloc,0:PP_NlocZ) !< positions of surface flux points
REAL,INTENT(OUT)     :: Flux(PP_nVar,0:Nloc,0:PP_NlocZ)   !< resulting boundary fluxes
!----------------------------------------------------------------------------------------------------------------------------------
! LOCAL VARIABLES
INTEGER                              :: p,q
INTEGER                              :: BCType,BCState
REAL                                 :: UPrim_boundary(PP_nVarPrim,0:Nloc,0:PP_NlocZ)
REAL                                 :: UCons_boundary(PP_nVar    ,0:Nloc,0:PP_NlocZ)
REAL                                 :: UCons_master  (PP_nVar    ,0:Nloc,0:PP_NlocZ)
#if PARABOLIC
INTEGER                              :: ivar
REAL                                 :: nv(3)
REAL                                 :: BCGradMat(3,3)
REAL,DIMENSION(PP_nVar,    0:Nloc,0:PP_NlocZ):: Fd_Face_loc,    Gd_Face_loc,    Hd_Face_loc
REAL,DIMENSION(PP_nVarPrim,0:Nloc,0:PP_NlocZ):: gradUx_Face_loc,gradUy_Face_loc,gradUz_Face_loc
#endif /*PARABOLIC*/
!==================================================================================================================================
BCType  = Boundarytype(BC(SideID),BC_TYPE)
BCState = Boundarytype(BC(SideID),BC_STATE)

IF (BCType.LT.0) THEN ! testcase boundary condition
  CALL GetBoundaryFluxTestcase(SideID,t,Nloc,Flux,UPrim_master,              &
#if PARABOLIC
                               gradUx_master,gradUy_master,gradUz_master,&
#endif
                               NormVec,TangVec1,TangVec2,Face_xGP)
ELSE                       
  CALL GetBoundaryState(SideID,t,Nloc,UPrim_boundary,UPrim_master,&
      NormVec,TangVec1,TangVec2,Face_xGP)

  SELECT CASE(BCType)
<<<<<<< HEAD
  CASE(2,12,22,23,24,25,27) ! Riemann-Type BCs 
    DO q=0,PP_NlocZ; DO p=0,Nloc
      CALL PrimToCons(UPrim_master(:,p,q), UCons_master(:,p,q)) 
      CALL PrimToCons(UPrim_boundary(:,p,q),      UCons_boundary(:,p,q)) 
    END DO; END DO ! p,q=0,PP_N
=======
  CASE(2,12,121,22,23,24,25,27) ! Riemann-Type BCs 
    DO q=0,Nloc; DO p=0,Nloc
      CALL PrimToCons(UPrim_master(  :,p,q),UCons_master(  :,p,q)) 
      CALL PrimToCons(UPrim_boundary(:,p,q),UCons_boundary(:,p,q)) 
    END DO; END DO ! p,q=0,Nloc
>>>>>>> 8a4acf75
    CALL Riemann(Nloc,Flux,UCons_master,UCons_boundary,UPrim_master,UPrim_boundary, &
        NormVec,TangVec1,TangVec2,doBC=.TRUE.)
#if PARABOLIC
    CALL ViscousFlux(Nloc,Fd_Face_loc,UPrim_master,UPrim_boundary,&
         gradUx_master,gradUy_master,gradUz_master,&
         gradUx_master,gradUy_master,gradUz_master,&
         NormVec&
#ifdef EDDYVISCOSITY
        ,DeltaS_master(SideID),DeltaS_master(SideID),SGS_Ind_master(1,:,:,SideID),SGS_Ind_master(1,:,:,SideID),Face_xGP&
#endif
    )
    Flux = Flux + Fd_Face_loc
#endif /*PARABOLIC*/

  CASE(3,4,9) ! Walls
    DO q=0,PP_NlocZ; DO p=0,Nloc
      ! Now we compute the 1D Euler flux, but use the info that the normal component u=0
      ! we directly tranform the flux back into the Cartesian coords: F=(0,n1*p,n2*p,n3*p,0)^T
      Flux(1  ,p,q) = 0.
      Flux(2:4,p,q) = UPrim_boundary(5,p,q)*NormVec(:,p,q)
      Flux(5  ,p,q) = 0.
    END DO; END DO !p,q
    ! Diffusion
#if PARABOLIC
    SELECT CASE(BCType)
    CASE(3,4)
      ! Evaluate 3D Diffusion Flux with interior state and symmetry gradients
      CALL EvalDiffFlux2D(Nloc,Fd_Face_loc,Gd_Face_loc,Hd_Face_loc,UPrim_boundary,&
          gradUx_master, gradUy_master, gradUz_master &
#ifdef EDDYVISCOSITY
          ,DeltaS_master(SideID),SGS_Ind_master(1,:,:,SideID),Face_xGP            &
#endif
      )
      IF (BCType.EQ.3) THEN
        ! Enforce energy flux is exactly zero at adiabatic wall
        Fd_Face_loc(5,:,:)=0.
        Gd_Face_loc(5,:,:)=0.
        Hd_Face_loc(5,:,:)=0.
      END IF
    CASE(9)
      ! Euler/(full-)slip wall
      ! We prepare the gradients and set the normal derivative to zero (symmetry condition!)
      ! BCGradMat = I - n * n^T = (gradient -normal component of gradient)
      DO q=0,PP_NlocZ; DO p=0,Nloc
        nv = NormVec(:,p,q)
        BCGradMat(1,1) = 1. - nv(1)*nv(1)
        BCGradMat(2,2) = 1. - nv(2)*nv(2)
        BCGradMat(3,3) = 1. - nv(3)*nv(3)
        BCGradMat(1,2) = -nv(1)*nv(2)
        BCGradMat(1,3) = -nv(1)*nv(3)
        BCGradMat(3,2) = -nv(3)*nv(2)
        BCGradMat(2,1) = BCGradMat(1,2)
        BCGradMat(3,1) = BCGradMat(1,3)
        BCGradMat(2,3) = BCGradMat(3,2)
        gradUx_Face_loc(:,p,q) = BCGradMat(1,1) * gradUx_master(:,p,q) &
                               + BCGradMat(1,2) * gradUy_master(:,p,q) &
                               + BCGradMat(1,3) * gradUz_master(:,p,q)
        gradUy_Face_loc(:,p,q) = BCGradMat(2,1) * gradUx_master(:,p,q) &
                               + BCGradMat(2,2) * gradUy_master(:,p,q) &
                               + BCGradMat(2,3) * gradUz_master(:,p,q)
        gradUz_Face_loc(:,p,q) = BCGradMat(3,1) * gradUx_master(:,p,q) &
                               + BCGradMat(3,2) * gradUy_master(:,p,q) &
                               + BCGradMat(3,3) * gradUz_master(:,p,q)
      END DO; END DO !p,q

      ! Evaluate 3D Diffusion Flux with interior state (with normalvel=0) and symmetry gradients
      ! Only velocities will be used from state (=inner velocities, except normal vel=0)
      CALL EvalDiffFlux2D(Nloc,Fd_Face_loc,Gd_Face_loc,Hd_Face_loc,UPrim_boundary,&
          gradUx_Face_loc,gradUy_Face_loc,gradUz_Face_loc                         &
#ifdef EDDYVISCOSITY
          ,DeltaS_master(SideID),SGS_Ind_master(1,:,:,SideID),Face_xGP&
#endif
      )
    END SELECT

    ! Sum up Euler and Diffusion Flux
    DO iVar=2,PP_nVar
      Flux(iVar,:,:) = Flux(iVar,:,:)        + &
        NormVec(1,:,:)*Fd_Face_loc(iVar,:,:) + &
        NormVec(2,:,:)*Gd_Face_loc(iVar,:,:) + &
        NormVec(3,:,:)*Hd_Face_loc(iVar,:,:)
    END DO ! ivar
#endif /*PARABOLIC*/

  CASE(1) !Periodic already filled!
  CASE DEFAULT ! unknown BCType
    CALL abort(__STAMP__,&
        'no BC defined in navierstokes/getboundaryflux.f90!')
  END SELECT
END IF ! BCType < 0
END SUBROUTINE GetBoundaryFlux

#if FV_ENABLED
#if FV_RECONSTRUCT
!==================================================================================================================================
!> Computes the gradient at a boundary for FV subcells.
!==================================================================================================================================
SUBROUTINE GetBoundaryFVgradient(SideID,t,gradU,UPrim_master,NormVec,TangVec1,TangVec2,Face_xGP,sdx_Face)
! MODULES
USE MOD_PreProc
USE MOD_Globals       ,ONLY: Abort
USE MOD_Mesh_Vars     ,ONLY: BoundaryType,BC
USE MOD_Testcase      ,ONLY: GetBoundaryFVgradientTestcase
IMPLICIT NONE
!----------------------------------------------------------------------------------------------------------------------------------
! INPUT / OUTPUT VARIABLES
INTEGER,INTENT(IN):: SideID  
REAL,INTENT(IN)   :: t
REAL,INTENT(IN)   :: UPrim_master(PP_nVarPrim,0:PP_N,0:PP_NZ)
REAL,INTENT(OUT)  :: gradU       (PP_nVarPrim,0:PP_N,0:PP_NZ)
REAL,INTENT(IN)   :: NormVec (              3,0:PP_N,0:PP_NZ)
REAL,INTENT(IN)   :: TangVec1(              3,0:PP_N,0:PP_NZ)
REAL,INTENT(IN)   :: TangVec2(              3,0:PP_N,0:PP_NZ)
REAL,INTENT(IN)   :: Face_xGP(              3,0:PP_N,0:PP_NZ)
REAL,INTENT(IN)   :: sdx_Face(                0:PP_N,0:PP_NZ,3)
!----------------------------------------------------------------------------------------------------------------------------------
! LOCAL VARIABLES
REAL              :: UPrim_boundary(1:PP_nVarPrim,0:PP_N,0:PP_NZ)
INTEGER           :: p,q
INTEGER           :: BCType,BCState
!==================================================================================================================================
BCType  = Boundarytype(BC(SideID),BC_TYPE)
BCState = Boundarytype(BC(SideID),BC_STATE)

IF (BCType.LT.0) THEN ! testcase boundary condition
  CALL GetBoundaryFVgradientTestcase(SideID,t,gradU,UPrim_master)
ELSE 
  CALL GetBoundaryState(SideID,t,PP_N,UPrim_boundary,UPrim_master,&
      NormVec,TangVec1,TangVec2,Face_xGP)
  SELECT CASE(BCType)
<<<<<<< HEAD
  CASE(2,3,4,9,12,22,23,24,25,27)
    DO q=0,PP_NZ; DO p=0,PP_N
=======
  CASE(2,3,4,9,12,121,22,23,24,25,27)
    DO q=0,PP_N; DO p=0,PP_N
>>>>>>> 8a4acf75
      gradU(:,p,q) = (UPrim_master(:,p,q) - UPrim_boundary(:,p,q)) * sdx_Face(p,q,3)
    END DO; END DO ! p,q=0,PP_N
  CASE(1) !Periodic already filled!
  CASE DEFAULT ! unknown BCType
    CALL abort(__STAMP__,&
         'no BC defined in navierstokes/getboundaryflux.f90!')
  END SELECT
END IF ! BCType < 0

END SUBROUTINE GetBoundaryFVgradient
#endif
#endif

#if PARABOLIC
!==================================================================================================================================
!> Computes the boundary fluxes for the lifting procedure for a given Cartesian mesh face (defined by SideID).
!==================================================================================================================================
SUBROUTINE Lifting_GetBoundaryFlux(SideID,t,UPrim_master,Flux,NormVec,TangVec1,TangVec2,Face_xGP,SurfElem)
! MODULES
USE MOD_PreProc
USE MOD_Globals      ,ONLY: Abort
USE MOD_Mesh_Vars    ,ONLY: BoundaryType,BC
USE MOD_Lifting_Vars ,ONLY: doWeakLifting
USE MOD_Testcase     ,ONLY: Lifting_GetBoundaryFluxTestcase
IMPLICIT NONE
!----------------------------------------------------------------------------------------------------------------------------------
! INPUT / OUTPUT VARIABLES
INTEGER,INTENT(IN):: SideID  
REAL,INTENT(IN)   :: t                                       !< current time (provided by time integration scheme)
REAL,INTENT(IN)   :: UPrim_master(PP_nVarPrim,0:PP_N,0:PP_NZ) !< primitive solution from the inside
REAL,INTENT(OUT)  :: Flux(        PP_nVarPrim,0:PP_N,0:PP_NZ) !< lifting boundary flux
REAL,INTENT(IN)   :: NormVec (              3,0:PP_N,0:PP_NZ)
REAL,INTENT(IN)   :: TangVec1(              3,0:PP_N,0:PP_NZ)
REAL,INTENT(IN)   :: TangVec2(              3,0:PP_N,0:PP_NZ)
REAL,INTENT(IN)   :: Face_xGP(              3,0:PP_N,0:PP_NZ)
REAL,INTENT(IN)   :: SurfElem(                0:PP_N,0:PP_NZ)
!----------------------------------------------------------------------------------------------------------------------------------
! LOCAL VARIABLES
INTEGER           :: p,q
INTEGER           :: BCType,BCState
REAL              :: UPrim_boundary(PP_nVarPrim,0:PP_N,0:PP_NZ)
!==================================================================================================================================
BCType  = Boundarytype(BC(SideID),BC_TYPE)
BCState = Boundarytype(BC(SideID),BC_STATE)

IF (BCType.LT.0) THEN ! testcase boundary conditions
  CALL Lifting_GetBoundaryFluxTestcase(SideID,t,UPrim_master,Flux)
ELSE
  CALL GetBoundaryState(SideID,t,PP_N,UPrim_boundary,UPrim_master,&
                        NormVec,TangVec1,TangVec2,Face_xGP)
  SELECT CASE(BCType)
  CASE(2,12,121,22,23,24,25,27) ! Riemann solver based BCs
      Flux=0.5*(UPrim_master+UPrim_boundary)
  CASE(3,4) ! No-slip wall BCs
    DO q=0,PP_NZ; DO p=0,PP_N
      Flux(1  ,p,q) = UPrim_Boundary(1,p,q) 
      Flux(2:4,p,q) = 0.
      Flux(5  ,p,q) = UPrim_Boundary(5,p,q)
      Flux(6  ,p,q) = UPrim_Boundary(6,p,q)
    END DO; END DO !p,q
  CASE(9)
    ! Euler/(full-)slip wall
    ! symmetry BC, v=0 strategy a la HALO (is very perfect)
    ! U_boundary is already in normal system
    DO q=0,PP_NZ; DO p=0,PP_N
      ! Compute Flux
      Flux(1            ,p,q) = UPrim_boundary(1,p,q)
      Flux(2:PP_nVarPrim,p,q) = 0.5*(UPrim_boundary(2:PP_nVarPrim,p,q)+UPrim_master(2:PP_nVarPrim,p,q))
    END DO; END DO !p,q
  CASE(1) !Periodic already filled!
  CASE DEFAULT ! unknown BCType
    CALL abort(__STAMP__,&
         'no BC defined in navierstokes/getboundaryflux.f90!')
  END SELECT

  !in case lifting is done in strong form
  IF(.NOT.doWeakLifting) Flux=Flux-UPrim_master

  DO q=0,PP_NZ; DO p=0,PP_N
    Flux(:,p,q)=Flux(:,p,q)*SurfElem(p,q)
  END DO; END DO
END IF

END SUBROUTINE Lifting_GetBoundaryFlux
#endif /*PARABOLIC*/



!==================================================================================================================================
!> Read in a HDF5 file containing the state for a boundary. Used in BC Type 12.
!==================================================================================================================================
SUBROUTINE ReadBCFlow(FileName)
! MODULES
USE MOD_PreProc
USE MOD_Globals
USE MOD_Equation_Vars     ,ONLY:BCData,BCDataPrim
USE MOD_Mesh_Vars         ,ONLY:offsetElem,nElems,nBCSides,S2V2,SideToElem,nGlobalElems
USE MOD_HDF5_Input        ,ONLY:OpenDataFile,GetDataProps,CloseDataFile,ReadAttribute,ReadArray
USE MOD_Interpolation     ,ONLY:GetVandermonde
USE MOD_ProlongToFace     ,ONLY:EvalElemFace
USE MOD_Interpolation_Vars,ONLY:NodeType
#if (PP_NodeType==1)
USE MOD_Interpolation_Vars,ONLY:L_minus,L_plus
#endif
USE MOD_ChangeBasisByDim  ,ONLY:ChangeBasisVolume
USE MOD_EOS               ,ONLY:ConsToPrim
 IMPLICIT NONE
!----------------------------------------------------------------------------------------------------------------------------------
! INPUT / OUTPUT VARIABLES
CHARACTER(LEN=255),INTENT(IN) :: FileName       !< name of file BC data is read from
!----------------------------------------------------------------------------------------------------------------------------------
! LOCAL VARIABLES
REAL,POINTER                  :: U_N(:,:,:,:,:)=>NULL()
REAL,ALLOCATABLE,TARGET       :: U_local(:,:,:,:,:)
REAL,ALLOCATABLE              :: Vdm_NHDF5_N(:,:)
REAL                          :: Uface(PP_nVar,0:PP_N,0:PP_NZ)
INTEGER                       :: nVar_HDF5,N_HDF5,nElems_HDF5,N_HDF5Z
INTEGER                       :: p,q,SideID,ElemID,locSide
CHARACTER(LEN=255)            :: NodeType_HDF5
LOGICAL                       :: InterpolateSolution
!==================================================================================================================================
SWRITE(UNIT_StdOut,'(A,A)')'  Read BC state from file "',FileName
CALL OpenDataFile(FileName,create=.FALSE.,single=.FALSE.,readOnly=.TRUE.)
CALL GetDataProps(nVar_HDF5,N_HDF5,nElems_HDF5,NodeType_HDF5)

IF(nElems_HDF5.NE.nGlobalElems)THEN
  CALL abort(__STAMP__,&
             'Baseflow file does not match solution. Elements',nElems_HDF5)
END IF

#if (PP_dim==2)
N_HDF5Z=0
#else
N_HDF5Z=N_HDF5
#endif
ALLOCATE(U_local(PP_nVar,0:N_HDF5,0:N_HDF5,0:N_HDF5Z,nElems))
CALL ReadArray('DG_Solution',5,(/PP_nVar,N_HDF5+1,N_HDF5+1,N_HDF5Z+1,nElems/),OffsetElem,5,RealArray=U_local)
CALL CloseDataFile()

! Read in state
InterpolateSolution=((N_HDF5.NE.PP_N) .OR. (TRIM(NodeType_HDF5).NE.TRIM(NodeType)))
IF(.NOT. InterpolateSolution)THEN
  ! No interpolation needed, read solution directly from file
  U_N=>U_local
ELSE
  ! We need to interpolate the solution to the new computational grid
  ALLOCATE(U_N(PP_nVar,0:PP_N,0:PP_N,0:PP_NZ,nElems))
  ALLOCATE(Vdm_NHDF5_N(0:PP_N,0:N_HDF5))
  CALL GetVandermonde(N_HDF5,NodeType_HDF5,PP_N,NodeType,Vdm_NHDF5_N,modal=.TRUE.)

  SWRITE(UNIT_stdOut,*)'Interpolate base flow from restart grid with N=',N_HDF5,' to computational grid with N=',PP_N
  CALL ChangeBasisVolume(PP_nVar,N_HDF5,PP_N,1,nElems,1,nElems,Vdm_NHDF5_N,U_local,U_N)
  DEALLOCATE(Vdm_NHDF5_N)
END IF

! Prolong boundary state
DO SideID=1,nBCSides
  ElemID  = SideToElem(S2E_ELEM_ID    ,SideID)
  locSide = SideToElem(S2E_LOC_SIDE_ID,SideID)

#if (PP_NodeType==1)
  CALL EvalElemFace(PP_nVar,PP_N,U_N(:,:,:,:,ElemID),Uface,L_Minus,L_Plus,locSide)
#else
  CALL EvalElemFace(PP_nVar,PP_N,U_N(:,:,:,:,ElemID),Uface,locSide)
#endif
  DO q=0,PP_NZ; DO p=0,PP_N
    BCData(:,p,q,SideID)=Uface(:,S2V2(1,p,q,0,locSide),S2V2(2,p,q,0,locSide))
    CALL ConsToPrim(BCDataPrim(:,p,q,SideID),BCData(:,p,q,SideID))
  END DO; END DO
END DO

IF(InterpolateSolution) DEALLOCATE(U_N)
DEALLOCATE(U_local)

SWRITE(UNIT_stdOut,'(A)')'  done initializing BC state!'
END SUBROUTINE ReadBCFlow



!==================================================================================================================================
!> Finalize arrays used for boundary conditions.
!==================================================================================================================================
SUBROUTINE FinalizeBC()
! MODULES
USE MOD_Equation_Vars,ONLY: BCData,BCDataPrim,nBCByType,BCSideID
IMPLICIT NONE
!----------------------------------------------------------------------------------------------------------------------------------
! INPUT / OUTPUT VARIABLES
!----------------------------------------------------------------------------------------------------------------------------------
! LOCAL VARIABLES
!==================================================================================================================================
SDEALLOCATE(BCData)
SDEALLOCATE(BCDataPrim)
SDEALLOCATE(nBCByType)
SDEALLOCATE(BCSideID)
END SUBROUTINE FinalizeBC

END MODULE MOD_GetBoundaryFlux<|MERGE_RESOLUTION|>--- conflicted
+++ resolved
@@ -553,19 +553,11 @@
       NormVec,TangVec1,TangVec2,Face_xGP)
 
   SELECT CASE(BCType)
-<<<<<<< HEAD
-  CASE(2,12,22,23,24,25,27) ! Riemann-Type BCs 
-    DO q=0,PP_NlocZ; DO p=0,Nloc
-      CALL PrimToCons(UPrim_master(:,p,q), UCons_master(:,p,q)) 
-      CALL PrimToCons(UPrim_boundary(:,p,q),      UCons_boundary(:,p,q)) 
+  CASE(2,12,121,22,23,24,25,27) ! Riemann-Type BCs 
+    DO q=0,PP_NlocZ; DO p=0,Nloc
+      CALL PrimToCons(UPrim_master(:,p,q), UCons_master(:,p,q))
+      CALL PrimToCons(UPrim_boundary(:,p,q),      UCons_boundary(:,p,q))
     END DO; END DO ! p,q=0,PP_N
-=======
-  CASE(2,12,121,22,23,24,25,27) ! Riemann-Type BCs 
-    DO q=0,Nloc; DO p=0,Nloc
-      CALL PrimToCons(UPrim_master(  :,p,q),UCons_master(  :,p,q)) 
-      CALL PrimToCons(UPrim_boundary(:,p,q),UCons_boundary(:,p,q)) 
-    END DO; END DO ! p,q=0,Nloc
->>>>>>> 8a4acf75
     CALL Riemann(Nloc,Flux,UCons_master,UCons_boundary,UPrim_master,UPrim_boundary, &
         NormVec,TangVec1,TangVec2,doBC=.TRUE.)
 #if PARABOLIC
@@ -696,13 +688,8 @@
   CALL GetBoundaryState(SideID,t,PP_N,UPrim_boundary,UPrim_master,&
       NormVec,TangVec1,TangVec2,Face_xGP)
   SELECT CASE(BCType)
-<<<<<<< HEAD
-  CASE(2,3,4,9,12,22,23,24,25,27)
+  CASE(2,3,4,9,12,121,22,23,24,25,27)
     DO q=0,PP_NZ; DO p=0,PP_N
-=======
-  CASE(2,3,4,9,12,121,22,23,24,25,27)
-    DO q=0,PP_N; DO p=0,PP_N
->>>>>>> 8a4acf75
       gradU(:,p,q) = (UPrim_master(:,p,q) - UPrim_boundary(:,p,q)) * sdx_Face(p,q,3)
     END DO; END DO ! p,q=0,PP_N
   CASE(1) !Periodic already filled!
@@ -854,7 +841,7 @@
   CALL GetVandermonde(N_HDF5,NodeType_HDF5,PP_N,NodeType,Vdm_NHDF5_N,modal=.TRUE.)
 
   SWRITE(UNIT_stdOut,*)'Interpolate base flow from restart grid with N=',N_HDF5,' to computational grid with N=',PP_N
-  CALL ChangeBasisVolume(PP_nVar,N_HDF5,PP_N,1,nElems,1,nElems,Vdm_NHDF5_N,U_local,U_N)
+  CALL ChangeBasisVolume(PP_nVar,nElems,N_HDF5,PP_N,Vdm_NHDF5_N,U_local,U_N,.FALSE.)
   DEALLOCATE(Vdm_NHDF5_N)
 END IF
 
