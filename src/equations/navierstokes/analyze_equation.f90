!=================================================================================================================================
! Copyright (c) 2010-2016  Prof. Claus-Dieter Munz 
! This file is part of FLEXI, a high-order accurate framework for numerically solving PDEs with discontinuous Galerkin methods.
! For more information see https://www.flexi-project.org and https://nrg.iag.uni-stuttgart.de/
!
! FLEXI is free software: you can redistribute it and/or modify it under the terms of the GNU General Public License 
! as published by the Free Software Foundation, either version 3 of the License, or (at your option) any later version.
!
! FLEXI is distributed in the hope that it will be useful, but WITHOUT ANY WARRANTY; without even the implied warranty
! of MERCHANTABILITY or FITNESS FOR A PARTICULAR PURPOSE. See the GNU General Public License v3.0 for more details.
!
! You should have received a copy of the GNU General Public License along with FLEXI. If not, see <http://www.gnu.org/licenses/>.
!=================================================================================================================================
#include "flexi.h"
#include "eos.h"

!==================================================================================================================================
!> Contains analyze routines specific to the Navierstokes equations
!==================================================================================================================================
MODULE MOD_AnalyzeEquation
! MODULES
IMPLICIT NONE
PRIVATE
!----------------------------------------------------------------------------------------------------------------------------------
! GLOBAL VARIABLES
!----------------------------------------------------------------------------------------------------------------------------------
INTERFACE InitAnalyzeEquation
  MODULE PROCEDURE InitAnalyzeEquation
END INTERFACE

INTERFACE AnalyzeEquation
  MODULE PROCEDURE AnalyzeEquation
END INTERFACE

INTERFACE FinalizeAnalyzeEquation
  MODULE PROCEDURE FinalizeAnalyzeEquation
END INTERFACE


PUBLIC:: AnalyzeEquation, InitAnalyzeEquation, FinalizeAnalyzeEquation
!==================================================================================================================================

PUBLIC::DefineParametersAnalyzeEquation
CONTAINS

!==================================================================================================================================
!> Define parameters 
!==================================================================================================================================
SUBROUTINE DefineParametersAnalyzeEquation()
! MODULES
USE MOD_Globals
USE MOD_ReadInTools ,ONLY: prms
! IMPLICIT VARIABLE HANDLING
IMPLICIT NONE
!----------------------------------------------------------------------------------------------------------------------------------
! INPUT / OUTPUT VARIABLES
!----------------------------------------------------------------------------------------------------------------------------------
! LOCAL VARIABLES 
!==================================================================================================================================
CALL prms%SetSection("AnalyzeEquation")
CALL prms%CreateLogicalOption('CalcBodyForces'   , "Set true to compute body forces at walls"         , '.FALSE.')
CALL prms%CreateLogicalOption('CalcBulkState'    , "Set true to compute the flows bulk quantities"    , '.FALSE.')
CALL prms%CreateLogicalOption('CalcMeanFlux'     , "Set true to compute mean flux through boundaries" , '.FALSE.')
CALL prms%CreateLogicalOption('CalcWallVelocity' , "Set true to compute velocities at wall boundaries", '.FALSE.')
CALL prms%CreateLogicalOption('CalcTotalStates'  , "Set true to compute total states (e.g. Tt,pt)"    , '.FALSE.')
CALL prms%CreateLogicalOption('CalcTimeAverage'  , "Set true to compute time averages"                , '.FALSE.')
CALL prms%CreateLogicalOption('WriteBodyForces'  , "Set true to write bodyforces to file"             , '.TRUE.')
CALL prms%CreateLogicalOption('WriteBulkState'   , "Set true to write bulk state to file"             , '.TRUE.')
CALL prms%CreateLogicalOption('WriteMeanFlux'    , "Set true to write mean flux to file"              , '.TRUE.')
CALL prms%CreateLogicalOption('WriteWallVelocity', "Set true to write wall velolcities file"          , '.TRUE.')
CALL prms%CreateLogicalOption('WriteTotalStates' , "Set true to write total states to file"           , '.TRUE.')
CALL prms%CreateStringOption( 'VarNameAvg'       , "Names of variables to be time-averaged"           , multiple=.TRUE.)
CALL prms%CreateStringOption( 'VarNameFluc'      , "Names of variables for which Flucs (time-averaged \n"//&
                                                   "square of the variable) should be computed. \n"//&
                                                   "Required for computing actual fluctuations."      , multiple=.TRUE.)
END SUBROUTINE DefineParametersAnalyzeEquation


!==================================================================================================================================
!> Initializes variables necessary for NavierStokes specific analyze subroutines
!==================================================================================================================================
SUBROUTINE InitAnalyzeEquation()
! MODULES
USE MOD_Globals
USE MOD_Preproc
USE MOD_Analyze_Vars
USE MOD_AnalyzeEquation_Vars
USE MOD_Equation_Vars,      ONLY: StrVarNamesPrim,StrVarNames
USE MOD_ReadInTools,        ONLY: GETLOGICAL
USE MOD_Mesh_Vars,          ONLY: nBCs,BoundaryType,BoundaryName
USE MOD_Output,             ONLY: InitOutputToFile
USE MOD_Output_Vars,        ONLY: ProjectName
USE MOD_TimeAverage,        ONLY: InitCalcTimeAverage
IMPLICIT NONE
!----------------------------------------------------------------------------------------------------------------------------------
! LOCAL VARIABLES
INTEGER          :: i
!==================================================================================================================================
! Get the various analysis/output variables
doCalcBodyForces    =GETLOGICAL('CalcBodyForces'   ,'.FALSE.')
doCalcBulkVelocity  =GETLOGICAL('CalcBulkState'    ,'.FALSE.')
doCalcMeanFlux      =GETLOGICAL('CalcMeanFlux'     ,'.FALSE.')
doCalcWallVelocity  =GETLOGICAL('CalcWallVelocity' ,'.FALSE.')
doCalcTotalStates   =GETLOGICAL('CalcTotalStates'  ,'.FALSE.')
doWriteBodyForces   =GETLOGICAL('WriteBodyForces'  ,'.TRUE.')
doWriteBulkVelocity =GETLOGICAL('WriteBulkState'   ,'.TRUE.')
doWriteMeanFlux     =GETLOGICAL('WriteMeanFlux'    ,'.TRUE.')
doWriteWallVelocity =GETLOGICAL('WriteWallVelocity','.TRUE.')
doWriteTotalStates  =GETLOGICAL('WriteTotalStates' ,'.TRUE.')
doCalcTimeAverage   =GETLOGICAL('CalcTimeAverage'  ,'.FALSE.')

! Generate wallmap
ALLOCATE(isWall(nBCs))
DO i=1,nBCs
  SELECT CASE(BoundaryType(i,BC_TYPE))
  CASE(3,4,9)
    isWall(i)=.TRUE.
  CASE DEFAULT
    isWall(i)=.FALSE.
  END SELECT
END DO
maxlen=MAX(MAXVAL(LEN_TRIM(BoundaryName))+1,14)

IF(.NOT.ANY(isWall))THEN
  doCalcBodyForces=.FALSE.
  doCalcWallVelocity=.FALSE.
END IF

! Initialize eval routines
IF(MPIRoot)THEN
  IF(doCalcBodyForces.AND.doWriteBodyForces)THEN
    ALLOCATE(Filename_BodyForce(nBCs))
    DO i=1,nBCs
      IF(.NOT.isWall(i)) CYCLE
      FileName_BodyForce(i) = TRIM(ProjectName)//'_BodyForces_'//TRIM(BoundaryName(i))
      CALL InitOutputToFile(FileName_BodyForce(i),TRIM(BoundaryName(i)),9,&
           [CHARACTER(7) :: "x-Force","y-Force","z-Force","Fp_x","Fp_y","Fp_z","Fv_x","Fv_y","Fv_z"])
    END DO
  END IF
  IF(doCalcWallVelocity.AND.doWriteWallVelocity)THEN
    ALLOCATE(Filename_WallVel(nBCs))
    DO i=1,nBCs
      IF(.NOT.isWall(i)) CYCLE
      FileName_WallVel(i) = TRIM(ProjectName)//'_WallVel_'//TRIM(BoundaryName(i))
      CALL InitOutputToFile(FileName_WallVel(i),TRIM(BoundaryName(i)),3,&
           [CHARACTER(7) :: "MeanVel","MinVel","MaxVel"])! gfortran hates mixed length arrays
    END DO
  END IF
  IF(doCalcTotalStates.AND.doWriteTotalStates)THEN
    ALLOCATE(Filename_TotalStates(nBCs))
    DO i=1,nBCs
      IF(BoundaryType(i,BC_TYPE).EQ.1) CYCLE
      FileName_TotalStates(i) = TRIM(ProjectName)//'_TotalStates_'//TRIM(BoundaryName(i))
      CALL InitOutputToFile(FileName_TotalStates(i),TRIM(BoundaryName(i)),4,&
           [CHARACTER(4) :: "pt","p","Tt","Mach"])
    END DO
  END IF
  IF(doCalcBulkVelocity.AND.doWriteBulkVelocity)THEN
    FileName_Bulk  = TRIM(ProjectName)//'_Bulk'
    CALL InitOutputToFile(FileName_Bulk,'Bulk',2*PP_nVar-1,[StrVarNamesPrim,StrVarNames(2:PP_nVar)])
  END IF
  IF(doCalcMeanFlux.AND.doWriteMeanFlux)THEN
    ALLOCATE(Filename_MeanFlux(nBCs))
    DO i=1,nBCs
      IF((BoundaryType(i,BC_TYPE).EQ.1).AND.(BoundaryType(i,BC_ALPHA).LE.0)) CYCLE
      FileName_MeanFlux(i) = TRIM(ProjectName)//'_MeanFlux_'//TRIM(BoundaryName(i))
      CALL InitOutputToFile(FileName_MeanFlux(i),TRIM(BoundaryName(i)),PP_nVar,StrVarNames)
    END DO
  END IF
END IF

IF(doCalcTimeAverage)  CALL InitCalcTimeAverage()

END SUBROUTINE InitAnalyzeEquation


!==================================================================================================================================
!> Wrapper routine for the equation system specific analyze routines. Will call the specific subroutines to calculate the quantities
!> set in the parameter file and the respective output routines.
!==================================================================================================================================
SUBROUTINE AnalyzeEquation(Time)
! MODULES
USE MOD_Globals
USE MOD_PreProc
USE MOD_Analyze_Vars
USE MOD_AnalyzeEquation_Vars
USE MOD_Mesh_Vars,          ONLY: BoundaryName,nBCs,BoundaryType
USE MOD_CalcBodyForces,     ONLY: CalcBodyForces
USE MOD_Output,             ONLY: OutputToFile
IMPLICIT NONE
!----------------------------------------------------------------------------------------------------------------------------------
! INPUT/OUTPUT VARIABLES
REAL,INTENT(IN)                 :: Time                              !< Current simulation time
!----------------------------------------------------------------------------------------------------------------------------------
! LOCAL VARIABLES
CHARACTER(LEN=40)               :: formatStr
REAL,DIMENSION(3,nBCs)          :: Fv,Fp,BodyForce ! viscous/pressure/resulting body force
REAL,DIMENSION(PP_nVar,nBCs)    :: MeanFlux
REAL,DIMENSION(4,nBCs)          :: meanTotals
REAL,DIMENSION(nBCs)            :: meanV,maxV,minV
REAL                            :: BulkPrim(PP_nVarPrim),BulkCons(PP_nVar)
INTEGER                         :: i
!==================================================================================================================================
! Calculate derived quantities
IF(doCalcBodyforces)   CALL CalcBodyforces(Bodyforce,Fp,Fv)
IF(doCalcWallVelocity) CALL CalcWallVelocity(maxV,minV,meanV)
IF(doCalcMeanFlux)     CALL CalcMeanFlux(MeanFlux)
IF(doCalcBulkVelocity) CALL CalcBulkVelocity(bulkPrim,bulkCons)
IF(doCalcTotalStates)  CALL CalcKessel(meanTotals)


IF(MPIRoot.AND.doCalcBodyforces)THEN
  WRITE(UNIT_StdOut,*)'BodyForces (Pressure, Friction) : '
  WRITE(formatStr,'(A,I2,A)')'(A',maxlen,',6ES18.9)'
  DO i=1,nBCs
    IF(.NOT.isWall(i)) CYCLE
    IF (doWriteBodyForces) &
      CALL OutputToFile(FileName_BodyForce(i),(/Time/),(/9,1/),(/BodyForce(:,i),Fp(:,i),Fv(:,i)/))
    WRITE(UNIT_StdOut,formatStr) ' '//TRIM(BoundaryName(i)),Fp(:,i),Fv(:,i)
  END DO
END IF
IF(MPIRoot.AND.doCalcWallVelocity)THEN
  WRITE(UNIT_StdOut,*)'Wall Velocities (mean/min/max)  : '
  WRITE(formatStr,'(A,I2,A)')'(A',maxlen,',3ES18.9)'
  DO i=1,nBCs
    IF(.NOT.isWall(i)) CYCLE
    IF (doWriteWallVelocity) &
      CALL OutputToFile(FileName_WallVel(i),(/Time/),(/3,1/),(/meanV(i),minV(i),maxV(i)/))
    WRITE(UNIT_StdOut,formatStr) ' '//TRIM(BoundaryName(i)),meanV(i),minV(i),maxV(i)
  END DO
END IF

IF(MPIRoot.AND.doCalcMeanFlux)THEN
  WRITE(formatStr,'(A,I2,A,I2,A)')'(A',maxlen,',',PP_nVar,'ES18.9)'
  WRITE(UNIT_StdOut,*)'MeanFlux through boundaries     : '
  DO i=1,nBCs
    IF((BoundaryType(i,BC_TYPE).EQ.1).AND.(BoundaryType(i,BC_ALPHA).LE.0)) CYCLE
    IF (doWriteMeanFlux) &
      CALL OutputToFile(FileName_MeanFlux(i),(/Time/),(/PP_nVar,1/),MeanFlux(:,i))
    WRITE(UNIT_StdOut,formatStr) ' '//TRIM(BoundaryName(i)),MeanFlux(:,i)
  END DO
END IF  !(doCalcBodyforces)

IF(MPIRoot.AND.doCalcBulkVelocity)THEN
  IF (doWriteBulkVelocity) &
    CALL OutputToFile(FileName_Bulk,(/Time/),(/PP_nVarPrim+PP_nVar-1,1/),(/BulkPrim,BulkCons(2:PP_nVar)/))
  WRITE(formatStr,'(A,I2,A)')'(A14,',PP_nVar,'ES18.9)'
  WRITE(UNIT_StdOut,formatStr)' Bulk Prims : ',bulkPrim
  WRITE(UNIT_StdOut,formatStr)' Bulk Cons  : ',bulkCons
END IF

IF(MPIRoot.AND.doCalcTotalStates)THEN
  WRITE(UNIT_StdOut,*)'Mean total states at boundaries : '
  WRITE(formatStr,'(A,I2,A)')'(A',maxlen,',4ES18.9)'
  DO i=1,nBCs
    IF(BoundaryType(i,BC_TYPE).EQ.1) CYCLE
    IF (doWriteTotalStates) &
      CALL OutputToFile(FileName_TotalStates(i),(/Time/),(/4,1/),meanTotals(:,i) )
    WRITE(UNIT_StdOut,formatStr) ' '//TRIM(BoundaryName(i)),MeanTotals(:,i)
  END DO
END IF
END SUBROUTINE AnalyzeEquation


!==================================================================================================================================
!> Calculates bulk velocities over whole domain
!==================================================================================================================================
SUBROUTINE CalcBulkVelocity(BulkPrim,BulkCons)
! MODULES
USE MOD_Globals
USE MOD_PreProc
USE MOD_Analyze_Vars,       ONLY: wGPVol,Vol
USE MOD_Mesh_Vars,          ONLY: sJ,nElems
USE MOD_DG_Vars,            ONLY: U,UPrim
USE MOD_EOS,                ONLY: ConsToPrim
#if FV_ENABLED
USE MOD_FV_Vars,            ONLY: FV_Elems,FV_w
#endif
IMPLICIT NONE
!----------------------------------------------------------------------------------------------------------------------------------
! INPUT/OUTPUT VARIABLES
REAL,INTENT(OUT)                :: BulkPrim(PP_nVarPrim)                   !> Primitive bulk quantities
REAL,INTENT(OUT)                :: BulkCons(PP_nVar)                       !> Conservative bulk quantities
!----------------------------------------------------------------------------------------------------------------------------------
! LOCAL VARIABLES
REAL                            :: IntegrationWeight
INTEGER                         :: iElem,i,j,k
#if USE_MPI
REAL                            :: box(PP_nVar+PP_nVarPrim)
#endif
#if FV_ENABLED
REAL                            :: FV_w3
#endif
!==================================================================================================================================
BulkPrim=0.
BulkCons=0.
#if FV_ENABLED
FV_w3 = FV_w**3
#endif
DO iElem=1,nElems
#if FV_ENABLED
  IF (FV_Elems(iElem).GT.0) THEN ! FV Element
    DO k=0,PP_N; DO j=0,PP_N; DO i=0,PP_N
      IntegrationWeight=FV_w3/sJ(i,j,k,iElem,1)
      BulkCons         =BulkCons+U(:,i,j,k,iElem)*IntegrationWeight
      BulkPrim         =BulkPrim+UPrim(:,i,j,k,iElem)*IntegrationWeight
    END DO; END DO; END DO !i,j,k
  ELSE ! DG element
#endif
    DO k=0,PP_N; DO j=0,PP_N; DO i=0,PP_N
      IntegrationWeight=wGPVol(i,j,k)/sJ(i,j,k,iElem,0)
      BulkCons         =BulkCons+U(:,i,j,k,iElem)*IntegrationWeight
      BulkPrim         =BulkPrim+UPrim(:,i,j,k,iElem)*IntegrationWeight
    END DO; END DO; END DO !i,j,k
#if FV_ENABLED
  END IF
#endif
END DO ! iElem

#if USE_MPI
Box(1:PP_nVarPrim)=BulkPrim; Box(PP_nVarPrim+1:PP_nVarPrim+PP_nVar)=BulkCons
IF(MPIRoot)THEN
  CALL MPI_REDUCE(MPI_IN_PLACE,box,PP_nVar+PP_nVarPrim,MPI_DOUBLE_PRECISION,MPI_SUM,0,MPI_COMM_WORLD,iError)
  BulkPrim=Box(1:PP_nVarPrim); BulkCons=Box(PP_nVarPrim+1:PP_nVarPrim+PP_nVar)
ELSE
  CALL MPI_REDUCE(Box         ,0  ,PP_nVar+PP_nVarPrim,MPI_DOUBLE_PRECISION,MPI_SUM,0,MPI_COMM_WORLD,iError)
END IF
#endif

BulkPrim=BulkPrim/Vol
BulkCons=BulkCons/Vol

END SUBROUTINE CalcBulkVelocity


!===================================================================================================================================
!> Computes total quantities
!===================================================================================================================================
SUBROUTINE CalcKessel(meanTotals)
! MODULES
USE MOD_Preproc
USE MOD_Globals
USE MOD_DG_Vars,           ONLY: U_master
USE MOD_Mesh_Vars,         ONLY: SurfElem
USE MOD_Mesh_Vars,         ONLY: nBCSides,BC,BoundaryType,nBCs
USE MOD_Analyze_Vars,      ONLY: wGPSurf,Surf
USE MOD_EOS_Vars,          ONLY: Kappa,R,sKappaM1,KappaM1
#if FV_ENABLED
USE MOD_FV_Vars,           ONLY: FV_Elems_master,FV_w
#endif
IMPLICIT NONE
!-----------------------------------------------------------------------------------------------------------------------------------
! INPUT / OUTPUT VARIABLES
REAL,INTENT(OUT)             :: meanTotals(4,nBCs)           !< total and static pressure pt,p
                                                             !< total temperature Tt and Mach
!-----------------------------------------------------------------------------------------------------------------------------------
! LOCAL VARIABLES
REAL                           :: dA,c,mach
REAL                           :: primvar(1:14),UE(PP_2Var)
INTEGER                        :: SideID,i,j,iBC
#if FV_ENABLED
REAL                           :: FV_w2
#endif
!===================================================================================================================================
meanTotals= 0.
#if FV_ENABLED
FV_w2 = FV_w**2
#endif
DO SideID=1,nBCSides
  iBC=BC(SideID)
  IF(Boundarytype(iBC,BC_TYPE) .EQ. 1) CYCLE

  DO j=0,PP_NZ; DO i=0,PP_N
    ! TODO: ATTENTION: Temperature of UE not filled!!!
    UE(CONS)=U_master(1:5,i,j,SideID)
    UE(SRHO)=1./UE(DENS)
    UE(VELV)=VELOCITY_HE(UE)
    UE(PRES)=PRESSURE_HE(UE)
    
    PrimVar(1:3)=UE(VELV)

    ! VelocityMagnitude
    PrimVar(4)=SQRT(SUM(PrimVar(1:3)*PrimVar(1:3)))
    ! Pressure
    PrimVar(5)=UE(PRES)
    ! VelocitySound
    PrimVar(6)=SPEEDOFSOUND_HE(UE)
    ! Mach
    PrimVar(7)=PrimVar(4)/PrimVar(6)
    ! Temperature
    PrimVar(8)=TEMPERATURE_HE(UE)
    ! EnergyStagnation
    PrimVar(9)=UE(ENER)*UE(SRHO)
    ! EnthalpyStagnation
    PrimVar(10)=PrimVar(9)+PrimVar(5)*UE(SRHO)
    ! Entropy
    PrimVar(11)= ENTROPY_H(UE,PrimVar(8))
    ! Potential Temperature 
!    PrimVar(12)=PrimVar(8)/(PrimVar(5)/P0)**(1.-sKappa)
    c=PrimVar(6)
    Mach=PrimVar(7)
    ! Total Temperature 
    PrimVar(13)=TOTAL_TEMPERATURE_H(PrimVar(8),Mach)
    ! Total Pressure
    PrimVar(14)=TOTAL_PRESSURE_H(PrimVar(5),Mach)
    ! Calculate velocity magnitude
 !   locV=SQRT(Vel(1)*Vel(1)+Vel(2)*Vel(2)+Vel(3)*Vel(3))
!    maxV(iBC)=MAX(maxV(iBC),locV)
 !   minV(iBC)=MIN(minV(iBC),locV)
#if FV_ENABLED
    IF (FV_Elems_master(SideID).EQ.1) THEN ! FV element
      dA=FV_w2*SurfElem(i,j,1,SideID)
    ELSE
#endif
      dA=wGPSurf(i,j)*SurfElem(i,j,0,SideID)
#if FV_ENABLED
    END IF
#endif
    meanTotals(1,iBC)=meanTotals(1,iBC)+Primvar(14)*dA ! pt
    meanTotals(2,iBC)=meanTotals(2,iBC)+Primvar(5)*dA  ! p
    meanTotals(3,iBC)=meanTotals(3,iBC)+Primvar(13)*dA ! Tt
    meanTotals(4,iBC)=meanTotals(4,iBC)+mach*dA        ! Ma
  END DO; END DO
END DO

#if USE_MPI
IF(MPIRoot)THEN
  CALL MPI_REDUCE(MPI_IN_PLACE,meanTotals,4*nBCs,MPI_DOUBLE_PRECISION,MPI_SUM,0,MPI_COMM_WORLD,iError)
ELSE
  CALL MPI_REDUCE(meanTotals  ,0         ,4*nBCs,MPI_DOUBLE_PRECISION,MPI_SUM,0,MPI_COMM_WORLD,iError)
END IF
#endif

IF(.NOT.MPIRoot) RETURN

DO iBC=1,nBCs
  IF(Boundarytype(iBC,BC_TYPE) .EQ. 1) CYCLE
  MeanTotals(:,iBC)=MeanTotals(:,iBC)/Surf(iBC)
END DO
END SUBROUTINE CalcKessel


!==================================================================================================================================
!> Calculate velocity at walls
!==================================================================================================================================
SUBROUTINE CalcWallVelocity(maxV,minV,meanV)
! MODULES
USE MOD_Preproc
USE MOD_Globals
USE MOD_DG_Vars,              ONLY: UPrim_master
USE MOD_Mesh_Vars,            ONLY: SurfElem
USE MOD_Mesh_Vars,            ONLY: nBCSides,BC,nBCs
USE MOD_Analyze_Vars,         ONLY: wGPSurf,Surf
USE MOD_AnalyzeEquation_Vars, ONLY: isWall
#if FV_ENABLED
USE MOD_FV_Vars,              ONLY: FV_Elems_master,FV_w
#endif
IMPLICIT NONE
!----------------------------------------------------------------------------------------------------------------------------------
! INPUT/OUTPUT VARIABLES
REAL,INTENT(OUT)               :: maxV(nBCs)          !< Maximum of wall velocity per boundary
REAL,INTENT(OUT)               :: minV(nBCs)          !< Minimum of wall velocity per boundary
REAL,INTENT(OUT)               :: meanV(nBCs)         !< Mean of wall velocity per boundary
!----------------------------------------------------------------------------------------------------------------------------------
! LOCAL VARIABLES
REAL                           :: dA,Vel(3),locV
INTEGER                        :: iSide,i,j,iBC
#if FV_ENABLED
REAL                           :: FV_w2
#endif
!==================================================================================================================================
minV =  1.e14
maxV = -1.e14
meanV= 0.
#if FV_ENABLED
FV_w2 = FV_w**2
#endif
DO iSide=1,nBCSides
  iBC=BC(iSide)
<<<<<<< HEAD
  IF((BoundaryType(iBC,BC_TYPE).NE.3).AND.(BoundaryType(iBC,BC_TYPE).NE.4).AND.(BoundaryType(iBC,BC_TYPE).NE.9)) CYCLE
  DO j=0,PP_NZ; DO i=0,PP_N
=======
  IF(.NOT.isWall(iBC)) CYCLE
  DO j=0,PP_N; DO i=0,PP_N
>>>>>>> 6121f328
    Vel=UPrim_master(2:4,i,j,iSide)
    ! Calculate velocity magnitude
    locV=NORM2(vel)
    maxV(iBC)=MAX(maxV(iBC),locV)
    minV(iBC)=MIN(minV(iBC),locV)
#if FV_ENABLED
    IF (FV_Elems_master(iSide).EQ.1) THEN ! FV element
      dA=FV_w2*SurfElem(i,j,1,iSide)
    ELSE
#endif
      dA=wGPSurf(i,j)*SurfElem(i,j,0,iSide)
#if FV_ENABLED
    END IF
#endif
    meanV(iBC)=meanV(iBC)+locV*dA
  END DO; END DO
END DO

#if USE_MPI
IF(MPIRoot)THEN
  CALL MPI_REDUCE(MPI_IN_PLACE,maxV ,nBCs,MPI_DOUBLE_PRECISION,MPI_MAX,0,MPI_COMM_WORLD,iError)
  CALL MPI_REDUCE(MPI_IN_PLACE,minV ,nBCs,MPI_DOUBLE_PRECISION,MPI_MIN,0,MPI_COMM_WORLD,iError)
  CALL MPI_REDUCE(MPI_IN_PLACE,meanV,nBCs,MPI_DOUBLE_PRECISION,MPI_SUM,0,MPI_COMM_WORLD,iError)
ELSE
  CALL MPI_REDUCE(maxV        ,0    ,nBCs,MPI_DOUBLE_PRECISION,MPI_MAX,0,MPI_COMM_WORLD,iError)
  CALL MPI_REDUCE(minV        ,0    ,nBCs,MPI_DOUBLE_PRECISION,MPI_MIN,0,MPI_COMM_WORLD,iError)
  CALL MPI_REDUCE(meanV       ,0    ,nBCs,MPI_DOUBLE_PRECISION,MPI_SUM,0,MPI_COMM_WORLD,iError)
END IF
#endif
DO iBC=1,nBCs
  IF(.NOT.isWall(iBC)) CYCLE
    MeanV(iBC)=MeanV(iBC)/Surf(iBC)
END DO

END SUBROUTINE CalcWallVelocity


!==================================================================================================================================
!> Calculate the mean fluxes on the boundaries
!==================================================================================================================================
SUBROUTINE CalcMeanFlux(MeanFlux)
! MODULES
USE MOD_Preproc
USE MOD_Globals
USE MOD_DG_Vars,           ONLY: Flux_master
USE MOD_Analyze_Vars,      ONLY: wGPSurf,Surf
USE MOD_Mesh_Vars,         ONLY: nSides,nMPISides_YOUR,AnalyzeSide,nBCs,BoundaryType
#if FV_ENABLED
USE MOD_FV_Vars,           ONLY: FV_Elems_master,FV_w
#endif
IMPLICIT NONE
!----------------------------------------------------------------------------------------------------------------------------------
! INPUT/OUTPUT VARIABLES
REAL,INTENT(OUT)               :: MeanFlux(PP_nVar,nBCs)        !< Mean flux in each conservative variable per boundary
!----------------------------------------------------------------------------------------------------------------------------------
! LOCAL VARIABLES
INTEGER                        :: iSide,iSurf,i,j
#if FV_ENABLED
REAL                           :: FV_w2
#endif
!==================================================================================================================================
MeanFlux=0.
#if FV_ENABLED
FV_w2 = FV_w**2
#endif
DO iSide=1,nSides-nMPISides_YOUR
  iSurf=AnalyzeSide(iSide)
  IF(iSurf.EQ.0) CYCLE
#if FV_ENABLED
  IF (FV_Elems_master(iSide).EQ.1) THEN ! FV element
    DO j=0,PP_N; DO i=0,PP_N
      ! Don't multiply with Surfelem, its already contained in the fluxes
      MeanFlux(:,iSurf)=MeanFlux(:,iSurf)+Flux_master(:,i,j,iSide)*FV_w2
    END DO; END DO
  ELSE ! DG element
#endif
    DO j=0,PP_NZ; DO i=0,PP_N
      ! Don't multiply with Surfelem, its already contained in the fluxes
      MeanFlux(:,iSurf)=MeanFlux(:,iSurf)+Flux_master(:,i,j,iSide)*wGPSurf(i,j)
    END DO; END DO
#if FV_ENABLED
  END IF
#endif
END DO

#if USE_MPI
i=PP_nVar*nBCs
IF(MPIRoot)THEN
  CALL MPI_REDUCE(MPI_IN_PLACE,MeanFlux,i,MPI_DOUBLE_PRECISION,MPI_SUM,0,MPI_COMM_WORLD,iError)
ELSE
  CALL MPI_REDUCE(MeanFlux    ,0       ,i,MPI_DOUBLE_PRECISION,MPI_SUM,0,MPI_COMM_WORLD,iError)
END IF
#endif

DO i=1,nBCs
  IF((BoundaryType(i,BC_TYPE).EQ.1).AND.(BoundaryType(i,BC_ALPHA).LT.0)) CYCLE
  MeanFlux(:,i)=MeanFlux(:,i)/Surf(i)
END DO

END SUBROUTINE CalcMeanFlux


!==================================================================================================================================
!> Finalizes variables necessary for analyze subroutines
!==================================================================================================================================
SUBROUTINE FinalizeAnalyzeEquation()
! MODULES
USE MOD_AnalyzeEquation_Vars
IMPLICIT NONE
!----------------------------------------------------------------------------------------------------------------------------------
! LOCAL VARIABLES
!==================================================================================================================================
SDEALLOCATE(isWall)
SDEALLOCATE(FileName_BodyForce)
SDEALLOCATE(FileName_WallVel)
SDEALLOCATE(FileName_MeanFlux)
SDEALLOCATE(FileName_TotalStates)
END SUBROUTINE FinalizeAnalyzeEquation

END MODULE MOD_AnalyzeEquation<|MERGE_RESOLUTION|>--- conflicted
+++ resolved
@@ -477,13 +477,8 @@
 #endif
 DO iSide=1,nBCSides
   iBC=BC(iSide)
-<<<<<<< HEAD
-  IF((BoundaryType(iBC,BC_TYPE).NE.3).AND.(BoundaryType(iBC,BC_TYPE).NE.4).AND.(BoundaryType(iBC,BC_TYPE).NE.9)) CYCLE
+  IF(.NOT.isWall(iBC)) CYCLE
   DO j=0,PP_NZ; DO i=0,PP_N
-=======
-  IF(.NOT.isWall(iBC)) CYCLE
-  DO j=0,PP_N; DO i=0,PP_N
->>>>>>> 6121f328
     Vel=UPrim_master(2:4,i,j,iSide)
     ! Calculate velocity magnitude
     locV=NORM2(vel)
