--- conflicted
+++ resolved
@@ -88,24 +88,19 @@
   <<: *defaults_gnu
   stage: reggie_nightly
   script:
-<<<<<<< HEAD
-    - if [ -n "${DO_NIGHTLY}" ]; then module load env/gnu ; cd build_gnu ;  python ./reggie/reggie.py ../regressioncheck/checks/convtest ; fi 
+    - if [ -n "${DO_NIGHTLY}" ]; then cd build_gnu ;  python ./reggie2.0/reggie.py ../regressioncheck/checks/convtest -j 6; fi 
 
 gnu_parabolic:
   <<: *defaults_gnu
   stage: reggie_nightly
   script:
-    - if [ -n "${DO_NIGHTLY}" ]; then module load env/gnu ; cd build_gnu ;  python ./reggie/reggie.py ../regressioncheck/checks/parabolic ; fi 
+    - if [ -n "${DO_NIGHTLY}" ]; then cd build_gnu ;  python ./reggie2.0/reggie.py ../regressioncheck/checks/parabolic -j 6; fi 
 
 gnu_riemann:
   <<: *defaults_gnu
   stage: reggie_nightly
   script:
-    - if [ -n "${DO_NIGHTLY}" ]; then module load env/gnu ; cd build_gnu ;  python ./reggie/reggie.py ../regressioncheck/checks/riemann ; fi 
-
-=======
-    - if [ -n "${DO_NIGHTLY}" ]; then cd build_gnu ;  python ./reggie2.0/reggie.py ../regressioncheck/checks/convtest -j 6; fi 
->>>>>>> 3699884b
+    - if [ -n "${DO_NIGHTLY}" ]; then cd build_gnu ;  python ./reggie2.0/reggie.py ../regressioncheck/checks/riemann -j 6; fi
 
  
 # ----------------------------------------------------------------------------------------------------------------------------------------------------
