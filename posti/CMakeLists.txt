--- conflicted
+++ resolved
@@ -14,11 +14,8 @@
 CMAKE_DEPENDENT_OPTION(POSTI_BUILD_PREPARERECORDPOINTS   "Build the Record point preprocessing tool"          ON  "FLEXI_BUILDPOSTI" OFF)
 CMAKE_DEPENDENT_OPTION(POSTI_BUILD_VISUALIZERECORDPOINTS "Build the Record Point post-processing tool"        OFF "FLEXI_BUILDPOSTI" OFF)
 CMAKE_DEPENDENT_OPTION(POSTI_BUILD_EVALUATERECORDPOINTS  "Build the Record Point aposteriori evaluation tool" ON  "FLEXI_BUILDPOSTI" OFF)
-<<<<<<< HEAD
-CMAKE_DEPENDENT_OPTION(POSTI_BUILD_SWAPMESH  "Build the Record Point aposteriori evaluation tool" OFF  "FLEXI_BUILDPOSTI" OFF)
-=======
+CMAKE_DEPENDENT_OPTION(POSTI_BUILD_SWAPMESH              "Build the Record Point aposteriori evaluation tool" OFF "FLEXI_BUILDPOSTI" OFF)
 CMAKE_DEPENDENT_OPTION(POSTI_BUILD_CHANNEL_FFT           "Build the channel FFT tool"                         OFF "FLEXI_BUILDPOSTI" OFF)
->>>>>>> 27005df4
 
 
 SET(   POSTI_WHICH_EQNSYS "navierstokes" CACHE STRING
@@ -82,11 +79,10 @@
   INCLUDE(${CMAKE_CURRENT_SOURCE_DIR}/posti/recordpoints/evaluate/CMakeLists.txt)
 ENDIF()
 
-<<<<<<< HEAD
 IF(POSTI_BUILD_SWAPMESH)
   INCLUDE(${CMAKE_CURRENT_SOURCE_DIR}/posti/swapmesh/CMakeLists.txt)
-=======
+ENDIF()
+
 IF(POSTI_BUILD_CHANNEL_FFT)
   INCLUDE(${CMAKE_CURRENT_SOURCE_DIR}/posti/channel_fft/CMakeLists.txt)
->>>>>>> 27005df4
 ENDIF()