--- conflicted
+++ resolved
@@ -12,11 +12,7 @@
 #CMAKE_DEPENDENT_OPTION(POSTI_BUILD_FLUCTUATIONS          "Build the fluctuations tool"                ON  "FLEXI_BUILDPOSTI" OFF)
 #CMAKE_DEPENDENT_OPTION(POSTI_BUILD_WALLDISTANCE          "Build the walldistance tool"                OFF "FLEXI_BUILDPOSTI" OFF)
 CMAKE_DEPENDENT_OPTION(POSTI_BUILD_PREPARERECORDPOINTS   "Build the Record point preprocessing tool"          ON  "FLEXI_BUILDPOSTI" OFF)
-<<<<<<< HEAD
-CMAKE_DEPENDENT_OPTION(POSTI_BUILD_VISUALIZERECORDPOINTS "Build the Record Point post-processing tool"        ON  "FLEXI_BUILDPOSTI" OFF)
-=======
 CMAKE_DEPENDENT_OPTION(POSTI_BUILD_VISUALIZERECORDPOINTS "Build the Record Point visualization tool"          OFF "FLEXI_BUILDPOSTI" OFF)
->>>>>>> 8a4acf75
 CMAKE_DEPENDENT_OPTION(POSTI_BUILD_EVALUATERECORDPOINTS  "Build the Record Point aposteriori evaluation tool" ON  "FLEXI_BUILDPOSTI" OFF)
 CMAKE_DEPENDENT_OPTION(POSTI_BUILD_SWAPMESH              "Build the Swapmesh tool"                            OFF "FLEXI_BUILDPOSTI" OFF)
 CMAKE_DEPENDENT_OPTION(POSTI_BUILD_CHANNEL_FFT           "Build the channel FFT tool"                         OFF "FLEXI_BUILDPOSTI" OFF)
