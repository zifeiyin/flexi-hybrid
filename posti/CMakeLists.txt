--- conflicted
+++ resolved
@@ -7,46 +7,6 @@
 SET_TARGET_PROPERTIES(userblocklib_dummy PROPERTIES LINKER_LANGUAGE C)
 SET_TARGET_PROPERTIES(userblocklib_dummy PROPERTIES COMPILE_FLAGS "-fPIC")
 
-<<<<<<< HEAD
-# =========================================================================
-# Visu
-# =========================================================================
-# collect all F90 files needed for visulib
-INCLUDE_DIRECTORIES(${CMAKE_CURRENT_SOURCE_DIR}/posti/visu/)
-FILE(GLOB visuF90 ./posti/visu/calc.f90
-                  ./posti/visu/converttovisu.f90
-                  ./posti/visu/mappings.f90
-                  ./posti/visu/readstate.f90
-                  ./posti/visu/visu3D.f90
-                  ./posti/visu/visu3D_vars.f90
-                  ./posti/visu/visumesh.f90)
-ADD_LIBRARY(visulibF90 OBJECT ${visuF90})
-SET_TARGET_PROPERTIES(visulibF90 PROPERTIES COMPILE_FLAGS ${FLEXI_COMPILE_FLAGS})
-ADD_LIBRARY(visulib STATIC $<TARGET_OBJECTS:visulibF90>)
-ADD_DEPENDENCIES(visulibF90 flexilibF90 HDF5)
-
-# Standalone Posti executable
-add_exec(posti_visu3D ./posti/visu/posti_visu3D.f90)
-TARGET_LINK_LIBRARIES(posti_visu3D visulib flexilib userblocklib_dummy ${linkedlibs})
-ADD_DEPENDENCIES(     posti_visu3D visulib flexilib userblocklib_dummy ${linkedlibs})
-
-# Posti visu plugin for Paraview
-CMAKE_DEPENDENT_OPTION(POSTI_USE_PARAVIEW "Build the Paraview visualization plugin for Posti." OFF "FLEXI_BUILDPOSTI" OFF)
-IF (POSTI_USE_PARAVIEW)
-  FIND_PACKAGE(ParaView)
-ENDIF()
-IF (POSTI_USE_PARAVIEW AND ParaView_FOUND)
-   INCLUDE(${PARAVIEW_USE_FILE})
-   MESSAGE(STATUS ${PARAVIEW_USE_FILE})
-
-   SET (CMAKE_CXX_FLAGS "${CMAKE_CXX_FLAGS} -std=c++11")
-   INCLUDE_DIRECTORIES(${CMAKE_CURRENT_SOURCE_DIR}/posti/visu/paraviewReader/)
-   ADD_PARAVIEW_PLUGIN(visu3DReader "1.0"
-      SERVER_MANAGER_XML ${CMAKE_CURRENT_SOURCE_DIR}/posti/visu/paraviewReader/visu3DReader.xml
-      SERVER_MANAGER_SOURCES ${CMAKE_CURRENT_SOURCE_DIR}/posti/visu/paraviewReader/visu3DReader.cxx
-      REQUIRED_ON_SERVER
-      DEPENDS "${CMAKE_CURRENT_SOURCE_DIR}/posti/visu/paraviewReader/visu3DReader.h"
-=======
 CMAKE_DEPENDENT_OPTION(POSTI_BUILD_VISU                  "Build the visu tool"                        ON  "FLEXI_BUILDPOSTI" OFF)
 #CMAKE_DEPENDENT_OPTION(POSTI_BUILD_MERGETIMEAVERAGE      "Build the time-averaging tool"              ON  "FLEXI_BUILDPOSTI" OFF)
 #CMAKE_DEPENDENT_OPTION(POSTI_BUILD_FLUCTUATIONS          "Build the fluctuations tool"                ON  "FLEXI_BUILDPOSTI" OFF)
@@ -55,6 +15,7 @@
 CMAKE_DEPENDENT_OPTION(POSTI_BUILD_PREPARERECORDPOINTS   "Build the Record point preprocessing tool"          ON  "FLEXI_BUILDPOSTI" OFF)
 CMAKE_DEPENDENT_OPTION(POSTI_BUILD_VISUALIZERECORDPOINTS "Build the Record Point post-processing tool"        OFF "FLEXI_BUILDPOSTI" OFF)
 CMAKE_DEPENDENT_OPTION(POSTI_BUILD_EVALUATERECORDPOINTS  "Build the Record Point aposteriori evaluation tool" ON  "FLEXI_BUILDPOSTI" OFF)
+CMAKE_DEPENDENT_OPTION(POSTI_BUILD_CHANNEL_FFT           "Build the channel FFT tool"                         OFF "FLEXI_BUILDPOSTI" OFF)
 
 
 SET(   POSTI_WHICH_EQNSYS "navierstokes" CACHE STRING
@@ -62,7 +23,7 @@
 SET(   POSTI_WHICH_EOS    "idealgas" CACHE STRING
                         "Used equation of state (idealgas)")
 
-IF(POSTI_BUILD_VISUALIZERECORDPOINTS)
+IF(POSTI_BUILD_VISUALIZERECORDPOINTS OR POSTI_BUILD_CHANNEL_FFT)
 
   # =========================================================================
   # FFTW (FFT tool)
@@ -89,7 +50,6 @@
 	UPDATE_COMMAND ""
         CONFIGURE_COMMAND tar xzf ${POSTI_FFTWTAG}.tar.gz && FC=${CMAKE_Fortran_COMPILER} CC=${CMAKE_C_COMPILER} F77=${CMAKE_F77_COMPILER} ${POSTI_FFTWDIR}/src/fftw/${POSTI_FFTWTAG}/configure --prefix=${POSTI_FFTWDIR}/build
         BUILD_IN_SOURCE 1
->>>>>>> c53c6f70
       )
     SET(FFTW_INCLUDE_DIR ${POSTI_FFTWDIR}/build/include)
     SET(FFTW_LIBRARY     ${POSTI_FFTWDIR}/build/lib/libfftw3.a)
@@ -120,58 +80,6 @@
   INCLUDE(${CMAKE_CURRENT_SOURCE_DIR}/posti/recordpoints/evaluate/CMakeLists.txt)
 ENDIF()
 
-<<<<<<< HEAD
-   ADD_DEPENDENCIES(visu3DReader visulib flexilib userblocklib_dummy HDF5)
-   TARGET_LINK_LIBRARIES(visu3DReader PUBLIC visulib flexilib ${linkedlibs})
-ENDIF()
-
-# =========================================================================
-# FFTW (FFT tool)
-# =========================================================================
-SET(FFTWDOWNLOAD   ${FLEXI_DLPATH}libs/FFTW.git)
-SET(POSTI_FFTWVERSION "3.3.6-pl1" CACHE STRING "FFTW version tag")
-SET(POSTI_FFTWDIR ${FLEXI_EXTERNAL_LIB_DIR}/fft)
-FIND_PACKAGE(FFTW QUIET)
-IF (NOT FFTW_FOUND)
-  OPTION(POSTI_BUILDFFTW "Compile and build fftw library" ON)
-ELSE()
-  OPTION(POSTI_BUILDFFTW "Compile and build fftw library" OFF)
-ENDIF()
-IF (POSTI_BUILDFFTW)
-  IF (NOT EXISTS ${POSTI_FFTWDIR}/build/lib/libfftw3.a)
-    ExternalProject_Add(fftw
-      GIT_REPOSITORY ${FFTWDOWNLOAD}
-      PREFIX ${POSTI_FFTWDIR}
-      CONFIGURE_COMMAND tar -xzf fftw-${POSTI_FFTWVERSION}.tar.gz &&
-                        FC=${CMAKE_Fortran_COMPILER} CC=${CMAKE_C_COMPILER} F77=${CMAKE_F77_COMPILER}
-                        ${POSTI_FFTWDIR}/src/fftw/fftw-${POSTI_FFTWVERSION}/configure
-                        --prefix=${POSTI_FFTWDIR}/build
-      BUILD_IN_SOURCE 1
-    )
-  ENDIF()
-  INCLUDE_DIRECTORIES(${POSTI_FFTWDIR}/build/include)
-  SET(FFTW_LIBRARY ${POSTI_FFTWDIR}/build/lib/libfftw3.a)
-  SET(FFTW_LIBRARIES ${POSTI_FFTWDIR}/build/lib/libfftw3.a)
-ELSE()
-  INCLUDE_DIRECTORIES (${FFTW_INCLUDE_DIR})
-  MESSAGE(STATUS "FFTW include dir: " ${FFTW_INCLUDE_DIR})
-ENDIF()
-
-# =========================================================================
-# Channel FFT
-# =========================================================================
-FILE(GLOB channel_fftF90 ./posti/channel_fft/fft_vars.f90
-                         ./posti/channel_fft/fft.f90
-			 ./posti/channel_fft/fftw/fftw.f90)
-
-ADD_LIBRARY(channel_fftlibF90 OBJECT ${channel_fftF90})
-SET_TARGET_PROPERTIES(channel_fftlibF90 PROPERTIES COMPILE_FLAGS ${FLEXI_COMPILE_FLAGS})
-ADD_LIBRARY(channel_fftlib STATIC $<TARGET_OBJECTS:channel_fftlibF90>)
-ADD_DEPENDENCIES(channel_fftlibF90 flexilibF90 HDF5 fftw)
-
-# add channel fft executable
-add_exec(posti_channel_fft ./posti/channel_fft/channel_fft.f90)
-TARGET_LINK_LIBRARIES(posti_channel_fft channel_fftlib flexilib userblocklib_dummy ${FFTW_LIBRARIES} ${linkedlibs})
-ADD_DEPENDENCIES(     posti_channel_fft channel_fftlib flexilib userblocklib_dummy FFTW ${linkedlibs})
-=======
->>>>>>> c53c6f70
+IF(POSTI_BUILD_CHANNEL_FFT)
+  INCLUDE(${CMAKE_CURRENT_SOURCE_DIR}/posti/channel_fft/CMakeLists.txt)
+ENDIF()