--- conflicted
+++ resolved
@@ -32,12 +32,8 @@
 #if USE_MPI
 USE MOD_MPI,               ONLY:InitMPIvars,FinalizeMPI
 #endif
-<<<<<<< HEAD
 USE MOD_IO_HDF5
 USE MOD_HDF5_Input,        ONLY:GetDataSize,ReadArray,OpenDataFile,CloseDataFile,DatasetExists,GetVarNames,ReadAttribute
-=======
-USE MOD_IO_HDF5,           ONLY:DefineParametersIO_HDF5,InitIOHDF5,InitMPIInfo
->>>>>>> d188968f
 USE MOD_Output,            ONLY:DefineParametersOutput,InitOutput,FinalizeOutput
 USE MOD_Mesh,              ONLY:DefineParametersMesh,InitMesh,FinalizeMesh
 USE MOD_Mesh_Vars,         ONLY:nElems,nGlobalElems,OffsetElem
