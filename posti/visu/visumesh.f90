--- conflicted
+++ resolved
@@ -172,6 +172,7 @@
 !===================================================================================================================================
 Nloc = PP_N
 NodeType_loc = NodeType
+SWRITE(*,*) "has fvelems", hasFV_Elems
 
 ! Convert coordinates to visu grid
 SWRITE (*,*) "[MESH] Convert coordinates to surface visu grid (DG)"
@@ -217,7 +218,6 @@
 !> 3. write mesh to VTK array
 !> 4. set length of all other output arrays to zero
 !=================================================================================================================================
-<<<<<<< HEAD
 SUBROUTINE VisualizeMesh(postifile,meshfile_in)
 ! MODULES                                                                   
 USE MOD_Globals
@@ -225,23 +225,13 @@
 USE MOD_Visu_Vars
 USE MOD_ReadInTools   ,ONLY: prms,GETINT
 USE MOD_ReadInTools   ,ONLY: FinalizeParameters
-=======
-SUBROUTINE VisualizeMesh(postifile,meshfile_in,coordsDG_out,valuesDG_out,nodeidsDG_out, &
-        coordsFV_out,valuesFV_out,nodeidsFV_out,varnames_out,components_out)
-! MODULES
-USE ISO_C_BINDING
-USE MOD_Globals
-USE MOD_PreProc
-USE MOD_Posti_Vars
-USE MOD_ReadInTools   ,ONLY: prms,GETINT,FinalizeParameters
->>>>>>> c53c6f70
 #if USE_MPI
 USE MOD_MPI           ,ONLY: FinalizeMPI
 #endif
 USE MOD_Interpolation ,ONLY: DefineParametersInterpolation,InitInterpolation,FinalizeInterpolation
 USE MOD_Mesh_Vars     ,ONLY: nElems,Ngeo
 USE MOD_Mesh          ,ONLY: DefineParametersMesh,InitMesh,FinalizeMesh
-USE MOD_VTK           ,ONLY: WriteCoordsToVTK_array,CARRAY
+USE MOD_VTK           ,ONLY: WriteCoordsToVTK_array
 USE MOD_HDF5_Input    ,ONLY: ReadAttribute,File_ID,OpenDataFile,CloseDataFile
 IMPLICIT NONE
 ! INPUT / OUTPUT VARIABLES 
