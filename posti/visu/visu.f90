!=================================================================================================================================
! Copyright (c) 2016  Prof. Claus-Dieter Munz
! This file is part of FLEXI, a high-order accurate framework for numerically solving PDEs with discontinuous Galerkin methods.
! For more information see https://www.flexi-project.org and https://nrg.iag.uni-stuttgart.de/
!
! FLEXI is free software: you can redistribute it and/or modify it under the terms of the GNU General Public License
! as published by the Free Software Foundation, either version 3 of the License, or (at your option) any later version.
!
! FLEXI is distributed in the hope that it will be useful, but WITHOUT ANY WARRANTY; without even the implied warranty
! of MERCHANTABILITY or FITNESS FOR A PARTICULAR PURPOSE. See the GNU General Public License v3.0 for more details.
!
! You should have received a copy of the GNU General Public License along with FLEXI. If not, see <http://www.gnu.org/licenses/>.
!=================================================================================================================================
#include "flexi.h"

!===================================================================================================================================
!> Module containing the main procedures for the visu tool: visu_requestInformation is called by ParaView to create a
!> list of available variables and visu is the main routine which is either called by ParaView to get the data it visualizes
!> or by the standalone tool.
!===================================================================================================================================
MODULE MOD_Visu
! MODULES
IMPLICIT NONE
PRIVATE
!-----------------------------------------------------------------------------------------------------------------------------------
! GLOBAL VARIABLES
!-----------------------------------------------------------------------------------------------------------------------------------

INTERFACE visu_getVarNamesAndFileType
  MODULE PROCEDURE visu_getVarNamesAndFileType
END INTERFACE

INTERFACE Visu_InitFile
  MODULE PROCEDURE Visu_InitFile
END INTERFACE

INTERFACE visu
  MODULE PROCEDURE visu
END INTERFACE

INTERFACE FinalizeVisu
  MODULE PROCEDURE FinalizeVisu
END INTERFACE

PUBLIC:: visu_getVarNamesAndFileType
PUBLIC:: visu_InitFile
PUBLIC:: visu
PUBLIC:: FinalizeVisu

CONTAINS

!===================================================================================================================================
!> Create a list of available variables for ParaView. This list contains the conservative, primitve and derived quantities
!> that are available in the current equation system as well as the additional variables read from the state file.
!> The additional variables are stored in the datasets 'ElemData' (elementwise data) and 'FieldData' (pointwise data).
!> Also a list of all available boundary names is created for surface visualization.
!===================================================================================================================================
SUBROUTINE visu_getVarNamesAndFileType(statefile,meshfile,varnames_loc, bcnames_loc)
USE MOD_Globals
USE MOD_Visu_Vars      ,ONLY: FileType,VarNamesHDF5,nBCNamesAll
USE MOD_HDF5_Input     ,ONLY: OpenDataFile,CloseDataFile,GetDataSize,GetVarNames,ISVALIDMESHFILE,ISVALIDHDF5FILE,ReadAttribute
USE MOD_HDF5_Input     ,ONLY: DatasetExists,HSize,nDims,ReadArray
USE MOD_IO_HDF5        ,ONLY: GetDatasetNamesInGroup,File_ID
USE MOD_StringTools    ,ONLY: STRICMP
USE MOD_EOS_Posti_Vars ,ONLY: DepNames,nVarDepEOS
IMPLICIT NONE
! INPUT / OUTPUT VARIABLES
CHARACTER(LEN=255),INTENT(IN)                       :: statefile
CHARACTER(LEN=*)  ,INTENT(IN)                       :: meshfile
CHARACTER(LEN=255),INTENT(INOUT),ALLOCATABLE,TARGET :: varnames_loc(:)
CHARACTER(LEN=255),INTENT(INOUT),ALLOCATABLE,TARGET :: bcnames_loc(:)
!-----------------------------------------------------------------------------------------------------------------------------------
! LOCAL VARIABLES
INTEGER                                             :: i,j,nVar,dims
LOGICAL                                             :: varnames_found,readDGsolutionVars,sameVars,VarNamesExist, file_exists
CHARACTER(LEN=255),ALLOCATABLE                      :: datasetNames(:)
CHARACTER(LEN=255),ALLOCATABLE                      :: varnames_tmp(:)
CHARACTER(LEN=255),ALLOCATABLE                      :: tmp(:)
CHARACTER(LEN=255)                                  :: MeshFile_loc
INTEGER                                             :: Offset=0 ! Every process reads all BCs
!===================================================================================================================================

IF (ISVALIDMESHFILE(statefile)) THEN      ! MESH
  SDEALLOCATE(varnames_loc)
  ALLOCATE(varnames_loc(2))
  varnames_loc(1) = 'ScaledJacobian'
  varnames_loc(2) = 'ScaledJacobianElem'
  FileType='Mesh'
ELSE IF (ISVALIDHDF5FILE(statefile)) THEN ! other file
  SDEALLOCATE(varnames_loc)
  CALL OpenDataFile(statefile,create=.FALSE.,single=.FALSE.,readOnly=.TRUE.)
  CALL ReadAttribute(File_ID,'File_Type',   1,StrScalar =FileType)

  ! check if variables in state file are the same as in the EQNSYS
  ! and set FileType to 'Generic' if not
  IF (STRICMP(FileType,'State')) THEN
    SDEALLOCATE(VarNamesHDF5)
    CALL GetVarNames("VarNames",VarNamesHDF5,VarNamesExist)
    IF (VarNamesExist) THEN
      IF (PP_nVar.EQ.SIZE(VarNamesHDF5)) THEN
        sameVars=.TRUE.
        DO i=1,SIZE(VarNamesHDF5)
          sameVars = sameVars.AND.(STRICMP(VarNamesHDF5(i), DepNames(i)))
        END DO
      ELSE
        sameVars=.FALSE.
      END IF
    ELSE
      sameVars=.FALSE.
    END IF

    IF (.NOT.sameVars) FileType='Generic'
  END IF

  IF (STRICMP(FileType,'State')) THEN
    nVar = nVarDepEOS
    ALLOCATE(varnames_loc(nVar))
    varnames_loc(1:nVar)=DepNames
    readDGsolutionVars = .FALSE.
  ELSE
    nVar=0
    readDGsolutionVars = .TRUE.
  END IF

  CALL GetDatasetNamesInGroup("/",datasetNames)

  DO i=1,SIZE(datasetNames)
    SDEALLOCATE(varnames_tmp)
    VarNamesExist=.FALSE.
    CALL DatasetExists(File_ID,"VarNames_"//TRIM(datasetNames(i)),varnames_found,attrib=.TRUE.)
    IF (varnames_found) THEN
          CALL GetVarNames("VarNames_"//TRIM(datasetNames(i)),varnames_tmp,VarNamesExist)
    ELSE
      IF (STRICMP(datasetNames(i), "DG_Solution")) THEN
        IF (readDGsolutionVars) THEN
          CALL GetVarNames("VarNames",varnames_tmp,VarNamesExist)
        END IF
      ELSE IF(STRICMP(datasetNames(i), "ElemData")) THEN
        CALL GetVarNames("VarNamesAdd",varnames_tmp,VarNamesExist)
      ELSE IF(STRICMP(datasetNames(i), "FieldData")) THEN
        CALL GetVarNames("VarNamesAddField",varnames_tmp,VarNamesExist)
      ELSE
        CALL GetDataSize(File_ID,TRIM(datasetNames(i)),dims,HSize)
        IF ((dims.NE.5).AND.(dims.NE.2)) CYCLE ! Do not add datasets to the list that can not contain elementwise or field data
        ALLOCATE(varnames_tmp(INT(HSize(1))))
        DO j=1,INT(HSize(1))
          WRITE(varnames_tmp(j),'(I0)') j
        END DO
        VarNamesExist=.TRUE.
      END IF
    END IF
    IF (.NOT.VarNamesExist) CYCLE

    ! increase array 'varnames_loc'
    IF (nVar.GT.0) THEN
      ALLOCATE(tmp(nVar))
      tmp = varnames_loc
    END IF
    SDEALLOCATE(varnames_loc)
    ALLOCATE(varnames_loc(nVar+SIZE(varnames_tmp)))
    IF (nVar.GT.0) varnames_loc(1:nVar) = tmp(1:nVar)
    SDEALLOCATE(tmp)

    ! copy new varnames from varnames_tmp to varnames_loc
    DO j=1,SIZE(varnames_tmp)
      varnames_loc(nVar+j) = TRIM(datasetNames(i))//":"//TRIM(varnames_tmp(j))
    END DO
    nVar = nVar + SIZE(varnames_tmp)
  END DO

  IF (LEN_TRIM(meshfile).EQ.0) THEN
    ! Save mesh file to get boundary names later
    CALL ReadAttribute(File_ID,'MeshFile',1,StrScalar =MeshFile_loc)
  ELSE
    MeshFile_loc = meshfile
  END IF

  CALL CloseDataFile()

  INQUIRE(FILE=TRIM(MeshFile_loc), EXIST=file_exists)
  IF (file_exists) THEN
    ! Open the mesh file and read all boundary names for surface visualization
    CALL OpenDataFile(MeshFile_loc,create=.FALSE.,single=.FALSE.,readOnly=.TRUE.)
    CALL GetDataSize(File_ID,'BCNames',nDims,HSize)
    CHECKSAFEINT(HSize(1),4)
    nBCNamesAll=INT(HSize(1),4)
    DEALLOCATE(HSize)
    SDEALLOCATE(bcnames_loc)
    ALLOCATE(bcnames_loc(nBCNamesAll))
    CALL ReadArray('BCNames',1,(/nBCNamesAll/),Offset,1,StrArray=bcnames_loc)
    CALL CloseDataFile()
  END IF

  SDEALLOCATE(datasetNames)
END IF
END SUBROUTINE visu_getVarNamesAndFileType

!===================================================================================================================================
!> This routine is used to prepare everything we need to visualize data from a statefile.
!> This includes:
!> * Get the mesh file
!> * Read the desired visualization polynomial degree, the visualization dimennsion, the node type we want to visualize on and the
!>   Dg only option
!> * Decide whether the state file, the mesh file, the visualization polynomial degree or the dg only option changed. This is
!>   needed to decide what parts of the visualization routines should be called.
!> * Call routines that build the distribution between FV and DG elements and the mappings needed to calculate and visualize the
!>   desired variables.
!===================================================================================================================================
SUBROUTINE visu_InitFile(statefile,postifile)
! MODULES
USE HDF5
USE MOD_Preproc
USE MOD_Globals
USE MOD_Visu_Vars
USE MOD_EOS_Posti_Vars
USE MOD_MPI                ,ONLY: InitMPI
USE MOD_HDF5_Input         ,ONLY: ISVALIDMESHFILE,ISVALIDHDF5FILE,GetArrayAndName
USE MOD_HDF5_Input         ,ONLY: ReadAttribute,File_ID,OpenDataFile,GetDataProps,CloseDataFile,ReadArray,DatasetExists
USE MOD_Interpolation_Vars ,ONLY: NodeType
USE MOD_Output_Vars        ,ONLY: ProjectName
USE MOD_StringTools        ,ONLY: STRICMP,INTTOSTR
USE MOD_ReadInTools        ,ONLY: prms,GETINT,GETLOGICAL,addStrListEntry,GETSTR,FinalizeParameters
USE MOD_Posti_Mappings     ,ONLY: Build_FV_DG_distribution,Build_mapDepToCalc_mapAllVarsToVisuVars
USE MOD_Visu_Avg2D         ,ONLY: InitAverage2D,BuildVandermonds_Avg2D
USE MOD_StringTools        ,ONLY: INTTOSTR
IMPLICIT NONE
CHARACTER(LEN=255),INTENT(IN)    :: statefile
CHARACTER(LEN=255),INTENT(INOUT) :: postifile
!-----------------------------------------------------------------------------------------------------------------------------------
! LOCAL
INTEGER                          :: nElems_State
CHARACTER(LEN=255)               :: NodeType_State, cwd
!===================================================================================================================================
IF (STRICMP(fileType,'Mesh')) THEN
    CALL CollectiveStop(__STAMP__, &
        "FileType==Mesh, but we try to initialize a state file!")
END IF

! open state file to be able to read attributes
CALL OpenDataFile(statefile,create=.FALSE.,single=.FALSE.,readOnly=.TRUE.)

! read the meshfile attribute from statefile
CALL ReadAttribute(File_ID,'MeshFile',    1,StrScalar =MeshFile_state)
! get properties
CALL GetDataProps(nVar_State,PP_N,nElems_State,NodeType_State)

! read options from posti parameter file
CALL prms%read_options(postifile)
NVisu             = GETINT("NVisu",INTTOSTR(PP_N))

! again read MeshFile from posti prm file (this overwrites the MeshFile read from the state file)
Meshfile          =  GETSTR("MeshFile",MeshFile_state)
IF (.NOT.FILEEXISTS(MeshFile)) THEN
  !!!!!!
  ! WARNING: GETCWD is a GNU extension to the Fortran standard and will probably not work on other compilers
  CALL GETCWD(cwd)
  !!!!!!
  Meshfile          =  TRIM(cwd) // "/" // TRIM(Meshfile)
END IF
Avg2D             = GETLOGICAL("Avg2D")
#if PP_dim == 2
IF (Avg2D) THEN
  CALL PrintWarning("Avg2D not available for 2D-Posti! Switching it OFF.")
  Avg2D = .FALSE.
END IF
#endif
NodeTypeVisuPosti = GETSTR('NodeTypeVisu')
DGonly            = GETLOGICAL('DGonly')
CALL CloseDataFile()

CALL visu_getVarNamesAndFileType(statefile,"",VarnamesAll,BCNamesAll)

CALL OpenDataFile(statefile,create=.FALSE.,single=.FALSE.,readOnly=.TRUE.)

! HDF5 Output for avg2D
IF (Avg2D) Avg2DHDF5Output = GETLOGICAL("Avg2DHDF5Output")

! check if state, mesh, NVisu, DGonly or Avg2D changed
changedStateFile = .NOT.STRICMP(statefile,statefile_old)
changedMeshFile  = .NOT.(STRICMP(MeshFile,MeshFile_old))
changedDGonly    = (DGonly.NEQV.DGonly_old)
changedAvg2D     = (Avg2D.NEQV.Avg2D_old)

SWRITE(*,*) "state file old -> new: ", TRIM(statefile_old), " -> ",TRIM(statefile)
SWRITE(*,*) " mesh file old -> new: ", TRIM(MeshFile_old) , " -> ",TRIM(MeshFile)

! if Mesh or State changed readin some more attributes/parameters
IF (changedStateFile.OR.changedMeshFile) THEN
  IF (.NOT.STRICMP(NodeType_State, NodeType)) THEN
    CALL CollectiveStop(__STAMP__, &
        "NodeType of state does not match with NodeType the visu-posti is compiled with!")
  END IF
  CALL ReadAttribute(File_ID,'Project_Name',1,StrScalar =ProjectName)
  CALL ReadAttribute(File_ID,'Time',        1,RealScalar=OutputTime)
  ! If the polynomial degree is changing, we could need new mesh mappings.
  IF (NState_old.NE.PP_N) changedMeshFile = .TRUE.
END IF

CALL CloseDataFile()

! Polynomial degree for calculations
NCalc             = GETINT("NCalc",INTTOSTR(PP_N))
IF (NCalc.LE.0) NCalc = PP_N
changedNCalc      = NCalc.NE.NCalc_old

! Output of averaged data is only available for NVisu = PP_N and NodeTypeVisuPosti=NodeType_State
! These settings are enforced here!
IF (Avg2DHDF5Output) THEN
        NVisu = PP_N
        NodeTypeVisuPosti=NodeType_State
END IF
! Check for changed visualization basis here to take change done for average output into account
changedNVisu     = ((NVisu.NE.NVisu_old) .OR. (NodeTypeVisuPosti.NE.NodeTypeVisuPosti_old))

! set number of dependent and raw variables
SDEALLOCATE(DepTable)
SDEALLOCATE(DepSurfaceOnly)
SDEALLOCATE(DepVolumeOnly)
nVarAll=SIZE(VarnamesAll)
IF (STRICMP(FileType,'State')) THEN
  StateFileMode = .TRUE.
  nVarDep = nVarDepEOS
  ALLOCATE(DepTable(nVarDep,0:nVarDep))
  ALLOCATE(DepSurfaceOnly(nVarDep))
  ALLOCATE(DepVolumeOnly(nVarDep))
  DepTable = DepTableEOS
  DepSurfaceOnly = DepSurfaceOnlyEOS
  DepVolumeOnly  = DepVolumeOnlyEOS
ELSE
  StateFileMode = .FALSE.
  nVarDep = 0
  ALLOCATE(DepTable(nVarDep,0:nVarDep))
  ALLOCATE(DepSurfaceOnly(nVarDep))
  ALLOCATE(DepVolumeOnly(nVarDep))
  DepTable = 0
  DepSurfaceOnly = 0
  DepVolumeOnly  = 0
END IF

! build distribution of FV and DG elements, which is stored in FV_Elems_loc
IF (changedStateFile.OR.changedMeshFile.OR.changedDGonly) THEN
  CALL Build_FV_DG_distribution(&
#if FV_ENABLED
    statefile&
#endif
<<<<<<< HEAD
      )
=======
    )
>>>>>>> c78b22d6
END IF

! reset withDGOperator flag and check if it is needed due to existing FV elements
withDGOperator = .FALSE.
#if FV_RECONSTRUCT
! If what we want to visualize is a state and has FV elements, the DG operator needs to be called for reconstruction
IF (StateFileMode) THEN
  IF (hasFV_Elems) withDGOperator = .TRUE.
END IF
#endif

! build mappings of variables which must be calculated/visualized
! also set withDGOperator flag if a dependent variable requires the evaluation of the DG operator
CALL Build_mapDepToCalc_mapAllVarsToVisuVars()

IF (Avg2D) THEN
  CALL InitAverage2D()
  CALL BuildVandermonds_Avg2D(NCalc&
#if FV_ENABLED
    ,NCalc_FV&
#endif
    )
END IF

changedWithDGOperator = (withDGOperator.NEQV.withDGOperator_old)
END SUBROUTINE visu_InitFile

!===================================================================================================================================
!> Main routine of the visualization tool visu. Called either by the ParaView plugin or by the standalone program version.
!===================================================================================================================================
SUBROUTINE visu(mpi_comm_IN, prmfile, postifile, statefile)
! MODULES
USE MOD_Globals
USE MOD_PreProc
USE MOD_Visu_Vars
USE MOD_MPI                 ,ONLY: InitMPI
USE MOD_HDF5_Input          ,ONLY: ISVALIDMESHFILE,ISVALIDHDF5FILE,OpenDataFile,CloseDataFile
USE MOD_Posti_ReadState     ,ONLY: ReadState
USE MOD_Posti_VisuMesh      ,ONLY: VisualizeMesh
USE MOD_Posti_Calc          ,ONLY: CalcQuantities_DG,CalcSurfQuantities_DG
#if FV_ENABLED
USE MOD_Posti_Calc          ,ONLY: CalcQuantities_FV,CalcSurfQuantities_FV
USE MOD_Posti_ConvertToVisu ,ONLY: ConvertToVisu_FV,ConvertToSurfVisu_FV
#endif
USE MOD_Posti_ConvertToVisu ,ONLY: ConvertToVisu_DG,ConvertToSurfVisu_DG,ConvertToVisu_GenericData
USE MOD_ReadInTools         ,ONLY: prms,FinalizeParameters,ExtractParameterFile,PrintDefaultParameterFile
USE MOD_StringTools         ,ONLY: STRICMP
USE MOD_Posti_VisuMesh      ,ONLY: BuildVisuCoords,BuildSurfVisuCoords
USE MOD_Posti_Mappings      ,ONLY: Build_mapBCSides
USE MOD_Visu_Avg2D          ,ONLY: Average2D,WriteAverageToHDF5
USE MOD_Interpolation_Vars  ,ONLY: NodeType,NodeTypeVISUFVEqui
USE MOD_IO_HDF5             ,ONLY: InitMPIInfo
IMPLICIT NONE
! INPUT / OUTPUT VARIABLES
INTEGER,INTENT(IN)               :: mpi_comm_IN
CHARACTER(LEN=255),INTENT(INOUT) :: prmfile
CHARACTER(LEN=255),INTENT(INOUT) :: postifile
CHARACTER(LEN=255),INTENT(IN)    :: statefile
!-----------------------------------------------------------------------------------------------------------------------------------
! LOCAL VARIABLES
LOGICAL                          :: changedPrmFile
!===================================================================================================================================

!**********************************************************************************************
! General workflow / principles of the visu ParaView-plugin
!
! * all arrays are SDEALLOCATEd just before they are allocated. This is done to keep there
!   content during successive calls of the visu during a ParaView session. They are only
!   deallocated and reallocated, if there content should change. For example the coords of the
!   mesh file only change if the mesh, NVisu or the distribution of DG/FV elements changes.
!
! VISUALIZE MESH: Call 'VisualizeMesh' routine, which reads the mesh, interpolates it to
!   the visu grid and writes it to VTK 3D arrays.
!
! VISUALIZE STATE:
! * There are two different modes:
!   - without gradients: All quantity that should be visualized can be computed without any
!                        gradient computation (mainly the conservative and primitive quantities)
!                        If FV_RECONSTRUCT is enabled and there are FV elements present in
!                        the state, then this mode is not available.
!                        U is read from the state file directly and the EOS is initialized to
!                        perform ConsToPrim conversions based only on the conservative state U.
!
!   - with gradiens: There are quantities that require the computation of gradients or there
!                    are FV elements with FV_RECONSTRUCT enabled. In this case the DG operator
!                    'DGTimeDerivative_weakForm' is called once to fill the gradients and the
!                    reconstruction of the FV subcell method.
!                    This requires the initialization of several modules of the FLEXI.
!                    U is read via a call of 'Restart'. In the DGTimeDerivative_weakForm the
!                    primitive quantities U_Prim and gradUx/y/z as well as gradUxi/eta/zeta are
!                    filled. These are used to calculate the visu-quantities.
!
! * The calculation of derived quantities is performed on a arbitrary polynomial degree
!   NCalc and afterwards interpolated to NVisu. Default is PP_N.
!   This is not the case for FV elements with FV_RECONSTRUCT enabled.
!   These require to reconstruct the solution first to the visu grid and afterwards can
!   calculate the derived quantities on the NVisu_FV grid.
!
! * The dependencies of the visu-quantities on the state-quantities is stored in a dependency
!   integer table 'DepTable' and it corresponding row/col names 'DepNames' (see eos_vars.f90).
!   The string vector 'DepNames' contains all available quantities available for visualization
!   and the 'DepTable' contains in a row the dependencies of a quantity on other quantities.
!
! * The calculation of the visu-quantities is done in two steps:
!   1. calculate all quantities needed for the visu-quantities (stored in UCalc)
!   2. pick the visu-quantities from UCalc and interpolate them to NVisu (stored in UVisu)
!
! * Therefore two mappings from all available quantities to the calc-quantities and the
!   visu-quantities exist:
!   - 'mapAllVarsToVisuVars' is a integer array of size (1:nVarAll), where nVarAll is the total amount
!     of available quantities. This map contains a zero for all not-to-visu-quantities and for
!     all quantities the index where it is stored in 'UVisu'.
!     This mapping is filled from the 'VarName' entries in the parameter file.
!   - 'mapDepToCalc' is the same as mapAllVarsToVisuVars, but for all (intermediate) quantities stored in 'UCalc'.
!     This mapping is filled from the DepTable.
!
! CHANGED system:
! * There are different logical changedXXX variables, which indicated if XXX changed during
!   successive calls of the visu. These variables control the general workflow of the visu.
!   - changedStateFile:     new state file
!   - changedMeshFile:      new mesh file (only possible if changedStateFile==TRUE)
!   - changedVarNames:      new set of variables to visualize
!   - changedNVisu:         new NVisu, new Nodetype
!   - changedFV_Elems:      new distribution of FV/DG elements (only if changedStateFile==TRUE)
!   - changedWithDGOperator: different mode, with/without gradients
!   - changedDGonly:        the visualization of FV elements as DG elements was set or unset
!   - changedNCalc:         the polynomial degree used for calculations changed
!
! WORKFLOW:
! * The main steps are:
!   1. call InitFile for FV/DG distribution and mappings
!   2. read solution          (if changedStateFile or changedWithDGOperator or changedDGonly)
!   3. build mapping for BC sides that should be visualized (done after read solution since some
!      mesh infos are needed)
!   4. read Mesh              (if changedMeshFile)
!   5. compute UCalc          (if changedStateFile or changedVarNames or changedDGonly or changedNCalc)
!   6. convert to UVisu       (if changedStateFile or changedVarNames or changedNVisu or changedDGonly or changedNCalc)
!   7. build visu mesh        (if changedMeshFile  or changedNVisu or changedFV_Elems or changedDGonly)
!   5. - 7. are done seperately for surface variables if surface visualization is turned on
!   8. write VTK arrays       (always!)
!
!**********************************************************************************************

CALL SetStackSizeUnlimited()
postiMode = .TRUE. ! Flag used in FLEXI routines to do things only for POSTI usage
CALL InitMPI(mpi_comm_IN)
CALL InitMPIInfo()

CALL FinalizeParameters()
! Read Varnames to visualize and build calc and visu dependencies
CALL prms%SetSection("posti")
CALL prms%CreateStringOption( "MeshFile"        , "Custom mesh file ")
CALL prms%CreateStringOption( "VarName"         , "Names of variables, which should be visualized.", multiple=.TRUE.)
CALL prms%CreateLogicalOption("noVisuVars"      , "If no VarNames are given, this flags supresses visu of standard variables",&
                                                  ".FALSE.")
CALL prms%CreateIntOption(    "NVisu"           , "Polynomial degree at which solution is sampled for visualization.")
CALL prms%CreateIntOption(    "NCalc"           , "Polynomial degree at which calculations are done.")
CALL prms%CreateLogicalOption("Avg2D"           , "Average solution in z-direction",".FALSE.")
CALL prms%CreateLogicalOption("Avg2DHDF5Output" , "Write averaged solution to HDF5 file",".FALSE.")
CALL prms%CreateStringOption( "NodeTypeVisu"    , "NodeType for visualization. Visu, Gauss,Gauss-Lobatto,Visu_inner"    ,"VISU")
CALL prms%CreateLogicalOption("DGonly"          , "Visualize FV elements as DG elements."    ,".FALSE.")
CALL prms%CreateStringOption( "BoundaryName"    , "Names of boundaries for surfaces, which should be visualized.", multiple=.TRUE.)

IF (doPrintHelp.GT.0) THEN
  CALL PrintDefaultParameterFile(doPrintHelp.EQ.2,statefile) !statefile string conatains --help etc!
  STOP
END IF

SWRITE (*,*) "READING FROM: ", TRIM(statefile)

changedStateFile      = .FALSE.
changedMeshFile       = .FALSE.
changedNVisu          = .FALSE.
changedNCalc          = .FALSE.
changedVarNames       = .FALSE.
changedFV_Elems       = .FALSE.
changedWithDGOperator = .FALSE.
changedDGonly         = .FALSE.

IF (ISVALIDMESHFILE(statefile)) THEN ! visualize mesh
  SWRITE(*,*) "MeshFile Mode"
  MeshFileMode = .TRUE.
  MeshFile      = statefile
  nVar_State    = 0
  withDGOperator = .FALSE.
  CALL VisualizeMesh(postifile,MeshFile)
ELSE IF (ISVALIDHDF5FILE(statefile)) THEN ! visualize state file
  SWRITE(*,*) "State Mode"
  MeshFileMode = .FALSE.
  ! initialize state file
  CALL visu_InitFile(statefile,postifile)

  ! read solution from state file (either direct or including a evaluation of the DG operator)
  IF (LEN_TRIM(prmfile).EQ.0) THEN
    changedPrmFile = .NOT.STRICMP(prmfile_old, ".flexi.ini")
  ELSE
    changedPrmFile = (prmfile .NE. prmfile_old)
  END IF
  SWRITE (*,*) "changedStateFile     ", changedStateFile
  SWRITE (*,*) "changedMeshFile      ", changedMeshFile
  SWRITE (*,*) "changedNVisu         ", changedNVisu
  SWRITE (*,*) "changedNCalc         ", changedNCalc
  SWRITE (*,*) "changedVarNames      ", changedVarNames
  SWRITE (*,*) "changedFV_Elems      ", changedFV_Elems
  SWRITE (*,*) "changedWithDGOperator", changedWithDGOperator
  SWRITE (*,*) "changedDGonly        ", changedDGonly
  SWRITE (*,*) "changedAvg2D         ", changedAvg2D
  SWRITE (*,*) "changedPrmFile       ", changedPrmFile, TRIM(prmfile_old), " -> ", TRIM(prmfile)
  SWRITE (*,*) "changedBCnames       ", changedBCnames
  IF (changedStateFile.OR.changedWithDGOperator.OR.changedPrmFile.OR.changedDGonly) THEN
      CALL ReadState(prmfile,statefile)
  END IF

  ! build mappings of BC sides for surface visualization
  CALL Build_mapBCSides()

  ! ===== calc solution =====
  IF (changedStateFile.OR.changedVarNames.OR.changedDGonly.OR.changedNCalc) THEN
    CALL CalcQuantities_DG()
#if FV_ENABLED
    CALL CalcQuantities_FV()
#endif
  END IF
  IF (doSurfVisu) THEN
    ! calc surface solution
    IF (changedStateFile.OR.changedVarNames.OR.changedDGonly.OR.changedNCalc.OR.changedBCnames) THEN
      CALL CalcSurfQuantities_DG()
#if FV_ENABLED
      CALL CalcSurfQuantities_FV()
#endif
    END IF
  END IF

  ! ===== convert solution to visu grid =====
  IF (changedStateFile.OR.changedVarNames.OR.changedNVisu.OR.changedDGonly.OR.changedNCalc.OR.changedAvg2D) THEN
    ! ===== Avg2d =====
    IF (Avg2d) THEN
      SDEALLOCATE(UVisu_DG)
      SDEALLOCATE(UVisu_FV)
      ALLOCATE(UVisu_DG(0:NVisu   ,0:NVisu   ,0:0,nElemsAvg2D_DG,nVarVisu))
      ALLOCATE(UVisu_FV(0:NVisu_FV,0:NVisu_FV,0:0,nElemsAvg2D_FV,nVarVisu))
      CALL Average2D(nVarCalc,nVarCalc_FV,NCalc,NCalc_FV,nElems_DG,nElems_FV,NodeType,UCalc_DG,UCalc_FV,&
          Vdm_DGToFV,Vdm_FVToDG,Vdm_DGToVisu,Vdm_FVToVisu,1,nVarDep,mapDepToCalc,&
          UVisu_DG,UVisu_FV)
    ELSE
      CALL ConvertToVisu_DG()
#if FV_ENABLED
      CALL ConvertToVisu_FV()
#endif
    END IF
  END IF
  IF (doSurfVisu) THEN
    ! convert Surface DG solution to visu grid
    IF (changedStateFile.OR.changedVarNames.OR.changedNVisu.OR.changedDGonly.OR.changedNCalc.OR.changedBCnames) THEN
      CALL ConvertToSurfVisu_DG()
#if FV_ENABLED
      CALL ConvertToSurfVisu_FV()
#endif
    END IF
  END IF

  ! convert generic data to visu grid
  IF (changedStateFile.OR.changedVarNames.OR.changedNVisu.OR.changedDGonly.OR.changedBCnames.OR.changedAvg2D) THEN
    CALL ConvertToVisu_GenericData(statefile)
  END IF

  IF (Avg2DHDF5Output) CALL WriteAverageToHDF5(nVarVisu,NVisu,NodeType,OutputTime,MeshFile_state,UVisu_DG&
#if FV_ENABLED
    ,NVisu_FV,UVisu_FV&
#endif /* FV_ENABLED */
    )

#if USE_MPI
   IF ((.NOT.MPIRoot).AND.(Avg2d)) THEN
     ! For parallel averaging, all data is gathered on the root. Disable output for other procs.
     nElemsAvg2D_DG = 0
     nElemsAvg2D_FV = 0
     SDEALLOCATE(UVisu_DG)
     SDEALLOCATE(UVisu_FV)
     ALLOCATE(UVisu_DG(0:NVisu   ,0:NVisu   ,0:0,nElemsAvg2D_DG,nVarVisu))
     ALLOCATE(UVisu_FV(0:NVisu_FV,0:NVisu_FV,0:0,nElemsAvg2D_FV,nVarVisu))
   END IF
#endif


  ! Convert coordinates to visu grid
  IF (changedMeshFile.OR.changedNVisu.OR.changedFV_Elems.OR.changedDGonly.OR.changedAvg2D) THEN
    CALL BuildVisuCoords()
  END IF
  IF (doSurfVisu) THEN
    ! Convert surface coordinates to visu grid
    IF (changedMeshFile.OR.changedNVisu.OR.changedFV_Elems.OR.changedDGonly.OR.changedBCnames) THEN
      CALL BuildSurfVisuCoords()
    END IF
  END IF


END IF

MeshFile_old          = MeshFile
prmfile_old           = prmfile
statefile_old         = statefile
NVisu_old             = NVisu
NCalc_old             = NCalc
nVar_State_old        = nVar_State
withDGOperator_old    = withDGOperator
DGonly_old            = DGonly
Avg2D_old             = Avg2D
NodeTypeVisuPosti_old = NodeTypeVisuPosti
NState_old            = PP_N

SWRITE(UNIT_StdOut,'(132("-"))')
SWRITE(*,*) "Visu finished for state file: ", TRIM(statefile)
SWRITE(UNIT_StdOut,'(132("="))')
END SUBROUTINE visu

!===================================================================================================================================
!> Deallocate arrays used by visu.
!===================================================================================================================================
SUBROUTINE FinalizeVisu()
USE MOD_Globals
USE MOD_Commandline_Arguments,ONLY: FinalizeCommandlineArguments
USE MOD_DG                   ,ONLY: FinalizeDG
USE MOD_DG_Vars
USE MOD_Equation             ,ONLY: FinalizeEquation
USE MOD_Filter               ,ONLY: FinalizeFilter
USE MOD_Indicator            ,ONLY: FinalizeIndicator
USE MOD_Interpolation        ,ONLY: FinalizeInterpolation
USE MOD_IO_HDF5              ,ONLY: FinalizeIOHDF5
USE MOD_Mesh                 ,ONLY: FinalizeMesh
USE MOD_Mesh_Vars            ,ONLY: Elem_xGP
USE MOD_Mortar               ,ONLY: FinalizeMortar
USE MOD_Overintegration      ,ONLY: FinalizeOverintegration
USE MOD_ReadInTools          ,ONLY: FinalizeParameters
USE MOD_Restart              ,ONLY: FinalizeRestart
USE MOD_Visu_Vars
#if PARABOLIC
USE MOD_Lifting              ,ONLY: FinalizeLifting
#endif
#if FV_ENABLED
USE MOD_FV_Basis             ,ONLY: FinalizeFV_Basis
#endif /* FV_ENABLED */
#if USE_MPI
USE MOD_MPI                  ,ONLY: FinalizeMPI
#endif /* USE_MPI */
IMPLICIT NONE
!===================================================================================================================================
SWRITE (*,*) "VISU FINALIZE"
IF(MPIRoot)THEN
  IF(FILEEXISTS(".posti.ini"))THEN
    OPEN(UNIT=31, FILE=".posti.ini", STATUS='old')
    CLOSE(31, STATUS='delete')
  END IF
  IF(FILEEXISTS(".flexi.ini"))THEN
    OPEN(UNIT=31, FILE=".flexi.ini", STATUS='old')
    CLOSE(31, STATUS='delete')
  END IF
END IF
prmfile_old = ""
statefile_old = ""
MeshFile = ""
MeshFile_old = ""
NodeTypeVisuPosti = "VISU"
NodeTypeVisuPosti_old = ""
NVisu     = -1
NVisu_old = -1
nVar_State_old = -1
NState_old = -1
withDGOperator_old = .FALSE.
hasFV_Elems = .FALSE.

SDEALLOCATE(mapDepToCalc)
#if FV_ENABLED && FV_RECONSTRUCT
SDEALLOCATE(mapDepToCalc_FV)
#endif
SDEALLOCATE(mapAllVarsToVisuVars)
SDEALLOCATE(mapAllVarsToSurfVisuVars)
SDEALLOCATE(mapAllVarsToSurfVisuVars_old)
SDEALLOCATE(UCalc_DG)
SDEALLOCATE(UCalc_FV)
SDEALLOCATE(FV_Elems_loc)

SDEALLOCATE(mapDGElemsToAllElems)
SDEALLOCATE(mapFVElemsToAllElems)

SDEALLOCATE(CoordsVisu_DG)
SDEALLOCATE(UVisu_DG)
SDEALLOCATE(CoordsVisu_FV)
SDEALLOCATE(UVisu_FV)
SDEALLOCATE(U)
SDEALLOCATE(Elem_xGP)

CALL FinalizeRestart()
CALL FinalizeIndicator()
CALL FinalizeEquation()
CALL FinalizeDG()
CALL FinalizeOverintegration()
CALL FinalizeFilter()
CALL FinalizeCommandlineArguments()
CALL FinalizeParameters()
CALL FinalizeInterpolation()
CALL FinalizeMesh()
CALL FinalizeIOHDF5()
#if FV_ENABLED
CALL FinalizeFV_Basis()
#endif /* FV_ENABLED */
CALL FinalizeMortar()
#if PARABOLIC
CALL FinalizeLifting()
#endif /*PARABOLIC*/

SDEALLOCATE(VarNamesHDF5)
SDEALLOCATE(VarnamesAll)
SDEALLOCATE(BCNamesAll)
SDEALLOCATE(DepTable)
SDEALLOCATE(DepSurfaceOnly)
SDEALLOCATE(DepVolumeOnly)

SDEALLOCATE(FV_Elems_old)
SDEALLOCATE(mapDepToCalc_FV)
SDEALLOCATE(mapAllBCSidesToDGVisuBCSides)
SDEALLOCATE(mapAllBCSidesToFVVisuBCSides)
SDEALLOCATE(mapAllBCNamesToVisuBCNames_old)
SDEALLOCATE(mapAllBCNamesToVisuBCNames)
SDEALLOCATE(nSidesPerBCNameVisu_DG)
SDEALLOCATE(nSidesPerBCNameVisu_FV)

#if USE_MPI
CALL FinalizeMPI()
#endif /* USE_MPI */

END SUBROUTINE FinalizeVisu

END MODULE MOD_Visu<|MERGE_RESOLUTION|>--- conflicted
+++ resolved
@@ -343,11 +343,7 @@
 #if FV_ENABLED
     statefile&
 #endif
-<<<<<<< HEAD
-      )
-=======
     )
->>>>>>> c78b22d6
 END IF
 
 ! reset withDGOperator flag and check if it is needed due to existing FV elements
