!=================================================================================================================================
! Copyright (c) 2016  Prof. Claus-Dieter Munz
! This file is part of FLEXI, a high-order accurate framework for numerically solving PDEs with discontinuous Galerkin methods.
! For more information see https://www.flexi-project.org and https://nrg.iag.uni-stuttgart.de/
!
! FLEXI is free software: you can redistribute it and/or modify it under the terms of the GNU General Public License
! as published by the Free Software Foundation, either version 3 of the License, or (at your option) any later version.
!
! FLEXI is distributed in the hope that it will be useful, but WITHOUT ANY WARRANTY; without even the implied warranty
! of MERCHANTABILITY or FITNESS FOR A PARTICULAR PURPOSE. See the GNU General Public License v3.0 for more details.
!
! You should have received a copy of the GNU General Public License along with FLEXI. If not, see <http://www.gnu.org/licenses/>.
!=================================================================================================================================
#include "flexi.h"

!===================================================================================================================================
!> Routines to create several mappings:
!> * Mapping that contains the distribution of DG and FV elements
!> * Mappings from all available variables to the ones that should be calculated and visualized for volume and surface
!> * Mappings from the available boundaries to the ones that should be visualized
!===================================================================================================================================
MODULE MOD_Posti_Mappings
! MODULES
! IMPLICIT VARIABLE HANDLING
IMPLICIT NONE
PRIVATE

INTERFACE Build_FV_DG_distribution
  MODULE PROCEDURE Build_FV_DG_distribution
END INTERFACE

INTERFACE Build_mapDepToCalc_mapAllVarsToVisuVars
  MODULE PROCEDURE Build_mapDepToCalc_mapAllVarsToVisuVars
END INTERFACE

INTERFACE Build_mapBCSides
  MODULE PROCEDURE Build_mapBCSides
END INTERFACE

PUBLIC:: Build_FV_DG_distribution
PUBLIC:: Build_mapDepToCalc_mapAllVarsToVisuVars
PUBLIC:: Build_mapBCSides

CONTAINS

!===================================================================================================================================
!> This routine determines the distribution of DG and FV elements in the state file.
!>  1. reads the 'ElemData' array in the state-file and fills the 'FV_Elems_loc' array.
!>  2. count the number of DG/FV elements in FV_Elems_loc.
!>  3. build the mappings (mapFVElemsToAllElems/DG) that hold the global indices of the FV/DG element indices.
!>  4. check wether the distribution of FV elements has changed
!>  5. store the current distribution in FV_Elems_loc, is needed for some mappings later
!===================================================================================================================================
SUBROUTINE Build_FV_DG_distribution(&
#if FV_ENABLED
    statefile&
#endif
    )
USE MOD_Globals
USE MOD_PreProc
USE MOD_Visu_Vars
USE MOD_HDF5_Input  ,ONLY: GetArrayAndName,OpenDataFile,CloseDataFile
USE MOD_ReadInTools ,ONLY: GETSTR,CountOption
USE MOD_StringTools ,ONLY: STRICMP
USE MOD_Mesh_ReadIn ,ONLY: BuildPartition
USE MOD_Mesh_Vars   ,ONLY: nElems
IMPLICIT NONE
! INPUT / OUTPUT VARIABLES
#if FV_ENABLED
CHARACTER(LEN=255),INTENT(IN)  :: statefile
#endif
!-----------------------------------------------------------------------------------------------------------------------------------
! LOCAL VARIABLES
INTEGER                        :: iElem
INTEGER                        :: nElems_FV_glob
#if FV_ENABLED
INTEGER                        :: iElem2,iVar
INTEGER                        :: nVal(15)
REAL,ALLOCATABLE               :: ElemData_loc(:,:),tmp(:)
CHARACTER(LEN=255),ALLOCATABLE :: VarNamesElemData_loc(:)
#endif
!===================================================================================================================================
! Build partition to get nElems
CALL OpenDataFile(MeshFile,create=.FALSE.,single=.FALSE.,readOnly=.TRUE.)
CALL BuildPartition()
CALL CloseDataFile()

SDEALLOCATE(FV_Elems_loc)
ALLOCATE(FV_Elems_loc(1:nElems))
#if FV_ENABLED
IF (.NOT.DGonly) THEN
  NVisu_FV = (PP_N+1)*2-1
#if FV_RECONSTRUCT
  NCalc_FV = NVisu_FV
#else
  NCalc_FV = PP_N
#endif

  CALL OpenDataFile(statefile,create=.FALSE.,single=.FALSE.,readOnly=.TRUE.)
  CALL GetArrayAndName('ElemData','VarNamesAdd',nVal,tmp,VarNamesElemData_loc)
  CALL CloseDataFile()
  IF (ALLOCATED(VarNamesElemData_loc)) THEN
    ALLOCATE(ElemData_loc(nVal(1),nVal(2)))
    ElemData_loc = RESHAPE(tmp,(/nVal(1),nVal(2)/))
    ! search for FV_Elems
    FV_Elems_loc = 0
    DO iVar=1,nVal(1)
      IF (STRICMP(VarNamesElemData_loc(iVar),"FV_Elems")) THEN
        FV_Elems_loc = INT(ElemData_loc(iVar,:))
      END IF
    END DO
    DEALLOCATE(ElemData_loc,VarNamesElemData_loc,tmp)
  END IF

  nElems_FV = COUNT(FV_Elems_loc.EQ.1)
  nElems_DG = nElems - nElems_FV

  ! build the mapping, that holds the global indices of all FV elements
  SDEALLOCATE(mapFVElemsToAllElems)
  ALLOCATE(mapFVElemsToAllElems(1:nElems_FV))
  iElem2 =1
  DO iElem=1,nElems
    IF (FV_Elems_loc(iElem).EQ.1) THEN
      mapFVElemsToAllElems(iElem2) = iElem
      iElem2 = iElem2 + 1
    END IF
  END DO ! iElem

  ! build the mapping, that holds the global indices of all DG elements
  SDEALLOCATE(mapDGElemsToAllElems)
  ALLOCATE(mapDGElemsToAllElems(1:nElems_DG))
  iElem2 =1
  DO iElem=1,nElems
    IF (FV_Elems_loc(iElem).EQ.0) THEN
      mapDGElemsToAllElems(iElem2) = iElem
      iElem2 = iElem2 + 1
    END IF
  END DO ! iElem
ELSE
#endif
  FV_Elems_loc = 0
  nElems_DG = nElems
  nElems_FV = 0
  NVisu_FV = 1
#if FV_RECONSTRUCT
  NCalc_FV = NVisu_FV
#else
  NCalc_FV = 0
#endif

  ! build the mapping, that holds the global indices of all DG elements
  SDEALLOCATE(mapDGElemsToAllElems)
  ALLOCATE(mapDGElemsToAllElems(1:nElems_DG))
  DO iElem=1,nElems
    mapDGElemsToAllElems(iElem) = iElem
  END DO
#if FV_ENABLED
END IF
#endif


! check if the distribution of DG/FV elements has changed
changedFV_Elems=.TRUE.
IF (ALLOCATED(FV_Elems_old).AND.(SIZE(FV_Elems_loc).EQ.SIZE(FV_Elems_old))) THEN
  changedFV_Elems = .NOT.ALL(FV_Elems_loc.EQ.FV_Elems_old)
END IF
SDEALLOCATE(FV_Elems_old)
ALLOCATE(FV_Elems_old(1:nElems))
FV_Elems_old = FV_Elems_loc

nElems_FV_glob = SUM(FV_Elems_loc)
#if USE_MPI
! check if any processor has FV elements
CALL MPI_ALLREDUCE(MPI_IN_PLACE,nElems_FV_glob,1,MPI_INTEGER,MPI_MAX,MPI_COMM_WORLD,iError)
#endif
hasFV_Elems = (nElems_FV_glob.GT.0)

END SUBROUTINE Build_FV_DG_distribution


!===================================================================================================================================
!> This routine builds the mappings from the total number of variables available for visualization to number of calculation
!> and visualization variables.
!>  1. Read 'VarName' options from the parameter file. This are the quantities that will be visualized.
!>  2. Initialize the dependency table
!>  3. check wether gradients are needed for any quantity. If this is the case, remove the conservative quantities from the
!>     dependecies of the primitive quantities (the primitive quantities are available directly, since the DGTimeDerivative_weakForm
!>     will be executed.
!>  4. build the 'mapDepToCalc' that holds for each quantity that will be calculated the index in 'UCalc' array (0 if not calculated)
!>  5. build the 'mapAllVarsToVisuVars' that holds for each quantity that will be visualized the index in 'UVisu' array (0 if not visualized)
!>  6. build the 'mapAllBCNamesToVisuBCNames' that holds for each available boundary the visualization index
!===================================================================================================================================
SUBROUTINE Build_mapDepToCalc_mapAllVarsToVisuVars()
USE MOD_Globals
USE MOD_Visu_Vars
USE MOD_Restart_Vars    ,ONLY: RestartMode
USE MOD_ReadInTools     ,ONLY: GETSTR,GETLOGICAL,CountOption
USE MOD_StringTools     ,ONLY: STRICMP,set_formatting,clear_formatting
#if FV_RECONSTRUCT
USE MOD_EOS_Posti       ,ONLY: AppendNeededPrims
#endif
! IMPLICIT VARIABLE HANDLING
IMPLICIT NONE
! INPUT / OUTPUT VARIABLES
!-----------------------------------------------------------------------------------------------------------------------------------
! LOCAL VARIABLES
INTEGER             :: iVar,iVar2
CHARACTER(LEN=255)  :: VarName
CHARACTER(LEN=255)  :: BoundaryName
CHARACTER(LEN=20)   :: format
LOGICAL             :: UseVarNamesHDF5=.FALSE.,UseVarNamesAll=.FALSE.
!===================================================================================================================================
! Read Varnames from parameter file and fill
!   mapAllVarsToVisuVars = map, which stores at position x the position/index of the x.th quantity in the UVisu array
!             if a quantity is not visualized it is zero
SDEALLOCATE(mapAllVarsToVisuVars)
SDEALLOCATE(mapAllVarsToSurfVisuVars)
ALLOCATE(mapAllVarsToVisuVars    (1:nVarAll))
ALLOCATE(mapAllVarsToSurfVisuVars(1:nVarAll))
mapAllVarsToVisuVars     = 0
mapAllVarsToSurfVisuVars = 0
nVarVisu        = 0
nVarSurfVisuAll = 0

! If no variable names are given in prm file, take the variables given in the HDF5 "VarNames" attribute (if present) or all found
! variables (else). This default can be suppressed via the "noVisuVars" flag (used e.g. in paraview plugin prm files)
IF ((nVarIni.EQ.0).AND..NOT.GETLOGICAL("noVisuVars")) THEN
  IF (ALLOCATED(VarNamesHDF5)) THEN
    IF (RestartMode.LE.1) THEN
      nVarIni         = SIZE(VarNamesHDF5)
      UseVarNamesHDF5 = .TRUE.
    ELSE
      nVarIni         = nVarAll
      UseVarNamesAll  = .TRUE.
    END IF
  ELSE
    nVarIni         = nVarAll
    UseVarNamesAll  = .TRUE.
  END IF
END IF

! Compare varnames that should be visualized with available varnames
DO iVar=1,nVarIni
  ! get var name from prm file or resort to the default vars
  IF(UseVarNamesHDF5) THEN
    VarName=VarNamesHDF5(iVar)
  ELSEIF(UseVarNamesAll)THEN
    VarName=VarNamesAll(iVar)
    IF(TRIM(VarName).EQ."DG_Solution:DUMMY_DO_NOT_VISUALIZE") CYCLE
  ELSE
    VarName = GETSTR("VarName")
  END IF
  DO iVar2=1,nVarAll
    IF (STRICMP(VarName, VarnamesAll(iVar2))) THEN
      nVarSurfVisuAll = nVarSurfVisuAll + 1
      mapAllVarsToSurfVisuVars(iVar2) = nVarSurfVisuAll
      IF (iVar2.LE.nVarDep) THEN
        IF(DepSurfaceOnly(iVar2).EQ.1) CYCLE
      END IF
      nVarVisu = nVarVisu + 1
      mapAllVarsToVisuVars(iVar2) = nVarVisu
    END IF
  END DO
END DO

! Warn the user when restarting from a time-averaged file and no mapping was found
IF (nVarVisu.EQ.0 .AND. RestartMode.EQ.0) THEN
  CALL PrintWarning('Trying to visualize a time-averaged file but no corresponding variable was found.\n'//&
                    'Derived quantities are not available if file is missing conservative/primite variables.\n'//&
                    'To access mean quantites, please prepend VarName with "Mean:VarName", "MeanSquare:VarName" or "Fluc:VarName"!')
END IF

! check whether gradients are needed for any quantity
DO iVar=1,nVarDep
  IF (mapAllVarsToSurfVisuVars(iVar).GT.0) THEN
    withDGOperator = withDGOperator .OR. (DepTable(iVar,0).GT.0)
  END IF
END DO

! Calculate all dependencies:
! For each quantity copy from all quantities that this quantity depends on the dependencies.
DO iVar=1,nVarDep
  DepTable(iVar,iVar) = 1
  DO iVar2=1,iVar-1
    IF (DepTable(iVar,iVar2).EQ.1) &
      DepTable(iVar,:) = MAX(DepTable(iVar,:), DepTable(iVar2,:))
  END DO
END DO

! print the dependency table
<<<<<<< HEAD
LOGWRITE(*,*) "Dependencies: ", withDGOperator
WRITE(format,'(I2)') SIZE(DepTable,2)
DO iVar=1,nVarDep
  LOGWRITE (*,'('//format//'I2,A)') DepTable(iVar,:), " "//TRIM(VarnamesAll(iVar))
END DO
=======
IF (.NOT.DependenciesOutputDone) THEN
  SWRITE(UNIT_stdOut,'(A,L1)') "Dependencies: ", withDGOperator
  WRITE(format,'(I2)') SIZE(DepTable,2)
  DO iVar=1,nVarDep
    SWRITE (UNIT_stdOut,'('//format//'I2,A)') DepTable(iVar,:), " "//TRIM(VarnamesAll(iVar))
  END DO
END IF
>>>>>>> f39d77f8

! Build :
!   mapDepToCalc = map, which stores at position x the position/index of the x.th quantity in the UCalc array
!             if a quantity is not calculated it is zero
SDEALLOCATE(mapDepToCalc)
ALLOCATE(mapDepToCalc(1:nVarDep))
mapDepToCalc = 0
DO iVar=1,nVarDep
  IF (mapAllVarsToSurfVisuVars(iVar).GT.0) THEN
    mapDepToCalc = MAX(mapDepToCalc,DepTable(iVar,1:nVarDep))
  END IF
END DO
! enumerate mapDepToCalc
nVarCalc = 0
DO iVar=1,nVarDep
  IF (mapDepToCalc(iVar).GT.0) THEN
    nVarCalc = nVarCalc + 1
    mapDepToCalc(iVar) = nVarCalc
  END IF
END DO

! check if any varnames changed
changedVarNames = .TRUE.
IF (ALLOCATED(mapAllVarsToSurfVisuVars_old).AND.(SIZE(mapAllVarsToSurfVisuVars).EQ.SIZE(mapAllVarsToSurfVisuVars_old))) THEN
  changedVarNames = .NOT.ALL(mapAllVarsToSurfVisuVars.EQ.mapAllVarsToSurfVisuVars_old)
END IF
SDEALLOCATE(mapAllVarsToSurfVisuVars_old)
ALLOCATE(mapAllVarsToSurfVisuVars_old(1:nVarAll))
mapAllVarsToSurfVisuVars_old = mapAllVarsToSurfVisuVars


SDEALLOCATE(mapDepToCalc_FV)
ALLOCATE(mapDepToCalc_FV(1:nVarDep))
mapDepToCalc_FV = mapDepToCalc
nVarCalc_FV = nVarCalc
#if FV_RECONSTRUCT
! generate a new mapDepToCalc_FV, which is a copy of the original mapDepToCalc but is extended in the following way.
! Since the reconstruction is performed in primitive quantities, the calculation of conservative quantities from them
! introduce for the conservatives dependcies from the primitive ones. Therefore all primitive quantities that
! are needed to build the requested conservatives must be added to the mapDepToCalc_FV.
IF (StateFileMode) CALL AppendNeededPrims(mapDepToCalc,mapDepToCalc_FV,nVarCalc_FV)
#endif

<<<<<<< HEAD
! print the mappings
WRITE(format,'(I0)') nVarAll
LOGWRITE (*,'(A,'//format//'I0)') "mapDepToCalc             ",mapDepToCalc
LOGWRITE (*,'(A,'//format//'I0)') "mapDepToCalc_FV          ",mapDepToCalc_FV
LOGWRITE (*,'(A,'//format//'I0)') "mapAllVarsToVisuVars     ",mapAllVarsToVisuVars
LOGWRITE (*,'(A,'//format//'I0)') "mapAllVarsToSurfVisuVars ",mapAllVarsToSurfVisuVars

=======
>>>>>>> f39d77f8
!---------------------- Surface visualization ----------------------------!

! Build the mapping for the surface visualization
! mapAllBCNamesToVisuBCNames(iBC) stores the ascending visualization index of the all boundaries. 0 means no visualization.
! nBCNamesVisu is the number of boundaries to be visualized.
SDEALLOCATE(mapAllBCNamesToVisuBCNames)
ALLOCATE(mapAllBCNamesToVisuBCNames(1:nBCNamesAll))
mapAllBCNamesToVisuBCNames = 0
nBCNamesVisu = 0
! Compare boundary names that should be visualized with available varnames
DO iVar=1,CountOption("BoundaryName")
  BoundaryName = GETSTR("BoundaryName")
  DO iVar2=1,nBCNamesAll
    IF (STRICMP(BoundaryName, BCNamesAll(iVar2))) THEN
      mapAllBCNamesToVisuBCNames(iVar2) = nBCNamesVisu+1
      nBCNamesVisu = nBCNamesVisu + 1
    END IF
  END DO
END DO

! Set flag indicating if surface visualization is needed
doSurfVisu = nBCNamesVisu.GT.0

! check if any boundary changed
changedBCnames = .TRUE.
IF (ALLOCATED(mapAllBCNamesToVisuBCNames_old).AND.(SIZE(mapAllBCNamesToVisuBCNames).EQ.SIZE(mapAllBCNamesToVisuBCNames_old))) THEN
  changedBCnames = .NOT.ALL(mapAllBCNamesToVisuBCNames.EQ.mapAllBCNamesToVisuBCNames_old)
  IF (ALL(mapAllBCNamesToVisuBCNames_old.EQ.0) .AND. changedBCNames) changedStateFile = .TRUE.
END IF
SDEALLOCATE(mapAllBCNamesToVisuBCNames_old)
ALLOCATE(mapAllBCNamesToVisuBCNames_old(1:nBCNamesAll))
mapAllBCNamesToVisuBCNames_old = mapAllBCNamesToVisuBCNames

<<<<<<< HEAD
LOGWRITE (*,'(A,'//format//'I0)') "mapAllBCNamesToVisuBCNames ",mapAllBCNamesToVisuBCNames
=======
! print the mappings
IF (.NOT.DependenciesOutputDone) THEN
  WRITE(format,'(I0)') nVarAll
  SWRITE (*,'(A,'//format//'I0)') "mapDepToCalc             ",mapDepToCalc
  SWRITE (*,'(A,'//format//'I0)') "mapDepToCalc_FV          ",mapDepToCalc_FV
  SWRITE (*,'(A,'//format//'I0)') "mapAllVarsToVisuVars     ",mapAllVarsToVisuVars
  SWRITE (*,'(A,'//format//'I0)') "mapAllVarsToSurfVisuVars ",mapAllVarsToSurfVisuVars
  SWRITE (*,'(A,'//format//'I0)') "mapAllBCNamesToVisuBCNames ",mapAllBCNamesToVisuBCNames
  DependenciesOutputDone = .TRUE.
END IF
>>>>>>> f39d77f8

END SUBROUTINE Build_mapDepToCalc_mapAllVarsToVisuVars

!===================================================================================================================================
!> This routine builds mappings that give for each BC side the index of the visualization side, seperate by FV and DG.
!> We also store the number of visualization sides per BC name.
!===================================================================================================================================
SUBROUTINE Build_mapBCSides()
USE MOD_Visu_Vars
USE MOD_Mesh_Vars   ,ONLY: nBCSides,BC,SideToElem,BoundaryName
USE MOD_StringTools ,ONLY: STRICMP
IMPLICIT NONE
! INPUT / OUTPUT VARIABLES
!-----------------------------------------------------------------------------------------------------------------------------------
! LOCAL VARIABLES
INTEGER           :: iBC,iElem,iSide
!===================================================================================================================================

! Build surface visualization mappings.
! mapAllBCSidesToDGVisuBCSides/FV(iBCSide) contains the ascending index of the visualization boundary sides. They are sorted after the boundary name.
! 0 means no visualization of this boundary side.
! nSidesPerBCNameVisu_DG/FV(iBCNamesVisu) contains how many boundary sides belong to each boundary that should be visualized.
SDEALLOCATE(mapAllBCSidesToDGVisuBCSides)
SDEALLOCATE(mapAllBCSidesToFVVisuBCSides)
SDEALLOCATE(nSidesPerBCNameVisu_DG)
SDEALLOCATE(nSidesPerBCNameVisu_FV)
ALLOCATE(mapAllBCSidesToDGVisuBCSides(1:nBCSides))
ALLOCATE(mapAllBCSidesToFVVisuBCSides(1:nBCSides))
ALLOCATE(nSidesPerBCNameVisu_DG(1:nBCNamesVisu))
ALLOCATE(nSidesPerBCNameVisu_FV(1:nBCNamesVisu))
mapAllBCSidesToDGVisuBCSides = 0
mapAllBCSidesToFVVisuBCSides = 0
nSidesPerBCNameVisu_DG = 0
nSidesPerBCNameVisu_FV = 0
nBCSidesVisu_DG = 0
nBCSidesVisu_FV = 0
IF (doSurfVisu) THEN
  DO iBC=1,nBCNamesAll    ! iterate over all bc names
    IF (mapAllBCNamesToVisuBCNames(iBC).GT.0) THEN
      DO iSide=1,nBCSides   ! iterate over all bc sides
        IF (STRICMP(BoundaryName(BC(iSide)),BCNamesAll(iBC))) THEN ! check if side is of specific boundary name
          iElem = SideToElem(S2E_ELEM_ID,iSide)
          IF (FV_Elems_loc(iElem).EQ.0)  THEN ! DG element
            nBCSidesVisu_DG = nBCSidesVisu_DG + 1
            mapAllBCSidesToDGVisuBCSides(iSide) = nBCSidesVisu_DG
            nSidesPerBCNameVisu_DG(mapAllBCNamesToVisuBCNames(iBC)) = nSidesPerBCNameVisu_DG(mapAllBCNamesToVisuBCNames(iBC)) + 1
          ELSE ! FV Element
            nBCSidesVisu_FV = nBCSidesVisu_FV + 1
            mapAllBCSidesToFVVisuBCSides(iSide) = nBCSidesVisu_FV
            nSidesPerBCNameVisu_FV(mapAllBCNamesToVisuBCNames(iBC)) = nSidesPerBCNameVisu_FV(mapAllBCNamesToVisuBCNames(iBC)) + 1
          END IF
        END IF
      END DO
    END IF
  END DO
END IF ! doSurfVisu

END SUBROUTINE Build_mapBCSides

END MODULE MOD_Posti_Mappings<|MERGE_RESOLUTION|>--- conflicted
+++ resolved
@@ -288,13 +288,6 @@
 END DO
 
 ! print the dependency table
-<<<<<<< HEAD
-LOGWRITE(*,*) "Dependencies: ", withDGOperator
-WRITE(format,'(I2)') SIZE(DepTable,2)
-DO iVar=1,nVarDep
-  LOGWRITE (*,'('//format//'I2,A)') DepTable(iVar,:), " "//TRIM(VarnamesAll(iVar))
-END DO
-=======
 IF (.NOT.DependenciesOutputDone) THEN
   SWRITE(UNIT_stdOut,'(A,L1)') "Dependencies: ", withDGOperator
   WRITE(format,'(I2)') SIZE(DepTable,2)
@@ -302,7 +295,6 @@
     SWRITE (UNIT_stdOut,'('//format//'I2,A)') DepTable(iVar,:), " "//TRIM(VarnamesAll(iVar))
   END DO
 END IF
->>>>>>> f39d77f8
 
 ! Build :
 !   mapDepToCalc = map, which stores at position x the position/index of the x.th quantity in the UCalc array
@@ -346,16 +338,6 @@
 IF (StateFileMode) CALL AppendNeededPrims(mapDepToCalc,mapDepToCalc_FV,nVarCalc_FV)
 #endif
 
-<<<<<<< HEAD
-! print the mappings
-WRITE(format,'(I0)') nVarAll
-LOGWRITE (*,'(A,'//format//'I0)') "mapDepToCalc             ",mapDepToCalc
-LOGWRITE (*,'(A,'//format//'I0)') "mapDepToCalc_FV          ",mapDepToCalc_FV
-LOGWRITE (*,'(A,'//format//'I0)') "mapAllVarsToVisuVars     ",mapAllVarsToVisuVars
-LOGWRITE (*,'(A,'//format//'I0)') "mapAllVarsToSurfVisuVars ",mapAllVarsToSurfVisuVars
-
-=======
->>>>>>> f39d77f8
 !---------------------- Surface visualization ----------------------------!
 
 ! Build the mapping for the surface visualization
@@ -389,9 +371,6 @@
 ALLOCATE(mapAllBCNamesToVisuBCNames_old(1:nBCNamesAll))
 mapAllBCNamesToVisuBCNames_old = mapAllBCNamesToVisuBCNames
 
-<<<<<<< HEAD
-LOGWRITE (*,'(A,'//format//'I0)') "mapAllBCNamesToVisuBCNames ",mapAllBCNamesToVisuBCNames
-=======
 ! print the mappings
 IF (.NOT.DependenciesOutputDone) THEN
   WRITE(format,'(I0)') nVarAll
@@ -402,7 +381,6 @@
   SWRITE (*,'(A,'//format//'I0)') "mapAllBCNamesToVisuBCNames ",mapAllBCNamesToVisuBCNames
   DependenciesOutputDone = .TRUE.
 END IF
->>>>>>> f39d77f8
 
 END SUBROUTINE Build_mapDepToCalc_mapAllVarsToVisuVars
 
