!=================================================================================================================================
! Copyright (c) 2016  Prof. Claus-Dieter Munz
! This file is part of FLEXI, a high-order accurate framework for numerically solving PDEs with discontinuous Galerkin methods.
! For more information see https://www.flexi-project.org and https://nrg.iag.uni-stuttgart.de/
!
! FLEXI is free software: you can redistribute it and/or modify it under the terms of the GNU General Public License
! as published by the Free Software Foundation, either version 3 of the License, or (at your option) any later version.
!
! FLEXI is distributed in the hope that it will be useful, but WITHOUT ANY WARRANTY; without even the implied warranty
! of MERCHANTABILITY or FITNESS FOR A PARTICULAR PURPOSE. See the GNU General Public License v3.0 for more details.
!
! You should have received a copy of the GNU General Public License along with FLEXI. If not, see <http://www.gnu.org/licenses/>.
!=================================================================================================================================
#include "flexi.h"

!===================================================================================================================================
!> Containes routines that call the equation system specific routines to calculate primitive or derived quantities both for
!> DG and FV.
!===================================================================================================================================
MODULE MOD_Posti_Calc
! MODULES
! IMPLICIT VARIABLE HANDLING
IMPLICIT NONE
PRIVATE

INTERFACE CalcQuantities_DG
  MODULE PROCEDURE CalcQuantities_DG
END INTERFACE
PUBLIC:: CalcQuantities_DG

INTERFACE CalcSurfQuantities_DG
  MODULE PROCEDURE CalcSurfQuantities_DG
END INTERFACE
PUBLIC:: CalcSurfQuantities_DG

#if FV_ENABLED
INTERFACE CalcQuantities_FV
  MODULE PROCEDURE CalcQuantities_FV
END INTERFACE
PUBLIC:: CalcQuantities_FV

INTERFACE CalcSurfQuantities_FV
  MODULE PROCEDURE CalcSurfQuantities_FV
END INTERFACE
PUBLIC:: CalcSurfQuantities_FV
#endif

INTERFACE FillCopy
  MODULE PROCEDURE FillCopy
END INTERFACE
PUBLIC:: FillCopy


CONTAINS

!===================================================================================================================================
!> Calc quantities for all DG elements.
!> 1. Allocate UCalc_DG
!> 2. Call CalcQuantities or CalcQuantitiesWithGradients from eos_posti.f90
!===================================================================================================================================
SUBROUTINE CalcQuantities_DG()
USE MOD_Globals
USE MOD_PreProc
USE MOD_Visu_Vars
USE MOD_EOS_Posti          ,ONLY: CalcQuantities
USE MOD_Mesh_Vars          ,ONLY: nElems
USE MOD_DG_Vars            ,ONLY: U
USE MOD_StringTools        ,ONLY: STRICMP
#if PARABOLIC
USE MOD_Lifting_Vars       ,ONLY: gradUx,gradUy,gradUz
USE MOD_Interpolation      ,ONLY: GetVandermonde
USE MOD_Interpolation_Vars ,ONLY: NodeType
USE MOD_ChangeBasisByDim   ,ONLY: ChangeBasisVolume
#endif
IMPLICIT NONE
!-----------------------------------------------------------------------------------------------------------------------------------
! LOCAL VARIABLES
INTEGER            :: maskCalc(nVarDep),nVal(4)
#if PARABOLIC
REAL,ALLOCATABLE,DIMENSION(:,:,:,:,:) :: gradUx_tmp,gradUy_tmp,gradUz_tmp
REAL               :: Vdm_N_NCalc(0:NCalc,0:PP_N)
INTEGER            :: iElem,iElemDG
#endif
!===================================================================================================================================
! calc DG solution
SWRITE(*,*) "[DG] calc quantities"
SDEALLOCATE(UCalc_DG)
ALLOCATE(UCalc_DG(0:NCalc,0:NCalc,0:PP_NCalcZ,nElems_DG,1:nVarCalc))
nVal=(/NCalc+1,NCalc+1,PP_NCalcZ+1,nElems_DG/)

maskCalc = 1
! Copy exisiting variables from solution array and interpolate to NCalc
CALL FillCopy(nVar_State,PP_N,NCalc,nElems,U,nElems_DG,mapDGElemsToAllElems,UCalc_DG,maskCalc)

IF(TRIM(FileType).EQ.'State')THEN
  IF(withDGOperator.AND.PARABOLIC.EQ.1)THEN
#if PARABOLIC
    CALL GetVandermonde(PP_N,NodeType,NCalc,NodeType,Vdm_N_NCalc,modal=.FALSE.)
    ALLOCATE(gradUx_tmp(PP_nVarPrim,0:NCalc,0:NCalc,0:PP_NCalcZ,nElems_DG))
    ALLOCATE(gradUy_tmp(PP_nVarPrim,0:NCalc,0:NCalc,0:PP_NCalcZ,nElems_DG))
    ALLOCATE(gradUz_tmp(PP_nVarPrim,0:NCalc,0:NCalc,0:PP_NCalcZ,nElems_DG))
    DO iElemDG = 1, nElems_DG
      iElem = mapDGElemsToAllElems(iElemDG)
      CALL ChangeBasisVolume(PP_nVarPrim,PP_N,NCalc,Vdm_N_NCalc,gradUx(:,:,:,:,iElem),gradUx_tmp(:,:,:,:,iElemDG))
      CALL ChangeBasisVolume(PP_nVarPrim,PP_N,NCalc,Vdm_N_NCalc,gradUy(:,:,:,:,iElem),gradUy_tmp(:,:,:,:,iElemDG))
      CALL ChangeBasisVolume(PP_nVarPrim,PP_N,NCalc,Vdm_N_NCalc,gradUz(:,:,:,:,iElem),gradUz_tmp(:,:,:,:,iElemDG))
    END DO ! i = 1, nElems_DG
    CALL CalcQuantities(nVarCalc,nVal,mapDGElemsToAllElems,mapDepToCalc,UCalc_DG,maskCalc,gradUx_tmp,gradUy_tmp,gradUz_tmp)
    DEALLOCATE(gradUx_tmp,gradUy_tmp,gradUz_tmp)
#endif
  ELSE
    CALL CalcQuantities(nVarCalc,nVal,mapDGElemsToAllElems,mapDepToCalc,UCalc_DG,maskCalc)
  END IF
END IF
END SUBROUTINE CalcQuantities_DG


!===================================================================================================================================
!> Calc surface quantities for all DG elements.
!> 1. Prolong all independent quantities to the boudary sides that should be visualized, also prolong gradients if they are needed
!> 2. Call CalcQuantities for the surface.
!>
!> This means we only prolong the conservative or additional variables to the boundary. All dependent variables will be calculated
!> on the surface and not prolonged so we don't get interpolation errors.
!===================================================================================================================================
SUBROUTINE CalcSurfQuantities_DG()
USE MOD_Globals
USE MOD_PreProc
USE MOD_Visu_Vars
USE MOD_EOS_Posti          ,ONLY: CalcQuantities
USE MOD_Mesh_Vars          ,ONLY: nBCSides
USE MOD_Mesh_Vars          ,ONLY: NormVec,TangVec1,TangVec2
USE MOD_StringTools        ,ONLY: STRICMP
USE MOD_Interpolation      ,ONLY: GetVandermonde
USE MOD_Interpolation_Vars ,ONLY: NodeType
USE MOD_ChangeBasisByDim   ,ONLY: ChangeBasisSurf
IMPLICIT NONE
!-----------------------------------------------------------------------------------------------------------------------------------
! LOCAL VARIABLES
INTEGER            :: maskCalc(nVarDep),nValSide(3)
INTEGER            :: iSide,iSide2
REAL               :: Vdm_N_NCalc(0:NCalc,0:PP_N)
#if PARABOLIC
REAL,ALLOCATABLE   :: gradUxFace(:,:,:,:)
REAL,ALLOCATABLE   :: gradUyFace(:,:,:,:)
REAL,ALLOCATABLE   :: gradUzFace(:,:,:,:)
#endif
REAL,ALLOCATABLE   :: NormVec_loc(:,:,:,:)
REAL,ALLOCATABLE   :: TangVec1_loc(:,:,:,:)
REAL,ALLOCATABLE   :: TangVec2_loc(:,:,:,:)
!===================================================================================================================================
CALL GetVandermonde(PP_N,NodeType,NCalc,NodeType,Vdm_N_NCalc,modal=.FALSE.)

!------ Surface visualization ----------!
nValSide=(/NCalc+1,PP_NCalcZ+1,nBCSidesVisu_DG/)

! Allocate array that stores the calculated variables on the visualization boundary.
SDEALLOCATE(USurfCalc_DG)
ALLOCATE(USurfCalc_DG(0:NCalc,0:PP_NCalcZ,nBCSidesVisu_DG,1:nVarCalc))
#if PARABOLIC
ALLOCATE(gradUxFace(1:PP_nVarPrim,0:NCalc,0:PP_NCalcZ,nBCSidesVisu_DG))
ALLOCATE(gradUyFace(1:PP_nVarPrim,0:NCalc,0:PP_NCalcZ,nBCSidesVisu_DG))
ALLOCATE(gradUzFace(1:PP_nVarPrim,0:NCalc,0:PP_NCalcZ,nBCSidesVisu_DG))
#endif
ALLOCATE(NormVec_loc (1:3,0:NCalc,0:PP_NCalcZ,nBCSidesVisu_DG))
ALLOCATE(TangVec1_loc(1:3,0:NCalc,0:PP_NCalcZ,nBCSidesVisu_DG))
ALLOCATE(TangVec2_loc(1:3,0:NCalc,0:PP_NCalcZ,nBCSidesVisu_DG))

maskCalc=1
CALL ProlongToFace_independent(nVarCalc,nBCSidesVisu_DG,nElems_DG,maskCalc,UCalc_DG,USurfCalc_DG &
#if PARABOLIC
    ,gradUxFace,gradUyFace,gradUzFace &
#endif
    )

IF(TRIM(FileType).EQ.'State')THEN
  DO iSide=1,nBCSides
    iSide2 = mapAllBCSidesToDGVisuBCSides(iSide)
    IF (iSide2.GT.0) THEN
      CALL ChangeBasisSurf(3,PP_N,NCalc,Vdm_N_NCalc,NormVec (:,:,0:PP_NZ,0,iSide),NormVec_loc (:,:,:,iSide2))
      CALL ChangeBasisSurf(3,PP_N,NCalc,Vdm_N_NCalc,TangVec1(:,:,0:PP_NZ,0,iSide),TangVec1_loc(:,:,:,iSide2))
      CALL ChangeBasisSurf(3,PP_N,NCalc,Vdm_N_NCalc,TangVec2(:,:,0:PP_NZ,0,iSide),TangVec2_loc(:,:,:,iSide2))
    END IF
  END DO
  IF(withDGOperator.AND.PARABOLIC.EQ.1)THEN
#if PARABOLIC
    CALL CalcQuantities(nVarCalc,nValSide,mapAllBCSidesToDGVisuBCSides,mapDepToCalc,USurfCalc_DG,maskCalc*(1-DepVolumeOnly),&
        gradUxFace,gradUyFace,gradUzFace,&
        NormVec_loc(:,:,:,:),TangVec1_loc(:,:,:,:),TangVec2_loc(:,:,:,:))
#endif
  ELSE
    CALL CalcQuantities(nVarCalc,nValSide,mapAllBCSidesToDGVisuBCSides,mapDepToCalc,USurfCalc_DG,maskCalc*(1-DepVolumeOnly),&
        NormVec=NormVec_loc(:,:,:,:),TangVec1=TangVec1_loc(:,:,:,:),TangVec2=TangVec2_loc(:,:,:,:))
  END IF
END IF

#if PARABOLIC
DEALLOCATE(gradUxFace)
DEALLOCATE(gradUyFace)
DEALLOCATE(gradUzFace)
#endif
DEALLOCATE(NormVec_loc )
DEALLOCATE(TangVec1_loc)
DEALLOCATE(TangVec2_loc)

END SUBROUTINE CalcSurfQuantities_DG

!===================================================================================================================================
!> Prolong all independent variables (defined as the variables in the state file, e.g. conservative variables for normal
!> Navier Stokes calculations as well as variables that can only be calculated in the volume and must be prolonged anyway)
!> to the faces that should be visualized. If the gradients are needed, they are also prolonged.
!> The solution will be on NCalc, while the gradients are coming from the DG operator and are on PP_N, which means we need to
!> interpolate them to NCalc.
!===================================================================================================================================
SUBROUTINE ProlongToFace_independent(nVar,nSides_calc,nElems_calc,maskCalc,UIn,UBoundary&
#if PARABOLIC
    ,gradUxFace,gradUyFace,gradUzFace &
#endif
    )
USE MOD_PreProc
USE MOD_Globals
USE MOD_Visu_Vars
#if PARABOLIC
USE MOD_Lifting_Vars       ,ONLY: gradUx,gradUy,gradUz
USE MOD_Mesh_Vars          ,ONLY: SideToElem
#endif
USE MOD_Interpolation_Vars ,ONLY: L_Minus,L_Plus,NodeType
USE MOD_Interpolation      ,ONLY: GetVandermonde,GetNodesAndWeights
USE MOD_StringTools        ,ONLY: STRICMP
USE MOD_Mesh_Vars          ,ONLY: nBCSides,S2V2,ElemToSide
USE MOD_ProlongToFace      ,ONLY: EvalElemFace
USE MOD_ChangeBasisByDim   ,ONLY: ChangeBasisSurf
USE MOD_Basis              ,ONLY: LagrangeInterpolationPolys
USE MOD_Mappings           ,ONLY: BuildMappings
IMPLICIT NONE
!-----------------------------------------------------------------------------------------------------------------------------------
! INPUT / OUTPUT VARIABLES
INTEGER,INTENT(IN)            :: nVar,nSides_calc,nElems_calc
REAL,INTENT(IN)               :: UIn(0:NCalc,0:NCalc,0:PP_NCalcZ,nElems_calc,1:nVar)
REAL,INTENT(OUT)              :: UBoundary(  0:NCalc,0:PP_NCalcZ,nSides_calc,1:nVar)
#if PARABOLIC
REAL,INTENT(OUT)              :: gradUxFace(1:PP_nVarPrim,0:NCalc,0:PP_NCalcZ,nSides_calc)
REAL,INTENT(OUT)              :: gradUyFace(1:PP_nVarPrim,0:NCalc,0:PP_NCalcZ,nSides_calc)
REAL,INTENT(OUT)              :: gradUzFace(1:PP_nVarPrim,0:NCalc,0:PP_NCalcZ,nSides_calc)
#endif
INTEGER,INTENT(INOUT)         :: maskCalc(nVarDep)
!-----------------------------------------------------------------------------------------------------------------------------------
! LOCAL VARIABLES
INTEGER             :: iVar,iVarIn,iVarOut,iSide,locSide,iElem,p,q,iElem_DG,iSide_DG
REAL                :: Uface(1,0:NCalc,0:PP_NCalcZ)
REAL                :: Vdm_N_NCalc(0:NCalc,0:PP_N)
#if PARABOLIC
REAL                :: gradUxFace_tmp( 1:PP_nVarPrim,0:PP_N,0:PP_NZ)
REAL                :: gradUyFace_tmp( 1:PP_nVarPrim,0:PP_N,0:PP_NZ)
REAL                :: gradUxFace_tmp2(1:PP_nVarPrim,0:PP_N,0:PP_NZ)
REAL                :: gradUyFace_tmp2(1:PP_nVarPrim,0:PP_N,0:PP_NZ)
#if PP_dim == 3
REAL                :: gradUzFace_tmp( 1:PP_nVarPrim,0:PP_N,0:PP_NZ)
REAL                :: gradUzFace_tmp2(1:PP_nVarPrim,0:PP_N,0:PP_NZ)
#endif
#endif
REAL,ALLOCATABLE    :: xGP_NCalc(:),wGP_NCalc(:),wBary_NCalc(:),L_Plus_NCalc(:),L_Minus_NCalc(:)
INTEGER,ALLOCATABLE :: S2V2_NCalc(:,:,:,:,:)
!===================================================================================================================================
! We need the evalation of the lagrange polynomials and the mappings on NCalc
IF (PP_NodeType.EQ.1) THEN
  ALLOCATE(xGP_NCalc(0:NCalc), wGP_NCalc(0:NCalc), wBary_NCalc(0:NCalc))
  ALLOCATE(L_Minus_NCalc(0:NCalc), L_Plus_NCalc(0:NCalc))
  CALL GetNodesAndWeights(NCalc,NodeType,xGP_NCalc,wGP_NCalc,wBary_NCalc)
  CALL LagrangeInterpolationPolys(1.,NCalc,xGP_NCalc,wBary_NCalc,L_Plus_NCalc)
  CALL LagrangeInterpolationPolys(-1.,NCalc,xGP_NCalc,wBary_NCalc,L_Minus_NCalc)
END IF

CALL buildMappings(NCalc,S2V2=S2V2_NCalc)

! Loop over all dependent variables
SWRITE (*,*) "ProlongToFace_independent"
DO iVarOut=1,nVarDep ! iterate over all out variables
  IF (mapDepToCalc(iVarOut).LT.1) CYCLE ! check if variable must be calculated
  DO iVarIn=1,nVar_State ! iterate over all out variables
    ! Check if this variable is present in the state file, if so define it as independent
    ! Also define variables as independent that can only be computed in the volume
    IF ((STRICMP(VarnamesAll(iVarOut),VarNamesHDF5(iVarIn))).OR.(DepVolumeOnly(iVarOut).EQ.1)) THEN
      SWRITE(*,*) "  ", TRIM(VarnamesAll(iVarOut))
      iVar=mapDepToCalc(iVarOut)

      DO iElem_DG = 1,nElems_DG                         ! iterate over all DG visu elements
        iElem = mapDGElemsToAllElems(iElem_DG)          ! get global element index
#if PP_dim == 3
        DO locSide=1,6
#else
        DO locSide=2,5
#endif
          iSide = ElemToSide(E2S_SIDE_ID,locSide,iElem) ! get global side index
          IF (iSide.LE.nBCSides) THEN                   ! check if BC side
            iSide_DG = mapAllBCSidesToDGVisuBCSides(iSide)  ! get DG visu side index
            IF (iSide_DG.GT.0) THEN
              IF(PP_NodeType.EQ.1)THEN                  ! prolong solution to face
                CALL EvalElemFace(1,NCalc,UIn(:,:,:,iElem_DG,iVar:iVar),Uface(1:1,:,:),L_Minus_NCalc,L_Plus_NCalc,locSide)
              ELSE
                CALL EvalElemFace(1,NCalc,UIn(:,:,:,iElem_DG,iVar:iVar),Uface(1:1,:,:),locSide)
              END IF
              ! Rotate into coordinate system of master side
              DO q=0,PP_NCalcZ; DO p=0,NCalc
                UBoundary(p,q,iSide_DG,iVar)=Uface(1,S2V2_NCalc(1,p,q,0,locSide),S2V2_NCalc(2,p,q,0,locSide))
              END DO; END DO
            END IF
          END IF
        END DO
      END DO
      maskCalc(iVarOut) = 0
      EXIT
    END IF
  END DO
END DO


! Also prolong the gradients if parabolic terms are needed and the DG operator is called once.
! The gradients are taken directly from the DG operator and thus live on PP_N. We need to interpolate them to NCalc.
#if PARABOLIC
IF(TRIM(FileType).EQ.'State')THEN
  IF(withDGOperator.AND.PARABOLIC.EQ.1)THEN
    CALL GetVandermonde(PP_N,NodeType,NCalc,NodeType,Vdm_N_NCalc,modal=.FALSE.)
    DO iSide=1,nBCSides
      IF (mapAllBCSidesToDGVisuBCSides(iSide).GT.0) THEN
        iElem = SideToElem(S2E_ELEM_ID,iSide)
        locSide = SideToElem(S2E_LOC_SIDE_ID, iSide)
        IF(PP_NodeType.EQ.1)THEN
          CALL EvalElemFace(PP_nVarPrim,PP_N,gradUx(:,:,:,:,iElem),gradUxFace_tmp,L_Minus,L_Plus,locSide)
          CALL EvalElemFace(PP_nVarPrim,PP_N,gradUy(:,:,:,:,iElem),gradUyFace_tmp,L_Minus,L_Plus,locSide)
#if PP_dim == 3
          CALL EvalElemFace(PP_nVarPrim,PP_N,gradUz(:,:,:,:,iElem),gradUzFace_tmp,L_Minus,L_Plus,locSide)
#endif
        ELSE
          CALL EvalElemFace(PP_nVarPrim,PP_N,gradUx(:,:,:,:,iElem),gradUxFace_tmp,locSide)
          CALL EvalElemFace(PP_nVarPrim,PP_N,gradUy(:,:,:,:,iElem),gradUyFace_tmp,locSide)
#if PP_dim == 3
          CALL EvalElemFace(PP_nVarPrim,PP_N,gradUz(:,:,:,:,iElem),gradUzFace_tmp,locSide)
#endif
        END IF
        iSide_DG = mapAllBCSidesToDGVisuBCSides(iSide)
        ! Rotate into coordinate system of master side
        DO q=0,PP_NZ; DO p=0,PP_N
          gradUxFace_tmp2(:,p,q)=gradUxFace_tmp(:,S2V2(1,p,q,0,locSide),S2V2(2,p,q,0,locSide))
          gradUyFace_tmp2(:,p,q)=gradUyFace_tmp(:,S2V2(1,p,q,0,locSide),S2V2(2,p,q,0,locSide))
#if PP_dim == 3
          gradUzFace_tmp2(:,p,q)=gradUzFace_tmp(:,S2V2(1,p,q,0,locSide),S2V2(2,p,q,0,locSide))
#endif
        END DO; END DO
        ! Interpolate to polynomial degree for calculations
        CALL ChangeBasisSurf(PP_nVarPrim,PP_N,NCalc,Vdm_N_NCalc,gradUxFace_tmp2(:,:,:),gradUxFace(:,:,:,iSide_DG))
        CALL ChangeBasisSurf(PP_nVarPrim,PP_N,NCalc,Vdm_N_NCalc,gradUyFace_tmp2(:,:,:),gradUyFace(:,:,:,iSide_DG))
#if PP_dim == 3
        CALL ChangeBasisSurf(PP_nVarPrim,PP_N,NCalc,Vdm_N_NCalc,gradUzFace_tmp2(:,:,:),gradUzFace(:,:,:,iSide_DG))
#else
        gradUzFace(:,:,:,iSide_DG) = 0.
#endif
      END IF
    END DO
  END IF ! (withDGOperator.AND.PARABOLIC.EQ.1)
END IF
#endif /*PARABOLIC*/

SDEALLOCATE(xGP_NCalc)
SDEALLOCATE(wGP_NCalc)
SDEALLOCATE(wBary_NCalc)
SDEALLOCATE(L_Minus_NCalc)
SDEALLOCATE(L_Plus_NCalc)
END SUBROUTINE ProlongToFace_independent

#if FV_ENABLED
!===================================================================================================================================
!> Calc quantities for all FV elements.
!>
!> If FV_RECONSTRUCT is switched OFF we only have constant cell average values, which can be just used to calc all desired
!> quantities by calling 'CalcQuantities' and afterwards 'ConvertToVisu_FV' to 'interpolate' them to the visu grid.
!>
!> If FV_RECONSTRUCT is switched ON the DGTimeDerivative_weakForm operator is called once to build the limited slopes of the
!> primitive quantities. This slopes can be used to convert the primitive quantities to the visu grid (call of
!ConvertToVisu_FV_Reconstruct).
!> Since we only have slopes for the primitive quantities this is not possible for the conservative quantities. Therefore the
!> reconstructed primitives on the visu grid are used to calc the conservative quantities directly on the visu grid (call of
!> CalcConsFromPrim).
!> For all other quantities, that do not depend on gradients the normal 'CalcQuantities' is called on the visu grid.
!> These and the primitive and conservative quantities are then copied from the UCalc_FV array to the UVisu_FV array.
!> Now only quantities depending on gradients remain. They can not be reconstructed and are visualized as cell average values.
!> Therefore the conservative quantities are recomputed from the primitive ones but now on the cell centers and not on the visu
!> grid. Then 'CalcQuantities' is used to calculate gradient quantities only, which are afterwards converted to the FV visu grid.
!===================================================================================================================================
SUBROUTINE CalcQuantities_FV()
USE MOD_Globals
USE MOD_PreProc
USE MOD_Visu_Vars
USE MOD_Posti_ConvertToVisu ,ONLY: ConvertToVisu_FV
USE MOD_EOS_Posti           ,ONLY: CalcQuantities
#if FV_RECONSTRUCT
USE MOD_EOS_Posti           ,ONLY: GetMaskCons,GetMaskPrim,GetMaskGrad
USE MOD_EOS_Posti           ,ONLY: AppendNeededPrims
USE MOD_Posti_ConvertToVisu ,ONLY: ConvertToVisu_FV_Reconstruct
#else
USE MOD_Mesh_Vars           ,ONLY: nElems
USE MOD_DG_Vars             ,ONLY: U
#if PARABOLIC
USE MOD_Lifting_Vars        ,ONLY: gradUx,gradUy,gradUz
#endif
#endif
USE MOD_StringTools         ,ONLY: STRICMP
IMPLICIT NONE
! INPUT / OUTPUT VARIABLES
!-----------------------------------------------------------------------------------------------------------------------------------
! LOCAL VARIABLES
INTEGER                      :: maskCalc(nVarDep)
INTEGER                      :: nVal(4)
#if PARABOLIC
REAL,ALLOCATABLE             :: gradUx_calc(:,:,:,:,:),gradUy_calc(:,:,:,:,:),gradUz_calc(:,:,:,:,:)
#endif
!===================================================================================================================================

#if FV_RECONSTRUCT
  ! ================================ WITH RECONSTRUCTION ======================================

  nVal=(/NCalc_FV+1,NCalc_FV+1,ZDIM(NCalc_FV)+1,nElems_FV/)
  SWRITE (*,*) "[FVRE] nVarCalc_FV", nVarCalc_FV

  ! convert primitive quantities to the visu grid, but store them in UCalc_FV, since all dependent calculations based on
  ! reconstructed values are performed on the visu grid.
  SDEALLOCATE(UCalc_FV)
  ALLOCATE(UCalc_FV(0:NCalc_FV,0:NCalc_FV,0:ZDIM(NCalc_FV),nElems_FV,1:nVarCalc_FV))
  SWRITE(*,*) "[FVRE] ConvertToVisu_FV_Reconstruct"

  ! calculate all remaining quantities on the visu grid.
  IF(TRIM(FileType).EQ.'State')THEN
    maskCalc = 1-GetMaskPrim()   ! exclude primitive quantities
    SWRITE(*,*) "[FVRE] CalcQuantities (nonPrim)"
    IF(withDGOperator.AND.(PARABOLIC.EQ.1))THEN
<<<<<<< HEAD
#if PARABOLIC
      ALLOCATE(gradUx_calc(1:PP_nVarPrim,0:NCalc_FV,0:NCalc_FV,0:PP_NCalcZ_FV,nElems_FV))
      ALLOCATE(gradUy_calc(1:PP_nVarPrim,0:NCalc_FV,0:NCalc_FV,0:PP_NCalcZ_FV,nElems_FV))
      ALLOCATE(gradUz_calc(1:PP_nVarPrim,0:NCalc_FV,0:NCalc_FV,0:PP_NCalcZ_FV,nElems_FV))
=======
#if PARABOLIC    
      ALLOCATE(gradUx_calc(1:PP_nVarPrim,0:NCalc_FV,0:NCalc_FV,0:ZDIM(NCalc_FV),nElems_FV))
      ALLOCATE(gradUy_calc(1:PP_nVarPrim,0:NCalc_FV,0:NCalc_FV,0:ZDIM(NCalc_FV),nElems_FV))
      ALLOCATE(gradUz_calc(1:PP_nVarPrim,0:NCalc_FV,0:NCalc_FV,0:ZDIM(NCalc_FV),nElems_FV))
>>>>>>> ec39e1dd
      CALL ConvertToVisu_FV_Reconstruct(gradUx_calc,gradUy_calc,gradUz_calc)
      CALL CalcQuantities(nVarCalc_FV,nVal,mapFVElemsToAllElems,mapDepToCalc_FV,UCalc_FV,maskCalc,gradUx_calc,gradUy_calc,gradUz_calc)
#endif
    ELSE
      CALL ConvertToVisu_FV_Reconstruct()
      CALL CalcQuantities(nVarCalc_FV,nVal,mapFVElemsToAllElems,mapDepToCalc_FV,UCalc_FV,maskCalc)
    END IF
  END IF


#else /* FV_RECONSTRUCT */

  ! ================================ WITHOUT RECONSTRUCTION ======================================
  ! Since no reconstruction is involved, we can calculate all dependent quantities from the conservative solution (same
  ! as for DG). Without reconstruction this can be done on the FV cell-centers (PP_N instead of NVisu_FV).
  nVal=(/NCalc_FV+1,NCalc_FV+1,ZDIM(NCalc_FV)+1,nElems_FV/)
  SDEALLOCATE(mapDepToCalc_FV)
  ALLOCATE(mapDepToCalc_FV(1:nVarDep))
  mapDepToCalc_FV = mapDepToCalc
  ! calc FV solution
  SWRITE(*,*) "[FV] calc quantities"
  SDEALLOCATE(UCalc_FV)
  ALLOCATE(UCalc_FV(0:NCalc_FV,0:NCalc_FV,0:ZDIM(NCalc_FV),nElems_FV,1:nVarCalc))

  maskCalc = 1
  ! Copy exisiting variables from solution array
  CALL FillCopy(nVar_State,NCalc_FV,NCalc_FV,nElems,U,nElems_FV,mapFVElemsToAllElems,UCalc_FV,maskCalc)

  IF(TRIM(FileType).EQ.'State')THEN
    CALL CalcQuantities(nVarCalc_FV,nVal,mapFVElemsToAllElems,mapDepToCalc_FV,UCalc_FV,maskCalc)
  END IF

#endif /* FV_RECONSTRUCT */
END SUBROUTINE CalcQuantities_FV

!===================================================================================================================================
!> Calc surface quantities for all FV elements.
!> For this, the already calculated quantities as well as the gradients in the volume will simply be copied to to the side.
!> Also the mesh quantities like normal vectors are prepared and then the CalcQuantities routine is called.
!===================================================================================================================================
SUBROUTINE CalcSurfQuantities_FV()
USE MOD_Globals
USE MOD_PreProc
USE MOD_Visu_Vars
USE MOD_EOS_Posti          ,ONLY: CalcQuantities
USE MOD_Mesh_Vars          ,ONLY: nBCSides,SideToElem,ElemToSide
USE MOD_Mesh_Vars          ,ONLY: NormVec,TangVec1,TangVec2
USE MOD_StringTools        ,ONLY: STRICMP
#if PARABOLIC
USE MOD_Mesh_Vars          ,ONLY: S2V
USE MOD_Lifting_Vars       ,ONLY: gradUx,gradUy,gradUz
#endif
USE MOD_Mappings           ,ONLY: buildMappings
IMPLICIT NONE
! INPUT / OUTPUT VARIABLES
!-----------------------------------------------------------------------------------------------------------------------------------
! LOCAL VARIABLES
INTEGER            :: maskCalc(nVarDep),nValSide(3)
INTEGER            :: iSide,iSide_FV,iElem,iElem_FV,p,q,dir,ijk(3),locSide
INTEGER,ALLOCATABLE          :: S2V_NVisu(:,:,:,:,:,:)
#if PARABOLIC
INTEGER            :: iVar
REAL,ALLOCATABLE   :: gradUxFace(:,:,:,:)
REAL,ALLOCATABLE   :: gradUyFace(:,:,:,:)
REAL,ALLOCATABLE   :: gradUzFace(:,:,:,:)
#endif
REAL,ALLOCATABLE   :: NormVec_loc(:,:,:,:)
REAL,ALLOCATABLE   :: TangVec1_loc(:,:,:,:)
REAL,ALLOCATABLE   :: TangVec2_loc(:,:,:,:)
!===================================================================================================================================


nValSide=(/NCalc_FV+1,ZDIM(NCalc_FV)+1,nBCSidesVisu_FV/)
CALL buildMappings(NCalc_FV,S2V=S2V_NVisu)
SDEALLOCATE(USurfVisu_FV)
ALLOCATE(USurfVisu_FV(0:NVisu_FV,0:ZDIM(NVisu_FV),0:0,nBCSidesVisu_FV,nVarSurfVisuAll))
! ===  Surface visualization ================================
! copy UCalc_FV to USurfCalc_FV
SDEALLOCATE(USurfCalc_FV)
ALLOCATE(USurfCalc_FV(0:NCalc_FV,0:ZDIM(NCalc_FV),nBCSidesVisu_FV,1:nVarCalc_FV))
DO iElem_FV = 1,nElems_FV                         ! iterate over all FV visu elements
  iElem = mapFVElemsToAllElems(iElem_FV)          ! get global element index
#if PP_dim == 3
        DO locSide=1,6
#else
        DO locSide=2,5
#endif
    iSide = ElemToSide(E2S_SIDE_ID,locSide,iElem) ! get global side index
    IF (iSide.LE.nBCSides) THEN                   ! check if BC side
      iSide_FV = mapAllBCSidesToFVVisuBCSides(iSide)  ! get FV visu side index
      IF (iSide_FV.GT.0) THEN
        DO q=0,ZDIM(NCalc_FV); DO p=0,NCalc_FV          ! map volume solution to surface solution
          ijk = S2V_NVisu(:,0,p,q,0,locSide)
          USurfCalc_FV(p,q,iSide_FV,:) = UCalc_FV(ijk(1),ijk(2),ijk(3),iElem_FV,:)
        END DO; END DO
      END IF
    END IF
  END DO
END DO

ALLOCATE(NormVec_loc (1:3,0:NCalc_FV,0:ZDIM(NCalc_FV),nBCSidesVisu_FV))
ALLOCATE(TangVec1_loc(1:3,0:NCalc_FV,0:ZDIM(NCalc_FV),nBCSidesVisu_FV))
ALLOCATE(TangVec2_loc(1:3,0:NCalc_FV,0:ZDIM(NCalc_FV),nBCSidesVisu_FV))
#if PARABOLIC
ALLOCATE(gradUxFace(1:PP_nVarPrim,0:NCalc_FV,0:ZDIM(NCalc_FV),nBCSidesVisu_FV))
ALLOCATE(gradUyFace(1:PP_nVarPrim,0:NCalc_FV,0:ZDIM(NCalc_FV),nBCSidesVisu_FV))
ALLOCATE(gradUzFace(1:PP_nVarPrim,0:NCalc_FV,0:ZDIM(NCalc_FV),nBCSidesVisu_FV))
#endif
DO iSide=1,nBCSides
  iSide_FV = mapAllBCSidesToFVVisuBCSides(iSide)
  iElem = SideToElem(S2E_ELEM_ID,iSide)
  locSide = SideToElem(S2E_LOC_SIDE_ID, iSide)
  IF (iSide_FV.GT.0) THEN
    DO q=0,PP_NZ; DO p=0,PP_N
#if FV_RECONSTRUCT
      DO dir=1,PP_dim
        NormVec_loc (dir,p*2:p*2+1,q*2:q*2+1*(PP_dim-2),iSide_FV) = NormVec (dir,p,q,1,iSide)
        TangVec1_loc(dir,p*2:p*2+1,q*2:q*2+1*(PP_dim-2),iSide_FV) = TangVec1(dir,p,q,1,iSide)
        TangVec2_loc(dir,p*2:p*2+1,q*2:q*2+1*(PP_dim-2),iSide_FV) = TangVec2(dir,p,q,1,iSide)
      END DO
#endif
#if PARABOLIC
      ijk = S2V(:,0,p,q,0,locSide)
      DO iVar=1,PP_nVarPrim
        gradUxFace(iVar,p*2:p*2+1,q*2:q*2+1*(PP_dim-2),iSide_FV) = gradUx(iVar,ijk(1),ijk(2),ijk(3),iElem)
        gradUyFace(iVar,p*2:p*2+1,q*2:q*2+1*(PP_dim-2),iSide_FV) = gradUy(iVar,ijk(1),ijk(2),ijk(3),iElem)
        gradUzFace(iVar,p*2:p*2+1,q*2:q*2+1*(PP_dim-2),iSide_FV) = gradUz(iVar,ijk(1),ijk(2),ijk(3),iElem)
      END DO
#endif
    END DO; END DO ! p,q=0,PP_N
#if !(FV_RECONSTRUCT)
    NormVec_loc (1:PP_dim,:,:,iSide_FV) = NormVec (1:PP_dim,:,:,1,iSide)
    TangVec1_loc(1:PP_dim,:,:,iSide_FV) = TangVec1(1:PP_dim,:,:,1,iSide)
    TangVec2_loc(1:PP_dim,:,:,iSide_FV) = TangVec2(1:PP_dim,:,:,1,iSide)
#endif
  END IF
END DO


SWRITE(*,*) "[FVRE] CalcSurfQuantities"
maskCalc = DepSurfaceOnly
IF(withDGOperator.AND.PARABOLIC.EQ.1)THEN
#if PARABOLIC
  CALL CalcQuantities(nVarCalc_FV,nValSide,mapAllBCSidesToFVVisuBCSides,mapDepToCalc_FV,USurfCalc_FV,maskCalc*(1-DepVolumeOnly),&
      gradUxFace,gradUyFace,gradUzFace,&
      NormVec_loc(:,:,:,:),TangVec1_loc(:,:,:,:),TangVec2_loc(:,:,:,:))
#endif
ELSE
  CALL CalcQuantities(nVarCalc_FV,nValSide,mapAllBCSidesToFVVisuBCSides,mapDepToCalc_FV,USurfCalc_FV,maskCalc*(1-DepVolumeOnly),&
      NormVec=NormVec_loc(:,:,:,:),TangVec1=TangVec1_loc(:,:,:,:),TangVec2=TangVec2_loc(:,:,:,:))
END IF

END SUBROUTINE CalcSurfQuantities_FV

#endif /* FV_ENABLED */


!==================================================================================================================================
!> Copies variable for given element range from source array to target array using VTK structure
!==================================================================================================================================
SUBROUTINE FillCopy(nVar,NlocIn,NLocOut,nElems,UIn,nElems_calc,indices,UOut,maskCalc)
USE MOD_Visu_Vars
USE MOD_Interpolation_Vars,ONLY:NodeType
USE MOD_StringTools,     ONLY: STRICMP
USE MOD_Interpolation,   ONLY: GetVandermonde
USE MOD_ChangeBasisByDim,ONLY: ChangeBasisVolume
! MODULES
IMPLICIT NONE
!----------------------------------------------------------------------------------------------------------------------------------
! INPUT / OUTPUT VARIABLES
INTEGER,INTENT(IN)    :: nVar
INTEGER,INTENT(IN)    :: NlocIn
INTEGER,INTENT(IN)    :: NlocOut
INTEGER,INTENT(IN)    :: nElems
INTEGER,INTENT(IN)    :: nElems_calc
INTEGER,INTENT(IN)    :: indices(nElems_calc)
<<<<<<< HEAD
REAL,INTENT(IN)       :: UIn(nVar,0:NlocIn,0:NlocIn,0:PP_NlocInZ,nElems)
REAL,INTENT(OUT)      :: UOut(0:NlocOut,0:NlocOut,0:PP_NlocOutZ,nElems_calc,nVarCalc)
=======
REAL,INTENT(IN)       :: UIn(nVar,0:Nloc,0:Nloc,0:ZDIM(Nloc),nElems)
REAL,INTENT(OUT)      :: UOut(0:Nloc,0:Nloc,0:ZDIM(Nloc),nElems_calc,nVarCalc)
>>>>>>> ec39e1dd
INTEGER,INTENT(INOUT) :: maskCalc(nVarDep)
!----------------------------------------------------------------------------------------------------------------------------------
! LOCAL VARIABLES
INTEGER               :: iVarOut,iVarIn
INTEGER               :: iElem,iElem_calc
REAL                  :: Vdm_NIn_NOut(0:NlocOut,0:NlocIn)
!==================================================================================================================================
IF (NLocOut.NE.NLocIn) CALL GetVandermonde(NlocIn,NodeType,NLocOut,NodeType,Vdm_NIn_NOut,modal=.FALSE.)
! Copy exisiting variables from solution array
DO iVarOut=1,nVarDep ! iterate over all out variables
  IF (mapDepToCalc(iVarOut).LT.1) CYCLE ! check if variable must be calculated
  DO iVarIn=1,nVar_State ! iterate over all in variables
    IF( STRICMP(VarnamesAll(iVarOut),VarNamesHDF5(iVarIn))) THEN
      DO iElem_calc=1,nElems_calc ! copy variable for all elements
        iElem = indices(iElem_calc)
        IF (NLocOut.NE.NLocIn) THEN
          CALL ChangeBasisVolume(NlocIn,NlocOut,Vdm_NIn_NOut,UIn(iVarIn,:,:,:,iElem),UOut(:,:,:,iElem_calc,mapDepToCalc(iVarOut)))
        ELSE
          UOut(:,:,:,iElem_calc,mapDepToCalc(iVarOut)) = UIn(iVarIn,:,:,:,iElem)
        END IF
      END DO ! iElem
      maskCalc(iVarOut)=0 ! remove variable from maskCalc, since they now got copied and must not be calculated.
    END IF
  END DO
END DO
END SUBROUTINE FillCopy


END MODULE MOD_Posti_Calc<|MERGE_RESOLUTION|>--- conflicted
+++ resolved
@@ -85,8 +85,8 @@
 ! calc DG solution
 SWRITE(*,*) "[DG] calc quantities"
 SDEALLOCATE(UCalc_DG)
-ALLOCATE(UCalc_DG(0:NCalc,0:NCalc,0:PP_NCalcZ,nElems_DG,1:nVarCalc))
-nVal=(/NCalc+1,NCalc+1,PP_NCalcZ+1,nElems_DG/)
+ALLOCATE(UCalc_DG(0:NCalc,0:NCalc,0:ZDIM(NCalc),nElems_DG,1:nVarCalc))
+nVal=(/NCalc+1,NCalc+1,ZDIM(NCalc)+1,nElems_DG/)
 
 maskCalc = 1
 ! Copy exisiting variables from solution array and interpolate to NCalc
@@ -96,9 +96,9 @@
   IF(withDGOperator.AND.PARABOLIC.EQ.1)THEN
 #if PARABOLIC
     CALL GetVandermonde(PP_N,NodeType,NCalc,NodeType,Vdm_N_NCalc,modal=.FALSE.)
-    ALLOCATE(gradUx_tmp(PP_nVarPrim,0:NCalc,0:NCalc,0:PP_NCalcZ,nElems_DG))
-    ALLOCATE(gradUy_tmp(PP_nVarPrim,0:NCalc,0:NCalc,0:PP_NCalcZ,nElems_DG))
-    ALLOCATE(gradUz_tmp(PP_nVarPrim,0:NCalc,0:NCalc,0:PP_NCalcZ,nElems_DG))
+    ALLOCATE(gradUx_tmp(PP_nVarPrim,0:NCalc,0:NCalc,0:ZDIM(NCalc),nElems_DG))
+    ALLOCATE(gradUy_tmp(PP_nVarPrim,0:NCalc,0:NCalc,0:ZDIM(NCalc),nElems_DG))
+    ALLOCATE(gradUz_tmp(PP_nVarPrim,0:NCalc,0:NCalc,0:ZDIM(NCalc),nElems_DG))
     DO iElemDG = 1, nElems_DG
       iElem = mapDGElemsToAllElems(iElemDG)
       CALL ChangeBasisVolume(PP_nVarPrim,PP_N,NCalc,Vdm_N_NCalc,gradUx(:,:,:,:,iElem),gradUx_tmp(:,:,:,:,iElemDG))
@@ -152,19 +152,19 @@
 CALL GetVandermonde(PP_N,NodeType,NCalc,NodeType,Vdm_N_NCalc,modal=.FALSE.)
 
 !------ Surface visualization ----------!
-nValSide=(/NCalc+1,PP_NCalcZ+1,nBCSidesVisu_DG/)
+nValSide=(/NCalc+1,ZDIM(NCalc)+1,nBCSidesVisu_DG/)
 
 ! Allocate array that stores the calculated variables on the visualization boundary.
 SDEALLOCATE(USurfCalc_DG)
-ALLOCATE(USurfCalc_DG(0:NCalc,0:PP_NCalcZ,nBCSidesVisu_DG,1:nVarCalc))
-#if PARABOLIC
-ALLOCATE(gradUxFace(1:PP_nVarPrim,0:NCalc,0:PP_NCalcZ,nBCSidesVisu_DG))
-ALLOCATE(gradUyFace(1:PP_nVarPrim,0:NCalc,0:PP_NCalcZ,nBCSidesVisu_DG))
-ALLOCATE(gradUzFace(1:PP_nVarPrim,0:NCalc,0:PP_NCalcZ,nBCSidesVisu_DG))
-#endif
-ALLOCATE(NormVec_loc (1:3,0:NCalc,0:PP_NCalcZ,nBCSidesVisu_DG))
-ALLOCATE(TangVec1_loc(1:3,0:NCalc,0:PP_NCalcZ,nBCSidesVisu_DG))
-ALLOCATE(TangVec2_loc(1:3,0:NCalc,0:PP_NCalcZ,nBCSidesVisu_DG))
+ALLOCATE(USurfCalc_DG(0:NCalc,0:ZDIM(NCalc),nBCSidesVisu_DG,1:nVarCalc))
+#if PARABOLIC
+ALLOCATE(gradUxFace(1:PP_nVarPrim,0:NCalc,0:ZDIM(NCalc),nBCSidesVisu_DG))
+ALLOCATE(gradUyFace(1:PP_nVarPrim,0:NCalc,0:ZDIM(NCalc),nBCSidesVisu_DG))
+ALLOCATE(gradUzFace(1:PP_nVarPrim,0:NCalc,0:ZDIM(NCalc),nBCSidesVisu_DG))
+#endif
+ALLOCATE(NormVec_loc (1:3,0:NCalc,0:ZDIM(NCalc),nBCSidesVisu_DG))
+ALLOCATE(TangVec1_loc(1:3,0:NCalc,0:ZDIM(NCalc),nBCSidesVisu_DG))
+ALLOCATE(TangVec2_loc(1:3,0:NCalc,0:ZDIM(NCalc),nBCSidesVisu_DG))
 
 maskCalc=1
 CALL ProlongToFace_independent(nVarCalc,nBCSidesVisu_DG,nElems_DG,maskCalc,UCalc_DG,USurfCalc_DG &
@@ -236,18 +236,18 @@
 !-----------------------------------------------------------------------------------------------------------------------------------
 ! INPUT / OUTPUT VARIABLES
 INTEGER,INTENT(IN)            :: nVar,nSides_calc,nElems_calc
-REAL,INTENT(IN)               :: UIn(0:NCalc,0:NCalc,0:PP_NCalcZ,nElems_calc,1:nVar)
-REAL,INTENT(OUT)              :: UBoundary(  0:NCalc,0:PP_NCalcZ,nSides_calc,1:nVar)
-#if PARABOLIC
-REAL,INTENT(OUT)              :: gradUxFace(1:PP_nVarPrim,0:NCalc,0:PP_NCalcZ,nSides_calc)
-REAL,INTENT(OUT)              :: gradUyFace(1:PP_nVarPrim,0:NCalc,0:PP_NCalcZ,nSides_calc)
-REAL,INTENT(OUT)              :: gradUzFace(1:PP_nVarPrim,0:NCalc,0:PP_NCalcZ,nSides_calc)
+REAL,INTENT(IN)               :: UIn(0:NCalc,0:NCalc,0:ZDIM(NCalc),nElems_calc,1:nVar)
+REAL,INTENT(OUT)              :: UBoundary(  0:NCalc,0:ZDIM(NCalc),nSides_calc,1:nVar)
+#if PARABOLIC
+REAL,INTENT(OUT)              :: gradUxFace(1:PP_nVarPrim,0:NCalc,0:ZDIM(NCalc),nSides_calc)
+REAL,INTENT(OUT)              :: gradUyFace(1:PP_nVarPrim,0:NCalc,0:ZDIM(NCalc),nSides_calc)
+REAL,INTENT(OUT)              :: gradUzFace(1:PP_nVarPrim,0:NCalc,0:ZDIM(NCalc),nSides_calc)
 #endif
 INTEGER,INTENT(INOUT)         :: maskCalc(nVarDep)
 !-----------------------------------------------------------------------------------------------------------------------------------
 ! LOCAL VARIABLES
 INTEGER             :: iVar,iVarIn,iVarOut,iSide,locSide,iElem,p,q,iElem_DG,iSide_DG
-REAL                :: Uface(1,0:NCalc,0:PP_NCalcZ)
+REAL                :: Uface(1,0:NCalc,0:ZDIM(NCalc))
 REAL                :: Vdm_N_NCalc(0:NCalc,0:PP_N)
 #if PARABOLIC
 REAL                :: gradUxFace_tmp( 1:PP_nVarPrim,0:PP_N,0:PP_NZ)
@@ -301,7 +301,7 @@
                 CALL EvalElemFace(1,NCalc,UIn(:,:,:,iElem_DG,iVar:iVar),Uface(1:1,:,:),locSide)
               END IF
               ! Rotate into coordinate system of master side
-              DO q=0,PP_NCalcZ; DO p=0,NCalc
+              DO q=0,ZDIM(NCalc); DO p=0,NCalc
                 UBoundary(p,q,iSide_DG,iVar)=Uface(1,S2V2_NCalc(1,p,q,0,locSide),S2V2_NCalc(2,p,q,0,locSide))
               END DO; END DO
             END IF
@@ -433,17 +433,10 @@
     maskCalc = 1-GetMaskPrim()   ! exclude primitive quantities
     SWRITE(*,*) "[FVRE] CalcQuantities (nonPrim)"
     IF(withDGOperator.AND.(PARABOLIC.EQ.1))THEN
-<<<<<<< HEAD
-#if PARABOLIC
-      ALLOCATE(gradUx_calc(1:PP_nVarPrim,0:NCalc_FV,0:NCalc_FV,0:PP_NCalcZ_FV,nElems_FV))
-      ALLOCATE(gradUy_calc(1:PP_nVarPrim,0:NCalc_FV,0:NCalc_FV,0:PP_NCalcZ_FV,nElems_FV))
-      ALLOCATE(gradUz_calc(1:PP_nVarPrim,0:NCalc_FV,0:NCalc_FV,0:PP_NCalcZ_FV,nElems_FV))
-=======
-#if PARABOLIC    
+#if PARABOLIC
       ALLOCATE(gradUx_calc(1:PP_nVarPrim,0:NCalc_FV,0:NCalc_FV,0:ZDIM(NCalc_FV),nElems_FV))
       ALLOCATE(gradUy_calc(1:PP_nVarPrim,0:NCalc_FV,0:NCalc_FV,0:ZDIM(NCalc_FV),nElems_FV))
       ALLOCATE(gradUz_calc(1:PP_nVarPrim,0:NCalc_FV,0:NCalc_FV,0:ZDIM(NCalc_FV),nElems_FV))
->>>>>>> ec39e1dd
       CALL ConvertToVisu_FV_Reconstruct(gradUx_calc,gradUy_calc,gradUz_calc)
       CALL CalcQuantities(nVarCalc_FV,nVal,mapFVElemsToAllElems,mapDepToCalc_FV,UCalc_FV,maskCalc,gradUx_calc,gradUy_calc,gradUz_calc)
 #endif
@@ -620,13 +613,8 @@
 INTEGER,INTENT(IN)    :: nElems
 INTEGER,INTENT(IN)    :: nElems_calc
 INTEGER,INTENT(IN)    :: indices(nElems_calc)
-<<<<<<< HEAD
-REAL,INTENT(IN)       :: UIn(nVar,0:NlocIn,0:NlocIn,0:PP_NlocInZ,nElems)
-REAL,INTENT(OUT)      :: UOut(0:NlocOut,0:NlocOut,0:PP_NlocOutZ,nElems_calc,nVarCalc)
-=======
-REAL,INTENT(IN)       :: UIn(nVar,0:Nloc,0:Nloc,0:ZDIM(Nloc),nElems)
-REAL,INTENT(OUT)      :: UOut(0:Nloc,0:Nloc,0:ZDIM(Nloc),nElems_calc,nVarCalc)
->>>>>>> ec39e1dd
+REAL,INTENT(IN)       :: UIn(nVar,0:NlocIn,0:NlocIn,0:ZDIM(NlocIn),nElems)
+REAL,INTENT(OUT)      :: UOut(0:NlocOut,0:NlocOut,0:ZDIM(NlocOut),nElems_calc,nVarCalc)
 INTEGER,INTENT(INOUT) :: maskCalc(nVarDep)
 !----------------------------------------------------------------------------------------------------------------------------------
 ! LOCAL VARIABLES
