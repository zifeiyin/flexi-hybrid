--- conflicted
+++ resolved
@@ -172,19 +172,11 @@
   iVarVisu = mapAllVarsToVisuVars(iVar)
   IF (iVarVisu.GT.0) THEN
     SWRITE(*,*) "    ", TRIM(VarnamesAll(iVar))
-<<<<<<< HEAD
-    iVarCalc = mapDepToCalc_FV(iVar)
-    DO iElem = 1,nElems_FV
-#if FV_RECONSTRUCT
-      UVisu_FV(:,:,:,:,iVarVisu) = UCalc_FV(:,:,:,:,iVarCalc)
-#else
-=======
     iVarCalc = mapDepToCalc_FV(iVar) 
 #if FV_RECONSTRUCT
     UVisu_FV(:,:,:,:,iVarVisu) = UCalc_FV(:,:,:,:,iVarCalc)
 #else      
     DO iElem = 1,nElems_FV
->>>>>>> 25871b77
       DO k=0,PP_NZ; DO j=0,PP_N; DO i=0,PP_N
         UVisu_FV(i*2:i*2+1, j*2:j*2+1, k*2:k*2+1*(PP_dim-2),iElem,iVarVisu) = UCalc_FV(i,j,k,iElem,iVarCalc)
       END DO; END DO; END DO
