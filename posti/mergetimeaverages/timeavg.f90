--- conflicted
+++ resolved
@@ -170,11 +170,7 @@
   dt=dt+Time
   ! If the time in the current file is below the starttime, then cycle
   IF ((Time-AvgStartTime.LT.-tol).OR.(Time-AvgEndTime.GT.tol)) THEN
-<<<<<<< HEAD
     SWRITE(UNIT_stdOut,'(A,A)') ' SKIPPING FILE ',TRIM(InputFile)
-=======
-    WRITE(UNIT_stdOut,'(A,A)') ' SKIPPING FILE ',TRIM(InputFile)
->>>>>>> f34662d2
     nSkipped=nSkipped+1
     IF (nFiles-nSkipped.LE.1) THEN
       SWRITE(UNIT_stdOut,*) "WARNING: All files have been skipped, no output is performed."
@@ -196,11 +192,7 @@
   CALL OpenDataFile(InputFile,create=.FALSE.,single=.FALSE.,readOnly=.TRUE.)
   IF(isTimeAvg)THEN
     CALL ReadAttribute(File_ID,'AvgTime',1,TRIM(DataSet),RealScalar=avgTime)
-<<<<<<< HEAD
     SWRITE(UNIT_stdOut,'(A,F10.5)') ' Time averaged file, averaging time is: ',avgTime
-=======
-    WRITE(UNIT_stdOut,'(A,F10.5)') ' Time averaged file, averaging time is: ',avgTime
->>>>>>> f34662d2
   ELSE
     SWRITE(UNIT_stdOut,'(A,A)')     ' Normal state file, each file will be weighted identically.'
   END IF
