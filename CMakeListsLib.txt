# =========================================================================
# Add the libraries
# =========================================================================

# Set directory to compile external libraries
IF(LIBS_USE_MPI)
  SET(LIBS_EXTERNAL_LIB_DIR ${CMAKE_CURRENT_SOURCE_DIR}/share/${CMAKE_Fortran_COMPILER_ID}-MPI)
ELSE()
  SET(LIBS_EXTERNAL_LIB_DIR ${CMAKE_CURRENT_SOURCE_DIR}/share/${CMAKE_Fortran_COMPILER_ID})
ENDIF()
MARK_AS_ADVANCED(FORCE LIBS_EXTERNAL_LIB_DIR)


# =========================================================================
# Set download locations depending on git origin
# =========================================================================
# Origin pointing to IAG
IF("${GIT_ORIGIN}" MATCHES ".iag.uni-stuttgart.de")
# Strip leading and trailing white space
STRING(STRIP ${GIT_ORIGIN} GIT_ORIGIN)
MESSAGE(STATUS "Checking git origin: " ${GIT_ORIGIN})
  # Checked out using SSH
  IF("${GIT_ORIGIN}" MATCHES "^git@")
    SET(LIBS_DLPATH "git@gitlab.iag.uni-stuttgart.de:")
  # Checked out using HTTPS
  # IF("${GIT_ORIGIN}" MATCHES "^https@")
  ELSE()
    SET(LIBS_DLPATH "https://gitlab.iag.uni-stuttgart.de/")
  ENDIF()
# Origin pointing to ILA
ELSEIF("${GIT_ORIGIN}" MATCHES "ila.uni-stuttgart.de")
  # Checked out using SSH
  IF("${GIT_ORIGIN}" MATCHES "^git@")
    SET(LIBS_DLPATH "git@gitlab.ila.uni-stuttgart.de:")
  # Checked out using HTTPS
  # IF("${GIT_ORIGIN}" MATCHES "^https@")
  ELSE()
    SET(LIBS_DLPATH "https://gitlab.ila.uni-stuttgart.de/")
  ENDIF()
# Fallback to IAG libs
ELSE()
  SET(LIBS_DLPATH "https://gitlab.iag.uni-stuttgart.de/")
ENDIF()


# =========================================================================
# MPI
# =========================================================================
# Try to find system MPI
SET(MPI_DETERMINE_LIBRARY_VERSION TRUE)
FIND_PACKAGE(MPI QUIET)
IF (MPI_FOUND)
  MESSAGE (STATUS "[MPI] found in system libraries")
  OPTION(LIBS_USE_MPI "Compile SINGLE or MPI version" ON)
ELSE()
  MESSAGE (STATUS "[MPI] not found in system libraries")
  OPTION(LIBS_USE_MPI "Compile SINGLE or MPI version" OFF)
ENDIF()

IF(LIBS_USE_MPI)
  # If library is specifically requested, it is required
  SET(MPI_DETERMINE_LIBRARY_VERSION TRUE)
  FIND_PACKAGE(MPI REQUIRED)

  IF (NOT MPI_Fortran_NO_INTERROGATE)
    FOREACH(DIR ${MPI_INCLUDE_PATH})
      INCLUDE_DIRECTORIES(${DIR})
    ENDFOREACH()
    FOREACH(DIR ${MPI_Fortran_INCLUDE_PATH})
      INCLUDE_DIRECTORIES(${DIR})
    ENDFOREACH()
    LIST(APPEND linkedlibs ${MPI_Fortran_LIBRARIES})
  ENDIF()

  MARK_AS_ADVANCED(FORCE MPI_LIBRARY MPI_EXTRA_LIBRARY)
  REMOVE_DEFINITIONS(-DLIBS_MPICH_FIX_SHM_INTERFACE)

  # Detect MPI implementation and version since it changes some MPI definitions
  IF(MPI_C_LIBRARY_VERSION_STRING MATCHES ".*CRAY MPICH.*" AND MPI_C_VERSION_MAJOR VERSION_EQUAL "3")
    SET(LIBS_MPI_NAME "Cray MPICH")
    STRING(REGEX MATCH "([0-9]+)\\.([0-9]+)" MPI_C_LIBRARY_VERSION ${MPI_C_LIBRARY_VERSION_STRING})
  ELSEIF(MPI_C_LIBRARY_VERSION_STRING MATCHES ".*MPICH.*" AND MPI_C_VERSION_MAJOR VERSION_GREATER_EQUAL "3")
    SET(LIBS_MPI_NAME "MPICH")
    STRING(REGEX MATCH "([0-9]+)\\.([0-9]+)" MPI_C_LIBRARY_VERSION ${MPI_C_LIBRARY_VERSION_STRING})
    # Missing interface added in 4.2, see https://github.com/pmodels/mpich/pull/6727
    IF(${MPI_C_LIBRARY_VERSION} VERSION_LESS_EQUAL "4.1")
      ADD_DEFINITIONS(-DLIBS_MPICH_FIX_SHM_INTERFACE=1)
    ENDIF()
  ELSEIF(MPI_C_LIBRARY_VERSION_STRING MATCHES ".*Open MPI.*" AND MPI_C_VERSION_MAJOR VERSION_EQUAL "3")
    SET(LIBS_MPI_NAME "OpenMPI")
    STRING(REGEX MATCH "([0-9]+)\\.([0-9]+)\\.([0-9]+)" MPI_C_LIBRARY_VERSION ${MPI_C_LIBRARY_VERSION_STRING})
  ELSEIF(MPI_C_LIBRARY_VERSION_STRING MATCHES ".*HPE MPT.*" AND MPI_C_VERSION_MAJOR VERSION_EQUAL "3")
    SET(LIBS_MPI_NAME "HPE MPT")
    STRING(REGEX MATCH "([0-9]+)\\.([0-9]+)" MPI_C_LIBRARY_VERSION ${MPI_C_LIBRARY_VERSION_STRING})
  ELSEIF(MPI_C_LIBRARY_VERSION_STRING MATCHES ".*Intel.*" AND MPI_C_VERSION_MAJOR VERSION_EQUAL "3")
    SET(LIBS_MPI_NAME "Intel MPI")
    STRING(REGEX MATCH "([0-9]+)\\.([0-9]+)" MPI_C_LIBRARY_VERSION ${MPI_C_LIBRARY_VERSION_STRING})
  ELSE()
    MESSAGE(FATAL_ERROR "Cannot detect supported MPI type or version. Valid options are Cray MPICH, IntelMPI, MPICH, HPE MPT, and OpenMPI supporting MPI version 3.x")
  ENDIF()

  MESSAGE(STATUS "Compiling with [${LIBS_MPI_NAME}] (v${MPI_C_LIBRARY_VERSION})")
  ADD_DEFINITIONS(-DUSE_MPI=1)

  # LUMI needs even more help here
  IF("${CMAKE_FQDN_HOST}" MATCHES ".can")
    SET(MPI_C_COMPILER       cc)
    SET(MPI_CXX_COMPILER     CC)
    SET(MPI_Fortran_COMPILER ftn)
  ENDIF()
ELSE()
  ADD_DEFINITIONS(-DUSE_MPI=0)
ENDIF()


# =========================================================================
# HDF5 library
# =========================================================================
# Try to find system HDF5 using CMake
SET(LIBS_HDF5_CMAKE TRUE)
FIND_PACKAGE(HDF5 NAMES hdf5 COMPONENTS C Fortran ${SEARCH_TYPE} QUIET PATH_SUFFIXES share/cmake)
<<<<<<< HEAD
SET(LIBS_HDF5_CMAKE FALSE)
FIND_PACKAGE(HDF5 COMPONENTS C Fortran QUIET)
=======
IF (NOT HDF5_FOUND)
  # Try to find the configure version
  SET(LIBS_HDF5_CMAKE FALSE)
  FIND_PACKAGE(HDF5 COMPONENTS C Fortran QUIET)
ENDIF()
>>>>>>> ab1965d4
# Hide all the HDF5 libs paths
MARK_AS_ADVANCED(FORCE HDF5_DIR)
IF (HDF5_FOUND)
  # CMake version found
  IF(NOT LIBS_HDF5_CMAKE AND ${CMAKE_VERSION} VERSION_LESS "3.10.0")
    MESSAGE (WARNING "HDF5 built with CMake was found! This feature is only supported for CMake 3.10+ and HDF5 1.10.2+!")
  ENDIF()
  MESSAGE (STATUS "HDF5 C libs:${HDF5_FOUND} static:${HDF5_static_C_FOUND} and shared:${HDF5_shared_C_FOUND}")
  MESSAGE (STATUS "HDF5 Fortran libs: static:${HDF5_static_Fortran_FOUND} and shared:${HDF5_shared_Fortran_FOUND}")
  MESSAGE (STATUS "h5diff found:${HDF5_DIFF_EXECUTABLE}")
  MESSAGE (STATUS "[HDF5] found in system libraries")
  SET(LIBS_BUILD_HDF5 OFF CACHE BOOL "Compile and build HDF5 library")
ELSE()
  MESSAGE (STATUS "[HDF5] not found in system libraries")
  SET(LIBS_BUILD_HDF5 ON  CACHE BOOL "Compile and build HDF5 library")
ENDIF()

# Set type of library to look up, STATIC/SHARED
SET(LIB_TYPE STATIC)
STRING(TOLOWER ${LIB_TYPE} SEARCH_TYPE)

# We support two methods for finding HDF5:
# a) the version built using configure scripts and b) using CMake
# Support for CMake-built HDF5 is limited to version >1.10.2 which require at CMake >3.10

# Use system HDF5
IF(NOT LIBS_BUILD_HDF5)
  # Unset leftover paths from old CMake runs
  UNSET(HDF5_VERSION CACHE)
  UNSET(HDF5_LIBRARIES)
  UNSET(HDF5_INCLUDE_DIR_FORTRAN)
  UNSET(HDF5_INCLUDE_DIR)
  UNSET(HDF5_DIFF_EXECUTABLE)

  # Try to find the CMake version
  SET(LIBS_HDF5_CMAKE TRUE)
  FIND_PACKAGE(HDF5 NAMES hdf5 COMPONENTS C Fortran ${SEARCH_TYPE} QUIET PATH_SUFFIXES share/cmake)
  # CMake version found
  IF (HDF5_FOUND)
    IF(${CMAKE_VERSION} VERSION_LESS "3.10.0")
      MESSAGE (WARNING "HDF5 built with CMake was found! This feature is only supported for CMake 3.10+ and HDF5 1.10.2+ !")
    ENDIF()
    MESSAGE (STATUS "HDF5 C libs:${HDF5_FOUND} static:${HDF5_static_C_FOUND} and shared:${HDF5_shared_C_FOUND}")
    MESSAGE (STATUS "HDF5 Fortran libs: static:${HDF5_static_Fortran_FOUND} and shared:${HDF5_shared_Fortran_FOUND}")
    MESSAGE (STATUS "h5diff found:${HDF5_DIFF_EXECUTABLE}")
  ELSE()
    # Try to find the configure version
    SET(LIBS_HDF5_CMAKE FALSE)
    FIND_PACKAGE(HDF5 COMPONENTS C Fortran)
    # In case CMake did not find HDF5 here, it will generate an error by itself
  ENDIF()
  # Hide all the HDF5 libs paths
  # MARK_AS_ADVANCED(FORCE HDF5_DIR)
  MARK_AS_ADVANCED(FORCE HDF5_C_LIBRARY_dl)
  MARK_AS_ADVANCED(FORCE HDF5_C_LIBRARY_hdf5)
  MARK_AS_ADVANCED(FORCE HDF5_C_LIBRARY_m)
  MARK_AS_ADVANCED(FORCE HDF5_C_LIBRARY_sz)
  MARK_AS_ADVANCED(FORCE HDF5_C_LIBRARY_z)
  MARK_AS_ADVANCED(FORCE HDF5_Fortran_LIBRARY_dl)
  MARK_AS_ADVANCED(FORCE HDF5_Fortran_LIBRARY_hdf5)
  MARK_AS_ADVANCED(FORCE HDF5_Fortran_LIBRARY_hdf5_fortran)
  MARK_AS_ADVANCED(FORCE HDF5_Fortran_LIBRARY_m)
  MARK_AS_ADVANCED(FORCE HDF5_Fortran_LIBRARY_sz)
  MARK_AS_ADVANCED(FORCE HDF5_Fortran_LIBRARY_z)

  SET(HDF5_BUILD_STATUS "system")
# Build HDF5 in FLEXI
ELSE()
  # Origin pointing to Github
  IF("${GIT_ORIGIN}" MATCHES ".github.com")
    SET (HDF5DOWNLOAD "https://github.com/HDFGroup/hdf5.git")
  ELSE()
    SET (HDF5DOWNLOAD ${LIBS_DLPATH}libs/hdf5.git )
  ENDIF()
  SET (HDF5_DOWNLOAD ${HDF5DOWNLOAD} CACHE STRING "HDF5 Download-link")
  MARK_AS_ADVANCED(FORCE HDF5_DOWNLOAD)

  #SET HDF5_TAG depending on MPI Version
  IF(LIBS_USE_MPI)
    # HDF5 1.12.0 and greater is compatible with OpenMPI 4.0.0 and greater
    IF("${LIBS_MPI_NAME}" MATCHES "OpenMPI" AND ${MPI_C_LIBRARY_VERSION} VERSION_GREATER_EQUAL "4.0.0")
        SET (HDF5_TAG "hdf5-1_12_0" CACHE STRING   "HDF5 version tag")
        SET (HDF5_VERSION "1.12"    CACHE INTERNAL "HDF5 version number")
      ELSE()
        SET (HDF5_TAG "hdf5-1_10_6" CACHE STRING   "HDF5 version tag")
        SET (HDF5_VERSION "1.10"    CACHE INTERNAL "HDF5 version number")
      ENDIF()
    MESSAGE (STATUS "Setting [HDF5] to tag ${HDF5_TAG} to be compatible with detected [${LIBS_MPI_NAME}] (v${MPI_C_LIBRARY_VERSION})")
  ELSE()
    SET (HDF5_TAG "hdf5-1_12_0" CACHE STRING   "HDF5 version tag")
    SET (HDF5_VERSION "1.12"    CACHE INTERNAL "HDF5 version number")
    MESSAGE (STATUS "Setting [HDF5] to tag ${HDF5_TAG} as no MPI support was requested")
  ENDIF()
  MARK_AS_ADVANCED(FORCE HDF5_TAG)

  # Set HDF5 build dir
  SET(LIBS_HDF5_DIR  ${LIBS_EXTERNAL_LIB_DIR}/HDF5/build)

  # Check if HDF5 was already built
  IF (NOT EXISTS "${LIBS_HDF5_DIR}/lib/libhdf5.a")
    # Set if HDF5 should be built in parallel
    IF(LIBS_USE_MPI)
      SET(LIBS_HDF5PARALLEL --enable-parallel)
      SET(LIBS_HDF5FC ${MPI_Fortran_COMPILER})
      SET(LIBS_HDF5CC ${MPI_C_COMPILER})
    ELSE()
      UNSET(LIBS_HDF5PARALLEL)
      SET(LIBS_HDF5FC ${CMAKE_Fortran_COMPILER})
      SET(LIBS_HDF5CC ${CMAKE_C_COMPILER} )
    ENDIF()

    ## Set parallel build with maximum number of threads
    #INCLUDE(ProcessorCount)
    #PROCESSORCOUNT(N)

    # Optional Features:
    #   --enable-silent-rules   less verbose build output (undo: "make V=1")
    #   --enable-build-mode=(debug|production|clean)
    #                           Sets the build mode. Debug turns on symbols, API
    #                           tracing, asserts, and debug optimization, as well as
    #                           several other minor configure options that aid in
    #                           debugging. Production turns high optimizations on.
    #                           Clean turns nothing on and disables optimization
    #                           (i.e.: a 'clean slate' configuration). All these
    #                           settings can be overridden by using specific
    #                           configure flags. [default=production]
    #   --disable-dependency-tracking
    #                           speeds up one-time build

    # Let CMake take care of download, configure and build
    EXTERNALPROJECT_ADD(HDF5
      GIT_REPOSITORY ${HDF5_DOWNLOAD}
      GIT_TAG ${HDF5_TAG}
      GIT_PROGRESS TRUE
      ${${GITSHALLOW}}
      PREFIX ${LIBS_HDF5_DIR}
      UPDATE_COMMAND ""
      CONFIGURE_COMMAND FC=${LIBS_HDF5FC} CC=${LIBS_HDF5CC} ${LIBS_HDF5_DIR}/src/HDF5/configure --prefix=${LIBS_HDF5_DIR} --with-pic --enable-fortran ${LIBS_HDF5PARALLEL} --libdir=${LIBS_HDF5_DIR}/lib --enable-build-mode=production --enable-silent-rules --disable-dependency-tracking
      BUILD_BYPRODUCTS ${LIBS_HDF5_DIR}/lib/libhdf5_fortran.a ${LIBS_HDF5_DIR}/lib/libhdf5.a ${LIBS_HDF5_DIR}/bin/h5diff
      # Configure explicitly requires GNU make
      #BUILD_COMMAND make
    )
    SET(LIBS_HDF5_CMAKE FALSE)

    # CMake HDF5 is fast but not yet reliable. The following section can be enabled once HDF5 promotes the CMake option to stable
    #EXTERNALPROJECT_ADD(HDF5
    #  GIT_REPOSITORY ${HDF5DOWNLOAD}
    #  GIT_TAG ${HDF5_TAG}
    #  GIT_PROGRESS TRUE
    #  PREFIX ${LIBS_HDF5_DIR}
    #  UPDATE_COMMAND ""
    #  CMAKE_ARGS -DCMAKE_INSTALL_PREFIX=${LIBS_HDF5_DIR} -DCMAKE_C_COMPILER=${LIBS_HDF5CC} -DCMAKE_Fortran_COMPILER=${LIBS_HDF5FC} -DBUILD-TESTING=OFF -DHDF5_BUILD_EXAMPLES=OFF -DHDF5_BUILD_TOOLS=OFF -DHDF5_BUILD_FORTRAN=ON -DHDF5_ENABLE_PARALLEL=ON
    #  BUILD_COMMAND ${MAKE}
    #)
    # SET(LIBS_HDF5_CMAKE TRUE)

    LIST(APPEND SELFBUILTEXTERNALS HDF5)
  ENDIF()

  # Set HDF5 paths
  SET(HDF5_C_INCLUDE_DIR                ${LIBS_HDF5_DIR}/include)
  SET(HDF5_DIFF_EXECUTABLE              ${LIBS_HDF5_DIR}/bin/h5diff)
  SET(HDF5_Fortran_INCLUDE_DIR          ${LIBS_HDF5_DIR}/include)
  SET(HDF5_hdf5_LIBRARY_RELEASE         ${LIBS_HDF5_DIR}/lib/libhdf5.a)
  SET(HDF5_hdf5_fortran_LIBRARY_RELEASE ${LIBS_HDF5_DIR}/lib/libhdf5_fortran.a)
  # Unset leftover paths from old CMake runs
  UNSET(HDF5_LIBRARIES)
  UNSET(HDF5_INCLUDE_DIR_FORTRAN)
  UNSET(HDF5_INCLUDE_DIR)
  UNSET(HDF5_DIFF_EXECUTABLE)
  # Add HDF5 path to include directories for linking
  LIST(APPEND HDF5_INCLUDE_DIR_FORTRAN ${HDF5_Fortran_INCLUDE_DIR} ${HDF5_C_INCLUDE_DIR})
  LIST(APPEND HDF5_INCLUDE_DIR  ${HDF5_C_INCLUDE_DIR})
  MARK_AS_ADVANCED(FORCE HDF5_z_LIBRARY_RELEASE)
  # Add ZLIB to include paths for HDF5 data compression
  FIND_LIBRARY(HDF5_z_LIBRARY_RELEASE z)
  LIST(APPEND HDF5_LIBRARIES ${HDF5_hdf5_fortran_LIBRARY_RELEASE} ${HDF5_hdf5_LIBRARY_RELEASE} ${HDF5_z_LIBRARY_RELEASE} -ldl)

  SET(HDF5_BUILD_STATUS "self-built")
ENDIF()

# HDF5 1.14 references build directory
# > https://github.com/HDFGroup/hdf5/issues/2422
IF(HDF5_VERSION VERSION_EQUAL "1.14")
  LIST(FILTER HDF5_INCLUDE_DIR EXCLUDE REGEX "src/H5FDsubfiling")
ENDIF()

# Actually add the HDF5 paths (system/custom built) to the linking paths
# HDF5 build with CMake
IF(LIBS_HDF5_CMAKE)
  INCLUDE_DIRECTORIES(${HDF5_INCLUDE_DIR} ${HDF5_INCLUDE_DIR_FORTRAN})
  LIST(APPEND linkedlibs ${HDF5_C_${LIB_TYPE}_LIBRARY} ${HDF5_FORTRAN_${LIB_TYPE}_LIBRARY} )
# HDF5 build with configure
ELSE()
  INCLUDE_DIRECTORIES (${HDF5_INCLUDE_DIR_FORTRAN} ${HDF5_INCLUDE_DIR})
  IF(${HDF5_IS_PARALLEL})
    MESSAGE(STATUS "Compiling with ${HDF5_BUILD_STATUS} [HDF5] (v${HDF5_VERSION}) with parallel support")
  ELSE()
    MESSAGE(STATUS "Compiling with ${HDF5_BUILD_STATUS} [HDF5] (v${HDF5_VERSION}) without parallel support")
  ENDIF()
  LIST(APPEND linkedlibs ${HDF5_LIBRARIES} )
ENDIF()


# =========================================================================
# Math libary
# =========================================================================
# Try to find system LAPACK/OpenBLAS
FIND_PACKAGE(LAPACK QUIET)
IF (LAPACK_FOUND)
  MESSAGE (STATUS "[BLAS/Lapack] found in system libraries")
  SET(LIBS_BUILD_MATH_LIB OFF CACHE BOOL "Compile and build math library")
ELSE()
  MESSAGE (STATUS "[BLAS/Lapack] not found in system libraries")
  SET(LIBS_BUILD_MATH_LIB ON  CACHE BOOL "Compile and build math library")
ENDIF()

# Check if Intel MKL is requested instead of BLAS/LAPACK
# CMAKE_DEPENDENT_OPTION(LIBS_USE_MKL "Use system MKL libraries instead of system BLAS/LAPACK" OFF
#                                     "NOT LIBS_BUILD_MATH_LIB" OFF)

# Use system LAPACK/MKL
IF(NOT LIBS_BUILD_MATH_LIB)
  # IF (LIBS_USE_MKL)
  #   SET(BLA_VENDOR "Intel10_64lp") #search only for Intel BLAS (=MKL)
  # ENDIF()

  # Use Lapack/Blas for GNU
  # If library is specifically requested, it is required
  FIND_PACKAGE(LAPACK REQUIRED)
  IF (LAPACK_FOUND)
    LIST(APPEND linkedlibs ${LAPACK_LIBRARIES})
    MESSAGE(STATUS "Compiling with system [BLAS/Lapack]")
  ENDIF()

  # VDM inverse, replace lapack with analytical solution
  IF (CMAKE_BUILD_TYPE MATCHES "Debug" AND CMAKE_FQDN_HOST MATCHES "hawk\.hww\.hlrs\.de$")
    MESSAGE(STATUS "Compiling FLEXI in debug mode on Hawk with system math lib. Setting VDM inverse to analytical solution")
    ADD_DEFINITIONS(-DVDM_ANALYTICAL)
  ENDIF()

# Build LAPACK/OpenBLAS in FLEXI
ELSE()
  # Offer LAPACK and OpenBLAS
  SET (LIBS_BUILD_MATH_LIB_VENDOR LAPACK CACHE STRING "Choose the type of math lib vendor, options are: LAPACK, OpenBLAS.")
  SET_PROPERTY(CACHE LIBS_BUILD_MATH_LIB_VENDOR PROPERTY STRINGS LAPACK OpenBLAS)

  # Build LAPACK
  IF (LIBS_BUILD_MATH_LIB_VENDOR MATCHES "LAPACK")
    # Origin pointing to Github
    IF("${GIT_ORIGIN}" MATCHES ".github.com")
      SET (MATHLIB_DOWNLOAD "https://github.com/Reference-LAPACK/lapack.git")
    ELSE()
      SET (MATHLIB_DOWNLOAD ${LIBS_DLPATH}libs/lapack.git)
    ENDIF()
    SET (MATH_LIB_DOWNLOAD ${MATHLIB_DOWNLOAD} CACHE STRING "LAPACK Download-link" FORCE)
    SET (MATH_LIB_TAG "v3.10.0")
    MARK_AS_ADVANCED(FORCE MATH_LIB_DOWNLOAD)
    MARK_AS_ADVANCED(FORCE MATH_LIB_TAG)
  # Build OpenBLAS
  ELSEIF (LIBS_BUILD_MATH_LIB_VENDOR MATCHES "OpenBLAS")
    IF("${GIT_ORIGIN}" MATCHES ".github.com")
      SET (MATHLIB_DOWNLOAD "https://github.com/xianyi/OpenBLAS.git")
    ELSE()
      SET (MATHLIB_DOWNLOAD ${LIBS_DLPATH}libs/OpenBLAS.git)
    ENDIF()
    SET (MATH_LIB_DOWNLOAD ${MATHLIB_DOWNLOAD} CACHE STRING "OpenBLAS Download-link" FORCE)
    SET (MATH_LIB_TAG "v0.3.17")
    MARK_AS_ADVANCED(FORCE MATH_LIB_DOWNLOAD)
    MARK_AS_ADVANCED(FORCE MATH_LIB_TAG)
  # Unknown math lib vendor
  ELSE()
    MESSAGE(FATAL_ERROR "Unknown math lib vendor")
  ENDIF()

  # Set math libs build dir
  SET(LIBS_MATH_DIR  ${LIBS_EXTERNAL_LIB_DIR}/${LIBS_BUILD_MATH_LIB_VENDOR})

  IF (LIBS_BUILD_MATH_LIB_VENDOR MATCHES "LAPACK")
    # Check if math lib was already built
    IF (NOT EXISTS "${LIBS_MATH_DIR}/lib/liblapack.so")
      # Let CMake take care of download, configure and build
      EXTERNALPROJECT_ADD(${LIBS_BUILD_MATH_LIB_VENDOR}
        GIT_REPOSITORY ${MATH_LIB_DOWNLOAD}
        GIT_TAG ${MATH_LIB_TAG}
        GIT_PROGRESS TRUE
        ${${GITSHALLOW}}
        PREFIX ${LIBS_MATH_DIR}
        UPDATE_COMMAND ""
        CMAKE_ARGS -DCMAKE_INSTALL_LIBDIR=lib -DCMAKE_INSTALL_PREFIX=${LIBS_MATH_DIR} -DBLAS++=OFF -DLAPACK++=OFF -DBUILD_SHARED_LIBS=ON -DCBLAS=OFF -DLAPACKE=OFF -DBUILD_TESTING=OFF
        BUILD_BYPRODUCTS ${LIBS_MATH_DIR}/lib/liblapack.so ${LIBS_MATH_DIR}/lib/libblas.so
      )

      LIST(APPEND SELFBUILTEXTERNALS ${LIBS_BUILD_MATH_LIB_VENDOR})
    ENDIF()
  ELSEIF (LIBS_BUILD_MATH_LIB_VENDOR MATCHES "OpenBLAS")
    # Check if math lib was already built
    IF (NOT EXISTS "${LIBS_MATH_DIR}/libopenblas.so")
      # Let CMake take care of download, configure and build
      EXTERNALPROJECT_ADD(${LIBS_BUILD_MATH_LIB_VENDOR}
        GIT_REPOSITORY ${MATH_LIB_DOWNLOAD}
        GIT_TAG ${MATH_LIB_TAG}
        GIT_PROGRESS TRUE
        ${${GITSHALLOW}}
        PREFIX ${LIBS_MATH_DIR}
        UPDATE_COMMAND ""
        CONFIGURE_COMMAND ""
        BUILD_BYPRODUCTS ${LIBS_MATH_DIR}/src/${LIBS_BUILD_MATH_LIB_VENDOR}/libopenblas.so
        BUILD_IN_SOURCE TRUE
        INSTALL_COMMAND ""
      )

      LIST(APPEND SELFBUILTEXTERNALS ${LIBS_BUILD_MATH_LIB_VENDOR})
    ENDIF()
  ENDIF()

  IF (LIBS_BUILD_MATH_LIB_VENDOR MATCHES "LAPACK")
    # Set math lib paths
    UNSET(MATH_LIB_LIBRARIES)
    SET(MATH_LIB_LIBRARIES              ${LIBS_MATH_DIR}/lib)

    UNSET(LAPACK_LIBRARY)
    UNSET(BLAS_LIBRARY)
    UNSET(LAPACK_LIBRARIES)

    SET(LAPACK_LIBRARY                  ${MATH_LIB_LIBRARIES}/liblapack.so)
    SET(BLAS_LIBRARY                    ${MATH_LIB_LIBRARIES}/libblas.so)
    SET(LAPACK_LIBRARIES                ${LAPACK_LIBRARY}${BLAS_LIBRARY})

    # Actually add the math lib paths to the linking paths
    INCLUDE_DIRECTORIES (${MATH_LIB_LIBRARIES})
    LIST(APPEND linkedlibs ${LAPACK_LIBRARY} ${BLAS_LIBRARY})
    MESSAGE(STATUS "Compiling with self-built [LAPACK]")
  ELSEIF (LIBS_BUILD_MATH_LIB_VENDOR MATCHES "OpenBLAS")
    # Set math lib paths
    SET(MATH_LIB_LIBRARIES              ${LIBS_MATH_DIR}/src/${LIBS_BUILD_MATH_LIB_VENDOR})

    UNSET(LAPACK_LIBRARY)
    UNSET(LAPACK_LIBRARIES)

    SET(LAPACK_LIBRARY                  ${MATH_LIB_LIBRARIES}/libopenblas.so)
    SET(LAPACK_LIBRARIES                ${LAPACK_LIBRARY}${BLAS_LIBRARY})

    # Actually add the math lib paths to the linking paths
    INCLUDE_DIRECTORIES (${MATH_LIB_LIBRARIES})
    LIST(APPEND linkedlibs ${LAPACK_LIBRARY} ${BLAS_LIBRARY})
    MESSAGE(STATUS "Compiling with self-built [OpenBLAS]")
  ENDIF()
ENDIF()


# =========================================================================
# PAPI library
# =========================================================================
OPTION(LIBS_USE_PAPI "Use PAPI library to perform performance measurements (e.g. flop counts)." OFF)
IF(LIBS_USE_PAPI)
  # If library is specifically requested, it is required
  FIND_PACKAGE(PAPI REQUIRED)
  ADD_DEFINITIONS(-DPAPI)
  LIST(APPEND linkedlibs ${PAPI_LIBRARIES})
  INCLUDE_DIRECTORIES(${PAPI_INCLUDE_DIRS})
  MESSAGE(STATUS "Compiling with [PAPI] benchmark support.")
ENDIF()


# =========================================================================
# OPENMP library
# =========================================================================
# Try to find system OpenMP
FIND_PACKAGE(OpenMP QUIET)
IF (OpenMP_FOUND)
  MESSAGE (STATUS "[OpenMP] found in system libraries")
  OPTION(LIBS_USE_OPENMP "Enable OpenMP" ON)
ELSE()
  MESSAGE (STATUS "[OpenMP] not found in system libraries")
  OPTION(LIBS_USE_OPENMP "Enable OpenMP" OFF)
ENDIF()

IF(LIBS_USE_OPENMP)
  IF ("${CMAKE_VERSION}" VERSION_LESS 3.1.0)
    MESSAGE(WARNING "For finding OpenMP Fortran flags at least CMake version 3.1.0 is required. Please specify flags manually or use newer CMake version.")
  ENDIF()
  # If library is specifically requested, it is required
  FIND_PACKAGE(OpenMP REQUIRED)
  SET (CMAKE_Fortran_FLAGS_DEBUG   "${CMAKE_Fortran_FLAGS_DEBUG}   ${OpenMP_Fortran_FLAGS}")
  SET (CMAKE_Fortran_FLAGS_RELEASE "${CMAKE_Fortran_FLAGS_RELEASE} ${OpenMP_Fortran_FLAGS}")
  SET (CMAKE_CXX_FLAGS_DEBUG       "${CMAKE_CXX_FLAGS_DEBUG}       ${OpenMP_CXX_FLAGS}")
  SET (CMAKE_CXX_FLAGS_RELEASE     "${CMAKE_CXX_FLAGS_RELEASE}     ${OpenMP_CXX_FLAGS}")
  SET (CMAKE_EXE_LINKER_FLAGS      "${CMAKE_EXE_LINKER_FLAGS}      ${OpenMP_EXE_LINKER_FLAGS}")
  ADD_DEFINITIONS(-DUSE_OPENMP=1)
  MESSAGE(STATUS "Compiling with [OpenMP] (v${OpenMP_Fortran_VERSION})")
ELSE()
  ADD_DEFINITIONS(-DUSE_OPENMP=0)
ENDIF()<|MERGE_RESOLUTION|>--- conflicted
+++ resolved
@@ -119,16 +119,11 @@
 # Try to find system HDF5 using CMake
 SET(LIBS_HDF5_CMAKE TRUE)
 FIND_PACKAGE(HDF5 NAMES hdf5 COMPONENTS C Fortran ${SEARCH_TYPE} QUIET PATH_SUFFIXES share/cmake)
-<<<<<<< HEAD
-SET(LIBS_HDF5_CMAKE FALSE)
-FIND_PACKAGE(HDF5 COMPONENTS C Fortran QUIET)
-=======
 IF (NOT HDF5_FOUND)
   # Try to find the configure version
   SET(LIBS_HDF5_CMAKE FALSE)
   FIND_PACKAGE(HDF5 COMPONENTS C Fortran QUIET)
 ENDIF()
->>>>>>> ab1965d4
 # Hide all the HDF5 libs paths
 MARK_AS_ADVANCED(FORCE HDF5_DIR)
 IF (HDF5_FOUND)
