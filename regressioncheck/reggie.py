import argparse
import numpy as np
import os
import logging
import tools
import check
from timeit import default_timer as timer

print('='*132)
print "reggie2.0, add nice ASCII art here"
print('='*132)
                                
start = timer()

parser = argparse.ArgumentParser(description='Regression checker for NRG codes.', formatter_class=argparse.RawTextHelpFormatter)
parser.add_argument('-c', '--carryon', action='store_true', help='''Continue build/run process. 
  --carryon         : build non-existing binary-combinations and run all examples for thoses builds
  --carryon --run   : run all failed examples''')
parser.add_argument('-e', '--exe', help='Path to executable of code that should be tested.')
parser.add_argument('-d', '--debug', type=int, default=0, help='Debug level.')
parser.add_argument('-j', '--buildprocs', type=int, default=0, help='Number of processors used for compiling (make -j XXX).')
parser.add_argument('-b', '--basedir', help='Path to basedir of code that should be tested (contains CMakeLists.txt).')
parser.add_argument('-y', '--dummy', action='store_true',help='use dummy_basedir and dummy_checks for fast testing on dummy code')
parser.add_argument('-r', '--run', action='store_true' ,help='run all binaries for all examples with all run-combinations for all existing binaries')
parser.add_argument('check', help='Path to check-/example-directory.')

# get reggie command line arguments
args = parser.parse_args()

# setup basedir
if args.dummy : 
    # For testing reggie during reggie-developement: 
    # Overwrite basedir and check directory with dummy directories.
    reggieDir = os.path.dirname(os.path.realpath(__file__))
    args.basedir = os.path.join(reggieDir, 'dummy_basedir')
    args.check =   os.path.join(reggieDir, 'dummy_checks/test')
    print "Basedir directory switched to '%s'" % args.basedir
    print "Check   directory switched to '%s'" % args.check
else :
    # For real reggie-execution:
    # Setup basedir (containing CMakeLists.txt) by searching upward from current working directory 
    try :
        args.basedir = tools.find_basedir()
    except Exception,ex :
        print tools.red("Basedir (containing 'CMakeLists.txt') not found!\nEither specify the basedir on the command line or execute reggie within a project with a 'CMakeLists.txt'.")
        exit(1)

    if not os.path.exists(args.check) : # check if directory exists
        print tools.red("Check directory not found: '%s'" % args.check)
        exit(1)

# setup logger for printing information, debug messages to stdout
tools.setup_logger(args.debug)
log = logging.getLogger('logger')

# delete the building directory when [carryon = False] and [run = False] before getBuilds is called
if not args.carryon and not args.run : tools.clean_folder("reggie_outdir")

# get builds from checks directory if no executable is supplied
if args.exe is None : # if not exe is supplied, get builds
    # read build combinations from checks/XX/builds.ini
    builds = check.getBuilds(args.basedir, args.check)
else :
    if not os.path.exists(args.exe) : # check if executable exists
        print tools.red("No executable found under '%s'" % args.exe)
        exit(1)
    else :
        builds = [check.Standalone(args.exe,args.check)] # set builds list to contain only the supplied executable
        args.run = True      # set 'run-mode' do not compile the code
        args.basedir = None  # since code will not be compiled, the basedir is not needed

if args.run :
    print "args.run -> skip building"
<<<<<<< HEAD
    # remove all build from builds when build.binary_exists() = False
    if builds[0].binary_exists() :
        builds = [build for build in builds]
        print builds
    else :
        print tools.red("no binary found under "+builds[0].binary_path)
        print tools.red(str(builds))
        exit(1)

=======
    # in 'run-mode' remove all build from list of builds if their binaries do not exist (build.binary_exists() == False)
    builds = [build for build in builds if build.binary_exists()]
>>>>>>> 07c6810a

if len(builds) == 0 :
    print tools.red("List of 'builds' is empty!")
    exit(1)

# display all command line arguments
print "Running with the following command line options"
for arg in args.__dict__ :
    print arg.ljust(15)," = [",getattr(args,arg),"]"
print('='*132)




# perform build/run/analyze routines
check.PerformCheck(start,builds,args,log)




# print table with summary of errors if all builds where successful
check.SummaryOfErrors(start,builds)
<|MERGE_RESOLUTION|>--- conflicted
+++ resolved
@@ -71,23 +71,11 @@
 
 if args.run :
     print "args.run -> skip building"
-<<<<<<< HEAD
-    # remove all build from builds when build.binary_exists() = False
-    if builds[0].binary_exists() :
-        builds = [build for build in builds]
-        print builds
-    else :
-        print tools.red("no binary found under "+builds[0].binary_path)
-        print tools.red(str(builds))
-        exit(1)
-
-=======
     # in 'run-mode' remove all build from list of builds if their binaries do not exist (build.binary_exists() == False)
     builds = [build for build in builds if build.binary_exists()]
->>>>>>> 07c6810a
 
 if len(builds) == 0 :
-    print tools.red("List of 'builds' is empty!")
+    print tools.red("List of 'builds' is empty! Maybe switch off '--run'.")
     exit(1)
 
 # display all command line arguments
