#include "flexi.h"

!==================================================================================================================================
!> Contains the routines to 
!> - compare the LNorm norm
!> - compare Datasets of H5-Files
!> - reuired io-routines
!==================================================================================================================================
MODULE MOD_RegressionCheck_Compare
! MODULES
IMPLICIT NONE
PRIVATE
SAVE
!----------------------------------------------------------------------------------------------------------------------------------
! GLOBAL VARIABLES
!----------------------------------------------------------------------------------------------------------------------------------
! Private Part ---------------------------------------------------------------------------------------------------------------------
! Public Part ----------------------------------------------------------------------------------------------------------------------

INTERFACE CompareResults
  MODULE PROCEDURE CompareResults
END INTERFACE

INTERFACE CompareConvergence
  MODULE PROCEDURE CompareConvergence
END INTERFACE

INTERFACE CompareNorm
  MODULE PROCEDURE CompareNorm
END INTERFACE

INTERFACE CompareDataSet
  MODULE PROCEDURE CompareDataSet
END INTERFACE

INTERFACE CompareRuntime
  MODULE PROCEDURE CompareRuntime
END INTERFACE

INTERFACE ReadNorm
  MODULE PROCEDURE ReadNorm
END INTERFACE

PUBLIC::CompareResults,CompareConvergence,CompareNorm,CompareDataSet,CompareRuntime,ReadNorm
!==================================================================================================================================

CONTAINS

!==================================================================================================================================
!> Compare the results that were created by the binary execution
!==================================================================================================================================
SUBROUTINE CompareResults(iExample,iSubExample,MPIthreadsStr)
!===================================================================================================================================
!===================================================================================================================================
! MODULES
USE MOD_Globals
USE MOD_RegressionCheck_Tools,   ONLY: AddError
USE MOD_RegressionCheck_Vars,    ONLY: Examples
IMPLICIT NONE
!-----------------------------------------------------------------------------------------------------------------------------------
! INPUT VARIABLES
INTEGER,INTENT(IN)             :: iExample,iSubExample
CHARACTER(LEN=*),INTENT(IN)    :: MPIthreadsStr
!-----------------------------------------------------------------------------------------------------------------------------------
! OUTPUT VARIABLES
!-----------------------------------------------------------------------------------------------------------------------------------
! LOCAL VARIABLES
REAL,ALLOCATABLE               :: ReferenceNorm(:,:)                !> L2 and Linf norm of the executed example from a reference
                                                                    !> solution
INTEGER                        :: ErrorStatus                       !> Error-code of regressioncheck
!==================================================================================================================================
! -----------------------------------------------------------------------------------------------------------------------
! compare the results and write error messages for the current case
! -----------------------------------------------------------------------------------------------------------------------
SWRITE(UNIT_stdOut,'(A)',ADVANCE='no')  ' Comparing results...'
! check error norms  L2/LInf
ALLOCATE(ReferenceNorm(Examples(iExample)%nVar,2))
IF(Examples(iExample)%ReferenceNormFile.EQ.'')THEN
  ! constant value, should be zero no reference file given
  CALL CompareNorm(ErrorStatus,iExample,iSubExample)
ELSE
  ! read in reference and compare to reference solution
  CALL ReadNorm(iExample,ReferenceNorm)
  CALL CompareNorm(ErrorStatus,iExample,iSubExample,ReferenceNorm)
END IF
DEALLOCATE(ReferenceNorm)
IF(ErrorStatus.EQ.1)THEN
  SWRITE(UNIT_stdOut,'(A)')   ' Error-norm mismatched! Example failed! '
  SWRITE(UNIT_stdOut,'(A)')   ' For more information: '
  SWRITE(UNIT_stdOut,'(A,A)') ' Out-file: ', TRIM(Examples(iExample)%PATH)//'std.out'
  SWRITE(UNIT_stdOut,'(A,A)') ' Errorfile: ', TRIM(Examples(iExample)%PATH)//'err.out'
  CALL AddError(MPIthreadsStr,'Mismatch of error norms',iExample,iSubExample,ErrorStatus=1,ErrorCode=3)
END IF

! ConvergenceTest
IF(Examples(iExample)%ConvergenceTest)THEN
  IF(iSubExample.EQ.MAX(1,Examples(iExample)%SubExampleNumber))THEN ! after subexample 
    ! the subexample must be executed with "N" or "MeshFile": check if the convergence was successful
    CALL CompareConvergence(iExample)
    IF(Examples(iExample)%ErrorStatus.EQ.3)THEN
      CALL AddError(MPIthreadsStr,'Mismatch Order of '//TRIM(Examples(iExample)%ConvergenceTestType)&
                                                      //'-Convergence',iExample,iSubExample,ErrorStatus=3,ErrorCode=3)
    END IF
  END IF
END IF

! diff h5 file
IF(Examples(iExample)%ReferenceStateFile.NE.'')THEN
  CALL CompareDataSet(iExample)
  IF(Examples(iExample)%ErrorStatus.EQ.3)THEN
    CALL AddError(MPIthreadsStr,'Mismatch in HDF5-files. Datasets are unequal',iExample,iSubExample,ErrorStatus=3,ErrorCode=4)
    !SWRITE(UNIT_stdOut,'(A)')  ' Mismatch in HDF5-files'
  END IF
END IF

! Integrate over line
IF(Examples(iExample)%IntegrateLine)THEN
  CALL IntegrateLine(ErrorStatus,iExample)
  IF(Examples(iExample)%ErrorStatus.EQ.5)THEN
    CALL AddError(MPIthreadsStr,'Mismatch in LineIntegral',iExample,iSubExample,ErrorStatus=5,ErrorCode=5)
  END IF
END IF

! read a single row from a file and compare each entry
IF(Examples(iExample)%CompareDatafileRow)THEN
  CALL CompareDatafileRow(ErrorStatus,iExample)
  IF(Examples(iExample)%ErrorStatus.EQ.5)THEN
    CALL AddError(MPIthreadsStr,'Mismatch in CompareDatafileRow',iExample,iSubExample,ErrorStatus=5,ErrorCode=5)
  END IF
END IF

! successful execution and comparison
IF(Examples(iExample)%ErrorStatus.EQ.0)THEN
  SWRITE(UNIT_stdOut,'(A)')  ' Example successful! '
END IF

END SUBROUTINE CompareResults


!==================================================================================================================================
!> Compare the results that were created by the binary execution
!==================================================================================================================================
SUBROUTINE CompareConvergence(iExample)
!===================================================================================================================================
!===================================================================================================================================
! MODULES
USE MOD_Globals
USE MOD_RegressionCheck_Vars,    ONLY: Examples
USE MOD_RegressionCheck_tools,   ONLY: str2int,CalcOrder
IMPLICIT NONE
!-----------------------------------------------------------------------------------------------------------------------------------
! INPUT VARIABLES
INTEGER,INTENT(IN)             :: iExample
!-----------------------------------------------------------------------------------------------------------------------------------
! OUTPUT VARIABLES
!-----------------------------------------------------------------------------------------------------------------------------------
! LOCAL VARIABLES
INTEGER                        :: iSTATUS
INTEGER                        :: I,J
INTEGER                        :: NumberOfCellsInteger
INTEGER                        :: iSubExample,p
REAL,ALLOCATABLE               :: Order(:,:),OrderAveraged(:)
INTEGER,ALLOCATABLE            :: OrderIncrease(:,:)
LOGICAL,ALLOCATABLE            :: OrderReached(:)
REAL                           :: DummyReal
LOGICAL                        :: DoDebugOutput
!==================================================================================================================================
DoDebugOutput=.TRUE. ! change to ".TRUE." if problems with this routine occur for info printed to screen
SWRITE(UNIT_stdOut,'(A)')''
SWRITE(UNIT_stdOut,'(132("-"))')
SWRITE(UNIT_stdOut,'(A)')' ConvergenceTest: '
! 
IF(DoDebugOutput)THEN
  SWRITE(UNIT_stdOut,'(A,I5,A,I5,A)')' L2 Error for nVar=[',Examples(iExample)%nVar,&
                                 '] and SubExampleNumber=[',Examples(iExample)%SubExampleNumber,']'
  SWRITE(UNIT_stdOut,'(A5)', ADVANCE="NO") ''
  DO J=1,Examples(iExample)%nVar
    SWRITE(UNIT_stdOut, '(A10,I3,A1)',ADVANCE="NO") 'nVar=[',J,']'
  END DO
  SWRITE(UNIT_stdOut,'(A)')''
  DO I=1,Examples(iExample)%SubExampleNumber
    SWRITE(UNIT_stdOut,'(I5)', ADVANCE="NO") I
    DO J=1,Examples(iExample)%nVar
        SWRITE(UNIT_stdOut, '(E14.6)',ADVANCE="NO") Examples(iExample)%ConvergenceTestError(I,J)
    END DO
    SWRITE(UNIT_stdOut,'(A)')''
  END DO
  SWRITE(UNIT_stdOut,'(A)')''
END IF

! Calculate the approximate distance between the DG DOF
! -----------------------------------------------------------------------------------------------------------------------
! p-convergence
IF(TRIM(Examples(iExample)%ConvergenceTestType).EQ.'p')THEN
  ! for p-convergence, the number of cells is constant: convert type from CHARACTER to INTEGER
  CALL str2int(ADJUSTL(TRIM(Examples(iExample)%NumberOfCellsStr(1))),NumberOfCellsInteger,iSTATUS) ! NumberOfCellsStr -> Int
  SWRITE(UNIT_stdOut,'(A,I4,A)')' Selecting p-convergence: Number of cells in one direction=[',NumberOfCellsInteger,'] (const.)'
  SWRITE(UNIT_stdOut,'(A)')''
  ! Calculate the approximate distance between the DG DOF
  DO iSubExample=1,Examples(iExample)%SubExampleNumber
    CALL str2int(ADJUSTL(TRIM(Examples(iExample)%SubExampleOption(iSubExample))),p,iSTATUS) ! SubExampleOption -> Int
    Examples(iExample)%ConvergenceTestGridSize(iSubExample)=&
    Examples(iExample)%ConvergenceTestDomainSize/(NumberOfCellsInteger*(p+1))
  END DO
! -----------------------------------------------------------------------------------------------------------------------
! h-convergence
ELSEIF(TRIM(Examples(iExample)%ConvergenceTestType).EQ.'h')THEN
  SWRITE(UNIT_stdOut,'(A,E14.6,A)')&
  ' Selecting h-convergence: Expected Order of Convergence = [',Examples(iExample)%ConvergenceTestValue,']'
  SWRITE(UNIT_stdOut,'(A)')''
  ! Calc the approximate distance between the DG DOF
  DO iSubExample=1,Examples(iExample)%SubExampleNumber
    CALL str2int(ADJUSTL(TRIM(Examples(iExample)%NumberOfCellsStr(iSubExample))) &
                 ,NumberOfCellsInteger,iSTATUS) ! sanity check if the number of threads is correct
    Examples(iExample)%ConvergenceTestGridSize(iSubExample)=&
    Examples(iExample)%ConvergenceTestDomainSize/(NumberOfCellsInteger*(Examples(iExample)%ConvergenceTestValue-1.+1.))
  END DO
END IF
! -----------------------------------------------------------------------------------------------------------------------

! Calculate ConvergenceTestGridSize (average spacing between DOF)
ALLOCATE(Order(Examples(iExample)%SubExampleNumber-1,Examples(iExample)%nVar))
DO J=1,Examples(iExample)%nVar
  DO I=1,Examples(iExample)%SubExampleNumber-1
    CALL CalcOrder(2,Examples(iExample)%ConvergenceTestGridSize(I:I+1),&
                     Examples(iExample)%ConvergenceTestError(   I:I+1,J),Order(I,J))
  END DO
END DO

! Check, if the Order of Convergece is increasing with increasing polynomial degree (only important for p-convergence)
ALLOCATE(OrderIncrease(Examples(iExample)%SubExampleNumber-2,Examples(iExample)%nVar))
DO J=1,Examples(iExample)%nVar
  DO I=1,Examples(iExample)%SubExampleNumber-2
    IF(Order(I,J).LT.Order(I+1,J))THEN ! increasing order
      OrderIncrease(I,J)=1
    ELSE ! non-increasing order
      OrderIncrease(I,J)=0
    END IF
  END DO
END DO

! Calculate the averged Order of Convergence (only important for h-convergence)
ALLOCATE(OrderAveraged(Examples(iExample)%nVar))
DO J=1,Examples(iExample)%nVar
  CALL CalcOrder(Examples(iExample)%SubExampleNumber,Examples(iExample)%ConvergenceTestGridSize(:),&
                                                     Examples(iExample)%ConvergenceTestError(:,J),OrderAveraged(J))
END DO

! Check the calculated Orders of convergence
ALLOCATE(OrderReached(Examples(iExample)%nVar))
OrderReached=.FALSE. ! default
! -----------------------------------------------------------------------------------------------------------------------
! p-convergence
IF(TRIM(Examples(iExample)%ConvergenceTestType).EQ.'p')THEN
  ! 75% of the calculated values for the order of convergece must be increasing with decreasing grid spacing
  DO J=1,Examples(iExample)%nVar
    IF(REAL(SUM(OrderIncrease(:,J)))/REAL(Examples(iExample)%SubExampleNumber-2).LT.0.75)THEN
      OrderReached(J)=.FALSE.
    ELSE
      OrderReached(J)=.TRUE.
    END IF
  END DO
! -----------------------------------------------------------------------------------------------------------------------
! h-convergence
ELSEIF(TRIM(Examples(iExample)%ConvergenceTestType).EQ.'h')THEN
  ! Check Order of Convergence versus the expected value and tolerance from input
  DO J=1,Examples(iExample)%nVar
    OrderReached(J)=ALMOSTEQUALRELATIVE( OrderAveraged(J),Examples(iExample)%ConvergenceTestValue,Examples(iExample)%ConvergenceTestTolerance )
     IF((OrderReached(J).EQV..FALSE.).AND.(OrderAveraged(J).GT.0.0))THEN
       !IntegralCompare=1
       SWRITE(UNIT_stdOut,'(A)')         ' CompareConvergence does not match! Error in computation!'
       SWRITE(UNIT_stdOut,'(A,E21.14)')  ' OrderAveraged(J)                        = ',OrderAveraged(J)
       SWRITE(UNIT_stdOut,'(A,E21.14)')  ' Examples(iExample)%ConvergenceTestValue = ',Examples(iExample)%ConvergenceTestValue
       SWRITE(UNIT_stdOut,'(A,E21.14)')  ' Tolerance                               = ',Examples(iExample)%ConvergenceTestTolerance
     END IF
  END DO
END IF


IF(DoDebugOutput)THEN
  ! Write average spacing between DOF
  SWRITE(UNIT_stdOut,'(A)')' ConvergenceTestGridSize (average spacing between DOF)'
  DO I=1,Examples(iExample)%SubExampleNumber
        write(*, '(I5,E14.6)') I,Examples(iExample)%ConvergenceTestGridSize(I)
  END DO
  ! Write Order of convergence
  SWRITE(UNIT_stdOut,'(A)')''
  SWRITE(UNIT_stdOut,'(A,I5,A,I5,A)')' Order of convergence for nVar=[',Examples(iExample)%nVar,&
                                 '] and SubExampleNumber-1=[',Examples(iExample)%SubExampleNumber-1,']'
  SWRITE(UNIT_stdOut,'(A5)', ADVANCE="NO") ''
  DO J=1,Examples(iExample)%nVar
    SWRITE(UNIT_stdOut, '(A10,I3,A1)',ADVANCE="NO") 'nVar=[',J,']'
  END DO
  SWRITE(UNIT_stdOut,'(A)')''
  DO I=1,Examples(iExample)%SubExampleNumber-1
    SWRITE(UNIT_stdOut,'(I5)', ADVANCE="NO") I
    DO J=1,Examples(iExample)%nVar
      SWRITE(UNIT_stdOut,'(E14.6)',ADVANCE="NO") Order(I,J)
    END DO
    SWRITE(UNIT_stdOut,'(A)')''
  END DO
  ! Write averge convergence order
  SWRITE(UNIT_stdOut,'(A5)',ADVANCE="NO")'     '
  DO J=1,Examples(iExample)%nVar
    SWRITE(UNIT_stdOut, '(A14)',ADVANCE="NO") ' -------------'
  END DO
  SWRITE(UNIT_stdOut,'(A)')''
  SWRITE(UNIT_stdOut,'(A5)',ADVANCE="NO")'mean'
  DO J=1,Examples(iExample)%nVar
    SWRITE(UNIT_stdOut,'(E14.6)',ADVANCE="NO") OrderAveraged(J)
  END DO
  SWRITE(UNIT_stdOut,'(A)')''
  SWRITE(UNIT_stdOut,'(A)')''
  !    ! Write increasing order
  !    DO I=1,Examples(iExample)%SubExampleNumber-2
  !      SWRITE(UNIT_stdOut,'(I5)', ADVANCE="NO") I
  !      DO J=1,Examples(iExample)%nVar
  !        SWRITE(UNIT_stdOut,'(I14)',ADVANCE="NO") OrderIncrease(I,J)
  !      END DO
  !      SWRITE(UNIT_stdOut,'(A)')''
  !    END DO
  !    SWRITE(UNIT_stdOut,'(A)')''

  ! Write if order of convergence was reached (h- or p-convergence)
  SWRITE(UNIT_stdOut,'(A5)',ADVANCE="NO")'Check'
  DO J=1,Examples(iExample)%nVar
    SWRITE(UNIT_stdOut,'(L14)',ADVANCE="NO") OrderReached(J)
  END DO
  SWRITE(UNIT_stdOut,'(A)')''
  SWRITE(UNIT_stdOut,'(132("-"))')
END IF

! 50% of nVar Convergence tests must succeed
DummyReal=0.
DO J=1,Examples(iExample)%nVar
  IF(OrderReached(J))DummyReal=DummyReal+1.
END DO
IF(DummyReal/REAL(Examples(iExample)%nVar).LT.0.5)THEN
  Examples(iExample)%ErrorStatus=3
ELSE
  Examples(iExample)%ErrorStatus=0
END IF

END SUBROUTINE CompareConvergence


!==================================================================================================================================
!> Compare the runtime of an example  || fixed to a specific system
!> simply extract the regressioncheck settings from the parameter_reggie.ini
!> Not yet implemented!
!==================================================================================================================================
SUBROUTINE CompareRuntime()
! MODULES
USE MOD_Globals
IMPLICIT NONE
!----------------------------------------------------------------------------------------------------------------------------------
! INPUT/OUTPUT VARIABLES
!----------------------------------------------------------------------------------------------------------------------------------
! LOCAL VARIABLES
!==================================================================================================================================


END SUBROUTINE CompareRuntime


!==================================================================================================================================
!> Compares the L2- and LInf-Norm of an example with a reference-norm. The reference-norm is given as a constant or from a 
!> reference simulation (previous simulation.)
!> To compare the norms, the std.out file of the simulation is read-in. The last L2- and LInf-norm in the std.out file are
!> compared to the reference.
!==================================================================================================================================
SUBROUTINE CompareNorm(LNormCompare,iExample,iSubExample,ReferenceNorm)
! MODULES
USE MOD_Globals
USE MOD_Preproc
USE MOD_StringTools,           ONLY: STRICMP
USE MOD_RegressionCheck_Vars,  ONLY: Examples
IMPLICIT NONE
!----------------------------------------------------------------------------------------------------------------------------------
! INPUT/OUTPUT VARIABLES
INTEGER,INTENT(IN)           :: iExample,iSubExample
REAL,INTENT(IN),OPTIONAL     :: ReferenceNorm(Examples(iExample)%nVar,2)
INTEGER,INTENT(OUT)          :: LNormCompare
!----------------------------------------------------------------------------------------------------------------------------------
! LOCAL VARIABLES
INTEGER                      :: iSTATUS2,iSTATUS,iVar
INTEGER                      :: ioUnit
CHARACTER(LEN=255)           :: FileName,temp1,temp2,temp3
LOGICAL                      :: ExistFile,L2Compare,LInfCompare
REAL                         :: LNorm(Examples(iExample)%nVar),L2(Examples(iExample)%nVar),LInf(Examples(iExample)%nVar)
REAL                         :: eps
!==================================================================================================================================

! get fileID and open file
FileName=TRIM(Examples(iExample)%PATH)//'std.out'
INQUIRE(File=FileName,EXIST=ExistFile)
IF(.NOT.ExistFile) THEN
  SWRITE(UNIT_stdOut,'(A,A)') ' CompareNorm: no File found under ',TRIM(Examples(iExample)%PATH)
  SWRITE(UNIT_stdOut,'(A,A)') ' FileName:                  ','std.out'
  SWRITE(UNIT_stdOut,'(A,L)') ' ExistFile:                 ',ExistFile
  ERROR STOP '-1'
END IF

! find the last L2 and LInf norm the std.out file of the example
LNorm=-1.
L2Compare=.TRUE.
LInfCompare=.TRUE.
LNormCompare=1
OPEN(NEWUNIT=ioUnit,FILE=TRIM(FileName),STATUS='OLD',IOSTAT=iSTATUS,ACTION='READ') 
DO 
  READ(ioUnit,'(A)',IOSTAT=iSTATUS) temp1!,temp2,LNorm(1),LNorm(2),LNorm(3),LNorm(4),LNorm(5)
  IF(iSTATUS.EQ.-1) EXIT ! End Of File (EOF) reached: exit the loop
  
  READ(temp1,*,IOSTAT=iSTATUS2) temp2,temp3,LNorm
  IF(STRICMP(temp2,'L_2')) THEN
    L2=LNorm
  END IF
  IF(STRICMP(temp2,'L_inf')) THEN
    LInf=LNorm
  END IF
END DO
! close the file
CLOSE(ioUnit)

! when NaN is encountered set the values to HUGE
IF(ANY(ISNAN(L2)))   L2  =HUGE(1.)
IF(ANY(ISNAN(LInf))) LInf=HUGE(1.)

! Save values for ConvergenceTest
IF(Examples(iExample)%ConvergenceTest)THEN
  Examples(iExample)%ConvergenceTestError(iSubExample,1:Examples(iExample)%nVar)=L2(1:Examples(iExample)%nVar)
END IF

! compare the retrieved norms from the std.out file
IF(PRESENT(ReferenceNorm))THEN ! use user-defined norm if present, else use 0.001*SQRT(PP_RealTolerance)
  ! compare with reference file
  IF(Examples(iExample)%ReferenceTolerance.GT.0.)THEN
    eps=Examples(iExample)%ReferenceTolerance
  ELSE
    eps=0.001*SQRT(PP_RealTolerance)
  END IF
  DO iVar=1,Examples(iExample)%nVar
    IF(.NOT.ALMOSTEQUALRELATIVE(L2(iVar),ReferenceNorm(iVar,1),eps))THEN
      L2Compare=.FALSE.
      SWRITE(UNIT_stdOut,'(A)') ''
      SWRITE(UNIT_stdOut,'(A,E21.14)')  ' L2Norm                =',L2(iVar)
      SWRITE(UNIT_stdOut,'(A,E21.14)')  ' ReferenceNorm(iVar,1) =',ReferenceNorm(iVar,1)
      SWRITE(UNIT_stdOut,'(A,E21.14)')  ' eps                   =',eps
      RETURN ! fail
    END IF
  END DO ! iVar=1,Examples(iExample)%nVar
  DO iVar=1,Examples(iExample)%nVar
    IF(.NOT.ALMOSTEQUALRELATIVE(LInf(iVar),ReferenceNorm(iVar,2),eps))THEN
      LInfCompare=.FALSE.
      SWRITE(UNIT_stdOut,'(A)') ''
      SWRITE(UNIT_stdOut,'(A,E21.14)')  ' LInfNorm              =',LInf(iVar)
      SWRITE(UNIT_stdOut,'(A,E21.14)')  ' ReferenceNorm(iVar,1) =',ReferenceNorm(iVar,2)
      SWRITE(UNIT_stdOut,'(A,E21.14)')  ' eps                   =',eps
      RETURN ! fail
    END IF
  END DO ! iVar=1,Examples(iExample)%nVar
ELSE ! use user-defined norm if present, else use 100.*PP_RealTolerance
  ! compare with single value
  IF(Examples(iExample)%ReferenceTolerance.GT.0.)THEN
    eps=Examples(iExample)%ReferenceTolerance
  ELSE
    eps=1000*PP_RealTolerance ! instead of 100, use 1000 because ketchesonrk4-20 with flexi failes here
  END IF
  IF(ANY(L2.GT.eps))THEN
    L2Compare=.FALSE.
    SWRITE(UNIT_stdOut,'(A)') ''
    SWRITE(UNIT_stdOut,'(A,E21.14)')  ' L2Norm                =',MAXVAL(L2)
    SWRITE(UNIT_stdOut,'(A,E21.14)')  ' eps                   =',eps
    RETURN ! fail
  END IF
  IF(ANY(LInf.GT.eps))THEN
    LInfCompare=.FALSE.
    SWRITE(UNIT_stdOut,'(A)') ''
    SWRITE(UNIT_stdOut,'(A,E21.14)')  ' LInfNorm              =',MAXVAL(LInf)
    SWRITE(UNIT_stdOut,'(A,E21.14)')  ' eps                   =',eps
    RETURN ! fail
  END IF
END IF
IF(L2Compare.AND.LInfCompare)LNormCompare=0

END SUBROUTINE CompareNorm


!==================================================================================================================================
!> Read in the error norms (L2,Linf) from a given reference computation and reference norm file
!> The reference files contains only the L2 and Linf norm for each variable of the reference computation.
!==================================================================================================================================
SUBROUTINE ReadNorm(iExample,ReferenceNorm)
! MODULES
USE MOD_Globals
USE MOD_RegressionCheck_Vars,  ONLY: Examples
IMPLICIT NONE
!----------------------------------------------------------------------------------------------------------------------------------
! INPUT/OUTPUT VARIABLES
INTEGER,INTENT(IN)                   :: iExample
REAL,INTENT(OUT)                     :: ReferenceNorm(Examples(iExample)%nVar,2)
!----------------------------------------------------------------------------------------------------------------------------------
! LOCAL VARIABLES
INTEGER                              :: iSTATUS2,iSTATUS
INTEGER                              :: ioUnit
CHARACTER(LEN=255)                   :: FileName,temp1,temp2,temp3

LOGICAL                              :: ExistFile
REAL                                 :: LNorm(Examples(iExample)%nVar)
!==================================================================================================================================
! open file and read in
FileName=TRIM(Examples(iExample)%PATH)//TRIM(Examples(iExample)%ReferenceNormFile)
INQUIRE(File=FileName,EXIST=ExistFile)
IF(.NOT.ExistFile) THEN
  SWRITE(UNIT_stdOut,'(A,A)') ' ReadNorm: no File found under ',TRIM(Examples(iExample)%PATH)
  SWRITE(UNIT_stdOut,'(A,A)') ' FileName:                     ',TRIM(Examples(iExample)%ReferenceNormFile)
  SWRITE(UNIT_stdOut,'(A,L)') ' ExistFile:                    ',ExistFile
  ERROR STOP '-1'
END IF

! read in the norms
OPEN(NEWUNIT=ioUnit,FILE=TRIM(FileName),STATUS='OLD',IOSTAT=iSTATUS,ACTION='READ') 
DO 
  READ(ioUnit,'(A)',IOSTAT=iSTATUS) temp1!,temp2,LNorm(1),LNorm(2),LNorm(3),LNorm(4),LNorm(5)
  IF(iSTATUS.EQ.-1) EXIT
  
  READ(temp1,*,IOSTAT=iSTATUS2) temp2,temp3,LNorm
  IF(TRIM(temp2).EQ.'L_2') THEN
    ReferenceNorm(1:Examples(iExample)%nVar,1)=LNorm
  END IF
  IF(TRIM(temp2).EQ.'L_Inf') THEN
    ReferenceNorm(1:Examples(iExample)%nVar,2)=LNorm
  END IF
END DO
CLOSE(ioUnit)

END SUBROUTINE ReadNorm


!==================================================================================================================================
!> Compares dataset of two different h5 files
!> It uses the reference and check-state-file information as well as the dataset information from the parameter_reggie.ini
!> The two datasets in the two different files are compared by a system-call to h5diff. If h5diff finds a difference, the
!> return status of the systemcall  is >0. Additionally, a absolute tolerance is used to allow for deviation of the datasets due to
!> different compilers.
!> This routine can compare all given datasets by their name, it is not restricted to the dg_solution. Thus it can be applied to 
!> all h5-files. Attention: This subroutine requires h5diff in the path of the used shell.
!==================================================================================================================================
SUBROUTINE CompareDataSet(iExample)
! MODULES
USE MOD_Globals
USE MOD_Preproc
USE MOD_RegressionCheck_Vars,  ONLY: Examples
IMPLICIT NONE
!----------------------------------------------------------------------------------------------------------------------------------
! INPUT/OUTPUT VARIABLES
INTEGER,INTENT(IN)             :: iExample
!----------------------------------------------------------------------------------------------------------------------------------
! LOCAL VARIABLES
CHARACTER(LEN=255)             :: DataSet
CHARACTER(LEN=255)             :: CheckedFileName
CHARACTER(LEN=255)             :: ReferenceNormFileName
CHARACTER(LEN=500)             :: SYSCOMMAND
CHARACTER(LEN=21)              :: tmpTol
INTEGER                        :: iSTATUS
LOGICAL                        :: ExistCheckedFile,ExistReferenceNormFile
!==================================================================================================================================
CheckedFilename  =TRIM(Examples(iExample)%PATH)//TRIM(Examples(iExample)%CheckedStateFile)
ReferenceNormFilename=TRIM(Examples(iExample)%PATH)//TRIM(Examples(iExample)%ReferenceStateFile)
INQUIRE(File=CheckedFilename,EXIST=ExistCheckedFile)
IF(.NOT.ExistCheckedFile) THEN
  SWRITE(UNIT_stdOut,'(A,A)')  ' h5diff: generated state file does not exist! need ',CheckedFilename
  Examples(iExample)%ErrorStatus=3
  RETURN
END IF
INQUIRE(File=ReferenceNormFilename,EXIST=ExistReferenceNormFile)
IF(.NOT.ExistReferenceNormFile) THEN
  SWRITE(UNIT_stdOut,'(A,A)')  ' h5diff: reference state file does not exist! need ',ReferenceNormFilename
  Examples(iExample)%ErrorStatus=3
  RETURN
END IF

DataSet=TRIM(Examples(iExample)%ReferenceDataSetName)

WRITE(tmpTol,'(E21.14)') SQRT(PP_RealTolerance)
SYSCOMMAND=H5DIFF//' --delta='//TRIM(tmpTol)//' '//TRIM(ReferenceNormFileName)//' ' &
          //TRIM(CheckedFileName)//' /'//TRIM(DataSet)//' /'//TRIM(DataSet)
CALL EXECUTE_COMMAND_LINE(SYSCOMMAND, WAIT=.TRUE., EXITSTAT=iSTATUS)
IF(iSTATUS.NE.0) THEN
  SWRITE(UNIT_stdOut,'(A)')  ' HDF5 Datasets do not match! Error in computation!'
  Examples(iExample)%ErrorStatus=3
END IF

END SUBROUTINE CompareDataSet


!==================================================================================================================================
!> Read column number data from a file and integrates the values numerically
!==================================================================================================================================
SUBROUTINE IntegrateLine(IntegralCompare,iExample)
! MODULES
USE MOD_Globals
USE MOD_Preproc
USE MOD_RegressionCheck_Vars,  ONLY: Examples
USE MOD_RegressionCheck_tools, ONLY: str2real
IMPLICIT NONE
!----------------------------------------------------------------------------------------------------------------------------------
! INPUT/OUTPUT VARIABLES
INTEGER,INTENT(IN)             :: iExample
INTEGER,INTENT(OUT)            :: IntegralCompare
!----------------------------------------------------------------------------------------------------------------------------------
! LOCAL VARIABLES
CHARACTER(LEN=1)               :: Delimiter
CHARACTER(LEN=255)             :: FileName
CHARACTER(LEN=355)             :: temp1,temp2
INTEGER                        :: iSTATUS,ioUnit,LineNumbers,I,HeaderLines,j,IndMax,CurrentColumn,IndNum,MaxColumn!,K
INTEGER                        :: IndFirstA,IndLastA,IndFirstB,IndLastB,EOL,MaxRow
LOGICAL                        :: ExistFile,IndexNotFound,IntegralValuesAreEqual
REAL,ALLOCATABLE               :: Values(:,:),Q
!==================================================================================================================================
! check if output file with data for integration over line exists
Filename=TRIM(Examples(iExample)%PATH)//TRIM(Examples(iExample)%IntegrateLineFile)
INQUIRE(File=Filename,EXIST=ExistFile)
IF(.NOT.ExistFile) THEN
  SWRITE(UNIT_stdOut,'(A,A)')  ' IntegrateLine: reference state file does not exist! need ',TRIM(Filename)
  Examples(iExample)%ErrorStatus=5
  RETURN
ELSE
  OPEN(NEWUNIT=ioUnit,FILE=TRIM(FileName),STATUS='OLD',IOSTAT=iSTATUS,ACTION='READ') 
END IF
! init parameters for reading the data file
HeaderLines=Examples(iExample)%IntegrateLineHeaderLines
!HeaderLines=1
Delimiter=ADJUSTL(TRIM(Examples(iExample)%IntegrateLineDelimiter))
MaxColumn=MAXVAL(Examples(iExample)%IntegrateLineRange)
IndMax  =LEN(temp1) ! complete string length
IndFirstA=1
IndLastA =IndMax
IndFirstB=1
IndLastB =IndMax
IndexNotFound=.TRUE.
CurrentColumn=0
EOL=0
DO I=1,2 ! read the file twice in Order to determine the array size
  LineNumbers=0
  DO 
    READ(ioUnit,'(A)',IOSTAT=iSTATUS) temp1 ! get first line assuming it is something like 'nVar= 5'
    IF(iSTATUS.EQ.-1) EXIT ! end of file (EOF) reached
    IF(INDEX(temp1,'!').GT.0)temp1=temp1(1:INDEX(temp1,'!')-1) ! if temp1 contains a '!', remove it and the following characters
    LineNumbers=LineNumbers+1
    IF(I.EQ.2)THEN ! read the data on second round reading the file (in first round, collect the file length by checking each line)
      IF(LineNumbers.GT.HeaderLines)THEN ! remove header lines
        IF(IndexNotFound)THEN
            !temp2=ADJUSTL(TRIM(temp1))  ! don't use ADJUSTL because it cuts away the spaces left to the first column
            temp2=TRIM(temp1)
          ! get index range
          DO J=1,MaxColumn
            IndNum=INDEX(TRIM(temp2),Delimiter)
            IF(IndNum.EQ.1)THEN ! still is same column!!!
              DO ! while IndNum.EQ.1
                IndNum=IndNum+INDEX(TRIM(temp2(IndNum+1:IndMax)),Delimiter)
                IF(IndNum.LE.0)EXIT ! not found - exit
                IF(IndNum.GT.1)EXIT
             END DO ! while
            END IF !IndNum.EQ.1
            IF(IndNum.GT.0)THEN
              CurrentColumn=CurrentColumn+IndNum
              ! first index
              IF(J.EQ.Examples(iExample)%IntegrateLineRange(1)-1)IndFirstA=CurrentColumn+1
              IF(J.EQ.Examples(iExample)%IntegrateLineRange(2)-1)IndFirstB=CurrentColumn+1
              ! last index
              IF(J.EQ.Examples(iExample)%IntegrateLineRange(1))IndLastA=CurrentColumn-1
              IF(J.EQ.Examples(iExample)%IntegrateLineRange(2))IndLastB=CurrentColumn-1
            ELSE
              EOL=EOL+1
              IF(EOL.GT.1)THEN
                SWRITE(UNIT_stdOut,'(A)')  ' IntegrateLines failed to read data! Error in computation!'
                SWRITE(UNIT_stdOut,'(A)')  ' The chosen column for line integration is larger than the available ones!'
                Examples(iExample)%ErrorStatus=5
                stop
                RETURN
              END IF!IF(EOL.GT.1)
            END IF!IF(IndNum.GT.0)
            temp2=TRIM(temp1(CurrentColumn+1:IndMax))
          END DO!J=1,MaxColumn
        IndexNotFound=.FALSE.
        END IF ! IndexNotFound
        CALL str2real(temp1(IndFirstA:IndLastA),Values(LineNumbers-HeaderLines,1),iSTATUS) 
        CALL str2real(temp1(IndFirstB:IndLastB),Values(LineNumbers-HeaderLines,2),iSTATUS) 
      END IF!IF(LineNumbers.GT.HeaderLines)
    END IF!IF(I.EQ.2)
  END DO ! DO [WHILE]
  IF(I.EQ.1)REWIND(ioUnit)
  IF(I.EQ.2)CLOSE(ioUnit)
  IF(I.EQ.1)MaxRow=LineNumbers-HeaderLines
  IF(I.EQ.1)ALLOCATE(Values(MaxRow,MaxColumn))
  If(I.EQ.1)Values=0.
!       !!!!!!!!!!!!!!!!!!!!!!!!!!!!!
         !print*,shape(Values)
         !IF(I.EQ.2)THEN
           !DO J=1,MaxRow
             !DO K=1,2
                 !write(*,'(E21.14,A)', ADVANCE = 'NO') Values(J,K),'  '
               !IF(K.EQ.2)print*,''
             !END DO
           !END DO
         !END IF
         !read*
!       !!!!!!!!!!!!!!!!!!!!!!!!!!!!!
END DO

! integrate the values numerically
Q=0.
DO I=1,MaxRow-1
  Q=Q+(Values(I+1,1)-Values(I,1))*(Values(I+1,2)+Values(I,2))/2.
END DO

IntegralValuesAreEqual=ALMOSTEQUALRELATIVE( Q, Examples(iExample)%IntegrateLineValue, 5.e-2 )
IF(.NOT.IntegralValuesAreEqual)THEN
  IntegralCompare=1
  SWRITE(UNIT_stdOut,'(A)')         ' IntegrateLines do not match! Error in computation!'
  SWRITE(UNIT_stdOut,'(A,E21.14)')  ' IntegrateLineValue                    = ',Q
  SWRITE(UNIT_stdOut,'(A,E21.14)')  ' Examples(iExample)%IntegrateLineValue = ',Examples(iExample)%IntegrateLineValue
  SWRITE(UNIT_stdOut,'(A,E21.14)')  ' Tolerance                             = ',1.e-2!0.1*SQRT(PP_RealTolerance)
  !SWRITE(UNIT_stdOut,'(A,E21.14)')  ' 0.1*SQRT(PP_RealTolerance)            = ',0.1*SQRT(PP_RealTolerance)
  Examples(iExample)%ErrorStatus=5
ELSE
  IntegralCompare=0
END IF

END SUBROUTINE IntegrateLine


!==================================================================================================================================
!> Read column number data from a file and integrates the values numerically
!==================================================================================================================================
SUBROUTINE CompareDatafileRow(DataCompare,iExample)
! MODULES
USE MOD_Globals
USE MOD_Preproc
USE MOD_RegressionCheck_Vars,  ONLY: Examples
USE MOD_RegressionCheck_tools, ONLY: str2real
IMPLICIT NONE
!----------------------------------------------------------------------------------------------------------------------------------
! INPUT/OUTPUT VARIABLES
INTEGER,INTENT(IN)             :: iExample
INTEGER,INTENT(OUT)            :: DataCompare
!----------------------------------------------------------------------------------------------------------------------------------
! LOCAL VARIABLES
CHARACTER(LEN=1)               :: Delimiter
CHARACTER(LEN=255)             :: FileName
CHARACTER(LEN=255),ALLOCATABLE :: ColumnHeaders(:)
CHARACTER(LEN=10000)           :: temp1,temp2
INTEGER                        :: iSTATUS,ioUnit,LineNumbers,HeaderLines,j,k,ColumnNumber
LOGICAL                        :: ExistFile,ReadHeaderLine,RowFound
LOGICAL,ALLOCATABLE            :: ValuesAreEqual(:)
REAL,ALLOCATABLE               :: Values(:),ValuesRef(:)
INTEGER                        :: DimValues,DimValuesRef,DimColumnHeaders
!==================================================================================================================================
RowFound=.FALSE.
DO K=1,2 ! open the data and reference file
  ! check if output file with data for integration over line exists
  SELECT CASE(K)
  CASE(1) ! reference data file
    Filename=TRIM(Examples(iExample)%PATH)//TRIM(Examples(iExample)%CompareDatafileRowRefFile)
    ReadHeaderLine=Examples(iExample)%CompareDatafileRowReadHeader
  CASE(2) ! newly created data file
    Filename=TRIM(Examples(iExample)%PATH)//TRIM(Examples(iExample)%CompareDatafileRowFile)
    ReadHeaderLine=.FALSE.
  END SELECT
!print*,""
!print*,""
!print*,"Filename=",Filename
!read*
  INQUIRE(File=Filename,EXIST=ExistFile)
  IF(.NOT.ExistFile) THEN
    SWRITE(UNIT_stdOut,'(A,A)')  ' CompareDatafileRow: reference state file does not exist! need ',TRIM(Filename)
    Examples(iExample)%ErrorStatus=5
    RETURN
  ELSE
<<<<<<< HEAD
    OPEN(NEWUNIT=ioUnit,FILE=TRIM(FileName),STATUS='OLD',IOSTAT=iSTATUS,ACTION='READ') 
=======
    ioUnit=GETFREEUNIT()
    OPEN(UNIT=ioUnit,FILE=TRIM(FileName),STATUS='OLD',IOSTAT=iSTATUS,ACTION='READ')
>>>>>>> ea6d9cd9
  END IF
  ! init parameters for reading the data file
  HeaderLines=Examples(iExample)%CompareDatafileRowHeaderLines
  IF(HeaderLines.GE.Examples(iExample)%CompareDatafileRowNumber)CALL abort(&
    __STAMP__&
    ,'CompareDatafileRow: The number of header lines exceeds the number of the row for comparison!')
  Delimiter=ADJUSTL(TRIM(Examples(iExample)%CompareDatafileRowDelimiter))
  LineNumbers=0
  DO 
    READ(ioUnit,'(A)',IOSTAT=iSTATUS) temp1
    IF(iSTATUS.EQ.-1) EXIT ! end of file (EOF) reached
    temp2=ADJUSTL(temp1)
    IF(INDEX(temp2,'!').GT.0)temp2=TRIM(temp2(1:INDEX(temp2,'!')-1)) ! if temp2 contains a '!', 
                                                                     ! remove it and the following characters
    LineNumbers=LineNumbers+1
    IF((LineNumbers.EQ.1).AND.(ReadHeaderLine))THEN
      ColumnNumber=0
!print*,"K=",K,"ColumnNumber=",ColumnNumber
!read*
      CALL GetColumns(temp2,Delimiter,ColumnString=ColumnHeaders,Column=ColumnNumber)
    ELSEIF(LineNumbers.EQ.Examples(iExample)%CompareDatafileRowNumber)THEN ! remove header lines
      RowFound=.TRUE.
      EXIT
    END IF!IF(LineNumbers.GT.HeaderLines)
  END DO ! DO [WHILE]

  IF(ADJUSTL(TRIM(temp2)).NE.'')THEN ! if string is not empty
    SELECT CASE(K)
    CASE(1) ! reference data file
!print*,"K=",K,"ColumnNumber=",ColumnNumber
!read*
      CALL GetColumns(temp2,Delimiter,ColumnReal=ValuesRef,Column=ColumnNumber)
    CASE(2) ! newly created data file
!print*,"K=",K,"ColumnNumber=",ColumnNumber
!read*
      CALL GetColumns(temp2,Delimiter,ColumnReal=Values   ,Column=ColumnNumber)
    END SELECT
  END IF
  CLOSE(ioUnit)
END DO ! K=1,2


DimValues=SIZE(Values)
DimValuesRef=SIZE(ValuesRef)
IF(DimValues.NE.DimValuesRef)THEN ! dimensions of ref values and data file values is different
  SWRITE(UNIT_stdOut,'(A,A)')&
    ' CompareDatafileRow: reference and datafile vector "ValuesRef" and "Values" have different dimensions!' 
  Examples(iExample)%ErrorStatus=5
  RETURN
END IF
IF(ALLOCATED(ColumnHeaders).EQV..TRUE.)THEN
  DimColumnHeaders=SIZE(ColumnHeaders)
  IF(DimValues.NE.DimColumnHeaders)THEN
    SWRITE(UNIT_stdOut,'(A,A)')&
      ' CompareDatafileRow: Header line vector "ColumnHeaders" (1st line in ref file) and "Values" have different dimensions!' 
    Examples(iExample)%ErrorStatus=5
    RETURN
  END IF
ELSE
  ALLOCATE(ColumnHeaders(1:DimValues))
  ColumnHeaders='no header found'
END IF
!print*,"done"
!print*,"ColumnNumber=",ColumnNumber
!read*
print*,""
IF(ColumnNumber.GT.0)THEN
  ALLOCATE(ValuesAreEqual(1:ColumnNumber))
  ValuesAreEqual=.FALSE.
  DO J=1,ColumnNumber
    ValuesAreEqual(J)=ALMOSTEQUALRELATIVE( Values(J), ValuesRef(J), Examples(iExample)%CompareDatafileRowTolerance)
    IF(ValuesAreEqual(J).EQV..FALSE.)THEN
      SWRITE(UNIT_stdOut,'(A)')         ' CompareDatafileRows mismatch: '//TRIM(ColumnHeaders(J))
      SWRITE(UNIT_stdOut,'(A,E24.17)')  ' Value in Refernece            = ',ValuesRef(J)
      SWRITE(UNIT_stdOut,'(A,E24.17)')  ' Value in data file            = ',Values(J)
      SWRITE(UNIT_stdOut,'(A,E24.17)')  ' Tolerance                     = ',Examples(iExample)%CompareDatafileRowTolerance
    END IF
  END DO
END IF
IF(ANY(.NOT.ValuesAreEqual))THEN
  DataCompare=1
  SWRITE(UNIT_stdOut,'(A)')         ' CompareDatafileRows do not match! Error in computation!'
  Examples(iExample)%ErrorStatus=5
ELSE
  DataCompare=0
END IF

!print*,"DataCompare=",DataCompare
!stop "STOPPPP"

END SUBROUTINE CompareDatafileRow

!==================================================================================================================================
!> Read column data from a supplied string InputString
!==================================================================================================================================
SUBROUTINE GetColumns(InputString,Delimiter,ColumnString,ColumnReal,Column)
! MODULES
USE MOD_Globals
USE MOD_Preproc
USE MOD_RegressionCheck_tools, ONLY: str2real
IMPLICIT NONE
!----------------------------------------------------------------------------------------------------------------------------------
! INPUT/OUTPUT VARIABLES
INTEGER,INTENT(INOUT),OPTIONAL                         :: Column
CHARACTER(LEN=*),INTENT(INOUT)                      :: InputString
CHARACTER(LEN=*),ALLOCATABLE,INTENT(INOUT),OPTIONAL :: ColumnString(:)
REAL,ALLOCATABLE,INTENT(INOUT),OPTIONAL             :: ColumnReal(:)
!----------------------------------------------------------------------------------------------------------------------------------
! LOCAL VARIABLES
CHARACTER(LEN=255),ALLOCATABLE :: ColumnStringLocal(:)
CHARACTER(LEN=1)               :: Delimiter
INTEGER                        :: IndNumOld,ColumnNumber
INTEGER                        :: iSTATUS,j,IndNum
LOGICAL                        :: InquireColumns
!==================================================================================================================================
!print*,"InputString=",TRIM(InputString)
!print*,"Continue?"
!read*
IndNumOld=0
IF(PRESENT(Column))THEN
  IF(Column.GT.0)THEN
    ! the number of columns in the string is pre-defined
    ColumnNumber=Column
    InquireColumns=.FALSE.
  ELSE
    InquireColumns=.TRUE.
  END IF
ELSE
  InquireColumns=.TRUE.
END IF
IF(InquireColumns)THEN
  ColumnNumber=1
  ! inquire the number of columns in the string
  IndNum=0
  DO ! while IndNum.EQ.1
    IndNum=IndNum+INDEX(TRIM(InputString(IndNum+1:LEN(InputString))),Delimiter)
    IF(IndNum.LE.0)EXIT ! not found - exit
    IF(IndNumOld.EQ.IndNum)EXIT ! EOL reached - exit
    IndNumOld=IndNum
    ColumnNumber=ColumnNumber+1
  END DO ! while
END IF
!print*,"ColumnNumber=",ColumnNumber
IF(PRESENT(Column))Column=ColumnNumber
!print*,"Continue?"
!read*
IF(ADJUSTL(TRIM(InputString)).EQ.'')ColumnNumber=0 ! if InputString is empty, no ColumnNumber information can be extracted
IF(ColumnNumber.GT.0)THEN
  ALLOCATE(ColumnStringLocal(ColumnNumber))
  ColumnStringLocal='' ! default
  IndNum=0
  DO J=1,ColumnNumber
    IndNum=INDEX(TRIM(InputString(1:LEN(InputString))),Delimiter) ! for columns 1 to ColumnNumber-1
    IF(J.EQ.ColumnNumber)IndNum=LEN(InputString)-1          ! for the last ColumnNumber
    IF(IndNum.GT.0)THEN
      ColumnStringLocal(J)=ADJUSTL(TRIM(InputString(1:IndNum-1)))
      !print*,"ColumnStringLocal(",J,")=[",TRIM(ColumnStringLocal(J)),"]"
      InputString=InputString(IndNum+1:LEN(InputString))
    END IF
  END DO
END IF
!print*,"Continue?"
!read*

IF(PRESENT(ColumnString))THEN
  ALLOCATE(ColumnString(ColumnNumber))
  ColumnString='' ! default
  DO J=1,ColumnNumber
    ColumnString(J)=ADJUSTL(TRIM(ColumnStringLocal(J)))
    !print*,"ColumnString(",J,")=",ColumnString(J)
  END DO
!print*,"GetColumns DONE"
!read*
  RETURN
END IF
IF(PRESENT(ColumnReal))THEN
  ALLOCATE(ColumnReal(ColumnNumber))
  ColumnReal=0 ! default
  DO J=1,ColumnNumber
    CALL str2real(ColumnStringLocal(J),ColumnReal(J),iSTATUS) 
    !print*,"ColumnReal(",J,")=",ColumnReal(J)
  END DO
!print*,"GetColumns DONE"
!read*
  RETURN
END IF
!print*,"GetColumns DONE"
!read*
END SUBROUTINE GetColumns

END MODULE MOD_RegressionCheck_Compare<|MERGE_RESOLUTION|>--- conflicted
+++ resolved
@@ -778,12 +778,7 @@
     Examples(iExample)%ErrorStatus=5
     RETURN
   ELSE
-<<<<<<< HEAD
     OPEN(NEWUNIT=ioUnit,FILE=TRIM(FileName),STATUS='OLD',IOSTAT=iSTATUS,ACTION='READ') 
-=======
-    ioUnit=GETFREEUNIT()
-    OPEN(UNIT=ioUnit,FILE=TRIM(FileName),STATUS='OLD',IOSTAT=iSTATUS,ACTION='READ')
->>>>>>> ea6d9cd9
   END IF
   ! init parameters for reading the data file
   HeaderLines=Examples(iExample)%CompareDatafileRowHeaderLines
