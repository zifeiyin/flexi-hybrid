import os
import shutil
import collections
import combinations 
from loop import Loop
import tools
from timeit import default_timer as timer
import analysis
import collections

class Build(Loop) :
    def __init__(self, basedir, source_directory,configuration, number, name='build', binary_path=None) :
        self.basedir          = basedir
        self.source_directory = source_directory
        self.configuration    = configuration
        Loop.__init__(self, None, name, number)  

        # initialize result as empty list
        self.result = tools.yellow("not built")

        # initialize examples as empty list
        #self.examples = []
        
        # set path to binary/executable
        if binary_path :
            self.binary_path = binary_path
        else :
            # get 'binary' from 'configuration' dict and remove it 
            try :
                binary_name = self.configuration["binary"]
            except :
                print tools.red("No 'binary'-option with the name of the binary specified in 'builds.ini'")
                exit(1)
            self.configuration.pop('binary', None) # remove binary from config dict
            self.binary_path = os.path.abspath(os.path.join(self.target_directory, binary_name))

        # set cmake command
        self.cmake_cmd = ["cmake"]                        # start composing cmake command
        for (key, value) in self.configuration.items() :  # add configuration to the cmake command
            self.cmake_cmd.append("-D%s=%s" % (key, value))    
        self.cmake_cmd.append(self.basedir)               # add basedir to the cmake command

    def compile(self, buildprocs) :
        # don't compile if build directory already exists
        if self.binary_exists() :  # if the binary exists, return
            print "skipping"
            return
        else : # for build carryon: when a binary is missing remove all examples (re-run all examples)
            print "removing folder, ",
            shutil.rmtree(self.target_directory,ignore_errors=True)
            os.makedirs(self.target_directory)
        print "building"

        # CMAKE: execute cmd in build directory
        print "C-making with ["," ".join(self.cmake_cmd),"] ...",
        self.execute_cmd(self.cmake_cmd)
        if self.return_code != 0 :
            raise BuildFailedException(self) # "CMAKE failed"

        # MAKE: default with '-j'
        self.make_cmd = ["make", "-j"]
        if buildprocs > 0 : self.make_cmd.append(str(buildprocs))
        # execute cmd in build directory
        print "Building with ["," ".join(self.make_cmd),"] ...",
        self.execute_cmd(self.make_cmd)
        if self.return_code != 0 :
            raise BuildFailedException(self) # "MAKE failed"
        print('-'*132)

    def __str__(self) :
        s = "BUILD in: " + self.target_directory
        return s

    def binary_exists(self) :
        return os.path.exists(self.binary_path)

class Standalone(Build) :
    def __init__(self,binary_path,source_directory) :
        Build.__init__(self, None, source_directory, {}, -1, "standalone", os.path.abspath(binary_path))

    def compile(self, buildprocs) :
        pass

    def __str__(self) :
        s = "standalone :       binary_path= " + self.binary_path + "\n"
        s+= "              target_directory= " + self.target_directory
        return s

def getBuilds(basedir, source_directory) :
    builds = []
    i = 1
    for b in combinations.getCombinations(os.path.join(source_directory, 'builds.ini')) :
        builds.append(Build(basedir, source_directory,b, i))
        i += 1
    return builds

class BuildFailedException(Exception) :
    def __init__(self, build):
        self.build = build
    def __str__(self):
        return "build.compile failed in directory '%s'." % (self.build.target_directory)

#==================================================================================================

class Example(Loop) :
    def __init__(self, source_directory, build) :
        self.source_directory = source_directory
        Loop.__init__(self, build, os.path.join("examples",os.path.basename(self.source_directory)))

    def __str__(self) :
        s = "EXAMPLE in: " + self.source_directory
        return tools.indent(s,1)

def getExamples(path, build, log) :
    # checks directory with 'builds.ini'
    if os.path.exists(os.path.join(build.source_directory, 'builds.ini')) :
        example_paths = [os.path.join(path,p) for p in sorted(os.listdir(path)) \
                                              if os.path.isdir(os.path.join(path,p))]
    else :
        example_paths = [path]

    examples = [] # list of examples for each build
    # iterate over all example paths (directories of the examples)
    for p in example_paths :
        log.info('-'*132)
        log.info(tools.blue("example "+str(p)))
        # check if example should be excluded for the build.configuration
        exclude_path = os.path.join(p, 'excludeBuild.ini')
        log.info(tools.blue("excludes under "+str(exclude_path)))
        if os.path.exists(exclude_path) :
            # get all keys+values in 'excludeBuild.ini'
            options, _, _ = combinations.readKeyValueFile(exclude_path)
            excludes = [] # list of all excludes for comparison with 'build.configuration'
            digits = collections.OrderedDict()     # 
            for option in options :
                for i in range(len(option.values)) :
                    combination = collections.OrderedDict()
                    digits[option.name]=i
                    #combination[option.name] = option.values[digits[option.name]]
                    combination[option.name] = option.values[i]
                    excludes.append(combination)
            if combinations.anyIsSubset(excludes, build.configuration) :
                log.info(tools.red("  skipping example"))
                continue # any of the excludes matches the build.configuration. 
                         # Skip this example for the build.configuration
            else :
                log.info(tools.yellow("  not skipping"))
        examples.append(Example(p, build))
    return  examples


#==================================================================================================
class Command_Lines(Loop) :
    def __init__(self, parameters, example, number) :
        self.parameters = parameters
        Loop.__init__(self, example, 'cmd', number)
    def __str__(self) :
        s = "command_line parameters:\n"
        s += ",".join(["%s: %s" % (k,v) for k,v in self.parameters.items()])    
        return tools.indent(s,2)

def getCommand_Lines(path, example) :
    command_lines = []
    i = 1
    for r in combinations.getCombinations(path) :
        command_lines.append(Command_Lines(r, example, i))
        i += 1
    return command_lines


#==================================================================================================
class Run(Loop) :
    def __init__(self, parameters, path, command_line, number) :
        self.analyze_results = []
        self.analyze_successful = True
        self.parameters = parameters
        self.source_directory = os.path.dirname(path)
        Loop.__init__(self, command_line, 'run', number, mkdir=False)

        self.skip = os.path.exists(self.target_directory)
        if self.skip :
            return

        os.makedirs(self.target_directory)

        # copy all files in the source directory (example) to the target directory: always overwrite
        for f in os.listdir(self.source_directory) :
          src = os.path.abspath(os.path.join(self.source_directory,f))
          dst = os.path.abspath(os.path.join(self.target_directory,f))
          if os.path.isdir(src) : # check if file or directory needs to be copied
              shutil.copytree(src, dst) # copy tree
          else :
              shutil.copyfile(src, dst) # copy file

    def rename_failed(self) :
        shutil.rmtree(self.target_directory+"_failed",ignore_errors=True)  # remove if exists
        shutil.move(self.target_directory,self.target_directory+"_failed") # rename folder (non-existent folder fails)
        self.target_directory = self.target_directory+"_failed" # set new name for summary of errors

    def execute(self, build, command_line) :

        # set path to parameter file (single combination of values for execution "parameter.ini" for example)
        self.parameter_path = os.path.join(self.target_directory, "parameter.ini")

        # create parameter file with one set of combinations
        combinations.writeCombinationsToFile(self.parameters, self.parameter_path)

        # check MPI threads for mpirun
        MPIthreads = command_line.parameters.get('MPI')
        if MPIthreads :
            cmd = ["mpirun","-np",MPIthreads]
        else :
            cmd = []
        
        cmd.append(build.binary_path)
        cmd.append("parameter.ini")

        # append suffix commands, e.g., a second parameter file 'DSMC.ini' or '-N 12'
        cmd_suffix = command_line.parameters.get('cmd_suffix')
        if cmd_suffix :
            cmd.append(cmd_suffix)

        # execute the command 'cmd'
        start = timer()
        print tools.indent("Running [%s]" % (" ".join(cmd)), 2),
        self.execute_cmd(cmd) # run the code
        end = timer()
        self.execution_time = end - start

        if self.return_code != 0 :
            self.successful = False
            self.rename_failed()

    def __str__(self) :
        s = "RUN parameters:\n"
        s += ",".join(["%s: %s" % (k,v) for k,v in self.parameters.items()])    
        return tools.indent(s,3)

def getRuns(path, command_line) :
    runs = []
    i = 1
    for r in combinations.getCombinations(path) : # path to parameter.ini (source)
        run = Run(r, path, command_line, i)
        if not run.skip :
            runs.append(run)
        i += 1
    return runs


def PerformCheck(start,builds,args,log) :
    # General workflow:
    # 1.   loop over alls builds
    # 1.1    compile the build if args.run is false and the binary is non-existent
    # 1.1    read all example directories in the check directory
    # 2.   loop over all example directories
    # 2.1    read the command line options in 'command_line.ini' for binary execution (e.g. number of threads for mpirun) 
    # 2.2    read the analyze options in 'analyze.ini' within each example directory (e.g. L2 error analyze)
    # 3.   loop over all command_line options
    # 3.1    read the executable parameter file 'parameter.ini' (e.g. flexi.ini with which flexi will be started)
    # 4.   loop over all parameter combinations supplied in the parameter file 'parameter.ini'
    # 4.1    execute the binary file for one combination of parameters
    # 5.   loop over all successfully executed binary results and perform analyze tests
    # 6.   rename all run directories for which the analyze step has failed for at least one test
    build_number=0
    global_run_number=0
    
    # compile and run loop
    try : # if compiling fails -> go to exception
    
        # 1.   loop over alls builds
        for build in builds :
            build_number+=1 # count number of builds
            print "Build Cmake Configuration ",build_number," of ",len(builds)," ...",
            log.info(str(build))
    
            # 1.1    compile the build if args.run is false and the binary is non-existent
            build.compile(args.buildprocs)
            if not args.carryon : # remove examples folder if not carryon, in order to re-run all examples
                tools.clean_folder(os.path.join(build.target_directory,"examples"))
            
            print build
            # 1.1    read the example directories
            # get example folders: run_basic/example1, run_basic/example2 from check folder
<<<<<<< HEAD
            print args.check
            print build
            build.examples = getExamples(args.check, build,log)
=======
            build.examples = getExamples(args.check, build)
>>>>>>> 07c6810a
            log.info("build.examples"+str(build.examples))
    
            # 2.   loop over all example directories
            for example in build.examples :
                log.info(str(example))
                print str(example)
                
                # 2.1    read the command line options in 'command_line.ini' for binary execution 
                #        (e.g. number of threads for mpirun)
                example.command_lines = \
                        getCommand_Lines(os.path.join(example.source_directory,'command_line.ini'), example)
                
                # 2.2    read the analyze options in 'analyze.ini' within each example directory (e.g. L2 error analyze)
                example.analyzes = \
                        analysis.getAnalyzes(os.path.join(example.source_directory,'analyze.ini'), example)
    
                # 3.   loop over all command_line options
                for command_line in example.command_lines :
                    log.info(str(command_line))
    
                    # 3.1    read the executable parameter file 'parameter.ini' (e.g. flexi.ini with which 
                    #        flexi will be started), N=, mesh=, etc.
                    command_line.runs = \
                            getRuns(os.path.join(example.source_directory,'parameter.ini' ), command_line)
    
                    # 4.   loop over all parameter combinations supplied in the parameter file 'parameter.ini'
                    for run in command_line.runs :
                        log.info(str(run))
    
                        # 4.1    execute the binary file for one combination of parameters
                        run.execute(build,command_line)
                        global_run_number+=1
                        run.globalnumber=global_run_number
                        if not run.successful :
                            build.total_errors+=1 # add error if run fails
    
                    # 5.   loop over all successfully executed binary results and perform analyze tests
                    runs_successful = [run for run in command_line.runs if run.successful]
                    if runs_successful : # do analyzes only if runs_successful is not emtpy
                        for analyze in example.analyzes :
                            print tools.indent(tools.blue(str(analyze)),2)
                            analyze.perform(runs_successful)
                    # add errors after analyze
                    build.total_errors+=sum(run.total_errors for run in command_line.runs if run.successful)
    
                    # 6.   rename all run directories for which the analyze step has failed for at least one test
                    for run in runs_successful :         # all successful runs (failed runs are already renamed)
                        if not run.analyze_successful :  # if 1 of N analyzes fails: rename
                            run.rename_failed()
            print('='*132)

    # catch exception if bulding fails
    except BuildFailedException,ex:
        # print table with summary of errors
        SummaryOfErrors(-1.,builds)
    
        # display error message
        print tools.bcolors.YELLOW+"" # activate yellow text color
        print ex # display error msg
        print tools.indent(" ".join(ex.build.cmake_cmd),1)
        print tools.indent(" ".join(ex.build.make_cmd),1)
        print tools.indent("Build failed, see: "+ex.build.stdout_filename,1)
        print tools.indent("                   "+ex.build.stderr_filename,1)+tools.bcolors.ENDC # de-activate yellow
        print tools.bcolors.RED
        for line in ex.build.stderr[-20:] :
            print tools.indent(line,4),
        print tools.bcolors.ENDC
        global_errors = sum([build.total_errors for build in builds]) # sum up all errors from running and analyzing
        tools.finalize(start,min(1,global_errors))
        exit(1)


def SummaryOfErrors(start,builds) :
    # General workflow:
    # 1. loop over all builds, examples, command_lines, runs and for every run set the output strings 
    #    and get the maximal lengths of those strings
    # 2. print header 
    # 3. loop over all builds 
    # 3.1  print some information of the build
    # 3.2  within each build loop over all examples, command_lines, runs and for every run print some information:
    # 3.2.1  print an empty separation line if number of MPI threads changes
    # 3.2.2  print (only if changes) a line with all run parameters except the inner most, which is printed in 3.2.3
    # 3.2.3  print a line with following information:
    #          run.globalnumber, run.parameters[0] (the one not printed in 3.2.2), run.target_directory, MPI, run.execution_time, run.result 
    # 3.2.4  print the analyze results line by line
    # 4. print the number of errors encountered during build/execution/analyze
    
    param_str_old = ""
    str_MPI_old   = "-"

    # 1. loop over all runs and set output strings
    max_lens = collections.OrderedDict([ ("#run",4) , ("options",7) , ("path",4) , ("MPI",3), ("time",4) , ("Info",4) ])
    for build in builds :
        for example in build.examples :
            for command_line in example.command_lines :
                for run in command_line.runs :
                    run.output_strings = {}
                    run.output_strings['#run']    = str(run.globalnumber)
                    run.output_strings['options'] = "%s=%s"%(run.parameters.items()[0])
                    run.output_strings['path']    = os.path.relpath(run.target_directory,"reggie_outdir")
                    run.output_strings['MPI']     = command_line.parameters.get('MPI', '-') 
                    run.output_strings['time']    = "%2.1f" % run.execution_time
                    run.output_strings['Info']    = run.result
                    for key in run.output_strings.keys() :
                        max_lens[key] = max(max_lens[key], len(run.output_strings[key]))
    
    # 2. print header
    print " Summary of Errors"+"\n"
    spacing = 1
    for key, value in max_lens.items() :
        print key.ljust(value),spacing*' ',
    print ""
    
    # 3. loop over alls builds
    for build in builds :
    
        # 3.1 print cmake flags if no external binary was used for execution
        print('-'*132)
        if isinstance(build, Standalone) :
            print "Binary supplied externally under ",build.binary_path
        elif isinstance(build, Build) : 
            print "Build %d of %d (%s) compiled with:" % (build.number, len(builds), build.result)
            print " ".join(build.cmake_cmd)
            if build.result == tools.red("Failed") : break # stop output as soon as a failed build in encountered
    
        # 3.2 loop over all examples, command_lines and runs
        for example in build.examples :
            for command_line in example.command_lines :
                for run in command_line.runs :
                    # 3.2.1 print separation line if MPI threads change
                    if run.output_strings["MPI"] != str_MPI_old :
                        print ""
                        str_MPI_old = run.output_strings["MPI"]
    
                    # 3.2.2 print the run parameters, execpt the inner most (this one is displayed in # 3.2.3)
                    param_str =", ".join(["%s=%s"%item for item in run.parameters.items()[1:]]) # skip first index
                    if param_str  != param_str_old : # only print when the parameter set changes
                        print "".ljust(max_lens["#run"]), spacing*' ', tools.yellow(param_str)
                    param_str_old=param_str

                    # 3.2.3 print all output_strings
                    for key,value in max_lens.items() :
                        if key == "options" :
                            print tools.yellow(run.output_strings[key].ljust(value)),
                        else :
                            print run.output_strings[key].ljust(value),
                        print spacing*' ',
                    print ""

                    # 3.2.4  print the analyze results line by line
                    for result in run.analyze_results :
                        print tools.red(result).rjust(150)
    
    # 4. print the number of errors encountered during build/execution/analyze
    global_errors = sum([build.total_errors for build in builds]) # sum up all errors from running and analyzing
    tools.finalize(start,global_errors)

<|MERGE_RESOLUTION|>--- conflicted
+++ resolved
@@ -278,16 +278,10 @@
             if not args.carryon : # remove examples folder if not carryon, in order to re-run all examples
                 tools.clean_folder(os.path.join(build.target_directory,"examples"))
             
-            print build
             # 1.1    read the example directories
             # get example folders: run_basic/example1, run_basic/example2 from check folder
-<<<<<<< HEAD
-            print args.check
             print build
             build.examples = getExamples(args.check, build,log)
-=======
-            build.examples = getExamples(args.check, build)
->>>>>>> 07c6810a
             log.info("build.examples"+str(build.examples))
     
             # 2.   loop over all example directories
