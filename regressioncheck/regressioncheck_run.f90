#include "flexi.h"

!==================================================================================================================================
!> Contains the routines to 
!> - perform the actual regressioncheck
!==================================================================================================================================
MODULE MOD_RegressionCheck_Run
! MODULES
IMPLICIT NONE
PRIVATE
SAVE
!----------------------------------------------------------------------------------------------------------------------------------
! GLOBAL VARIABLES
!----------------------------------------------------------------------------------------------------------------------------------
! Private Part ---------------------------------------------------------------------------------------------------------------------
! Public Part ----------------------------------------------------------------------------------------------------------------------

INTERFACE PerformRegressionCheck
  MODULE PROCEDURE PerformRegressionCheck
END INTERFACE

INTERFACE PerformFullRegressionCheck
  MODULE PROCEDURE PerformFullRegressionCheck
END INTERFACE

PUBLIC::PerformRegressionCheck,PerformFullRegressionCheck
!==================================================================================================================================

CONTAINS

!==================================================================================================================================
!> Routine which performs the actual regressioncheck. It triggers the builds and execute commands. Additionally, it performs
!> the checks for L2-error norms, h5-diff and runtime
!==================================================================================================================================
SUBROUTINE PerformRegressionCheck()
! MODULES
USE MOD_Globals
USE MOD_RegressionCheck_Compare, ONLY: CompareResults,CompareConvergence
USE MOD_RegressionCheck_Tools,   ONLY: InitExample
USE MOD_RegressionCheck_Vars,    ONLY: nExamples,ExampleNames,Examples,EXECPATH,RuntimeOption,GlobalRunNumber 
IMPLICIT NONE
!----------------------------------------------------------------------------------------------------------------------------------
! INPUT/OUTPUT VARIABLES
!----------------------------------------------------------------------------------------------------------------------------------
! LOCAL VARIABLES
CHARACTER(LEN=255)             :: TESTCASE                          !> compilation flag in FLEXI
CHARACTER(LEN=255)             :: TIMEDISCMETHOD                    !> compilation flag in PICLas
CHARACTER(LEN=255)             :: ReggieBuildExe                    !> cache executables when doing "BuildSolver":
                                                                    !> this means don't build the same cmake configuration twice
CHARACTER(LEN=255)             :: parameter_ini                     !> input parameter file depending on EQNSYS
CHARACTER(LEN=255)             :: parameter_ini2                    !> input parameter file depending on TIMEDISC
CHARACTER(LEN=15)              :: MPIthreadsStr                     !> string for the number of MPI threads for execution
                                                                    !> it may differ from "Examples(iExample)%MPIthreadsStr"
INTEGER                        :: iExample                          !> loop index for example
INTEGER                        :: N_compile_flags                   !> number of compile-flags
INTEGER                        :: iReggieBuild,nReggieBuilds ! field handler unit and ??
INTEGER                        :: iSubExample,iScaling,iRun
LOGICAL                        :: SkipExample,SkipBuild,ExitBuild,SkipFolder,SkipComparison
LOGICAL                        :: UseFV,UseCODE2D,UsePARABOLIC      !> compiler flags currently used for ConvergenceTest
!==================================================================================================================================
SWRITE(UNIT_stdOut,'(132("="))')
SWRITE(UNIT_stdOut,'(A)') ' Performing tests ...'
ReggieBuildExe='' ! init
GlobalRunNumber=0      ! init
!==================================================================================================================================
DO iExample = 1, nExamples ! loop level 1 of 5
!==================================================================================================================================
  CALL CheckExampleName(ExampleNames(iExample),RuntimeOption(2),SkipExample)
  IF(SkipExample)CYCLE ! ignore the example folder and continue with the next

  ! set the build configuration environment when BuildSolver=.TRUE.
  CALL GetnReggieBuilds(iExample,ReggieBuildExe,N_compile_flags,nReggieBuilds)

  ! delete pre-existing data files at the beginning of the reggie
  CALL CleanFolder(iExample,MODE=0) ! MODE=0: INITIAL -> delete pre-existing files and folders
  
!==================================================================================================================================
  DO iReggieBuild = 1, nReggieBuilds ! loop level 2 of 5: cycle the number of build configurations (no configuration = only 1 run)
!==================================================================================================================================
    ! read the parameters for the current example (parameter_reggie.ini), must be read separately for every iReggieBuild
    ! because changes to specific parameters are made depending on the cmake compilation flags, e.g., in "CALL SetParameters(...)"
    CALL InitExample(Examples(iExample)%PATH,Examples(iExample))

    ! Get code binary (build or find it)
    CALL GetCodeBinary(iExample,iReggieBuild,nReggieBuilds,N_compile_flags,ReggieBuildExe,SkipBuild,ExitBuild)
    IF(SkipBuild)CYCLE ! invalid reggie build but not last reggie build
    IF(ExitBuild)EXIT  ! last reggie build -> exit ("cycle" would start an infinite loop)

    ! depending on the equation system -> get different Nvar 
    CALL GetNvar(iExample,iReggieBuild)

    ! check if executable is compiled with correct TESTCASE (e.g. for tylorgreenvortex)
    CALL CheckCompilerFlags(iExample,iReggieBuild,TESTCASE,TIMEDISCMETHOD,UseFV,UseCODE2D,UsePARABOLIC)

    ! remove subexample (before printing the case overview) for certain configurations: e.g. Preconditioner when running explicitly
    CALL CheckSubExample(iExample,iReggieBuild,TIMEDISCMETHOD)

    ! check folder name and decide whether it can be executed with the current binary (e.g. testcases ...)
    CALL CheckFolderName(iExample,TESTCASE,SkipFolder)
    IF(SkipFolder)CYCLE ! e.g. TESTCASE folder and non-TESTCASE binary or vice versa

    ! get list of parameter files for running the simulation
    CALL GetParameterFiles(iExample,TIMEDISCMETHOD,parameter_ini,parameter_ini2)

    ! Output settings (before going into subexamples): display table with settings
    CALL PrintExampleInfo(iExample,EXECPATH,parameter_ini,parameter_ini2)
 
    ! Set options in parameter.ini file
    CALL SetParameters(iExample,parameter_ini,UseFV,UseCODE2D,UsePARABOLIC,SkipFolder)
    IF(SkipFolder)CYCLE ! e.g. p-convergence folder and FV subcells (p-convergence not meaningful)

!==================================================================================================================================
    DO iSubExample = 1, MAX(1,Examples(iExample)%SubExampleNumber) ! loop level 3 of 5: SubExamples (e.g. different TimeDiscMethods)
!==================================================================================================================================
      ! Set the SubExample in the parameter.ini file
      CALL SetSubExample(iExample,iSubExample,parameter_ini)

      ! delete pre-existing data files before running the code (e.g. "TGVAnalysis.dat" or "Database.csv")
      CALL CleanFolder(iExample,MODE=1) ! MODE=1: delete pre-existing files and folders

!==================================================================================================================================
      DO iScaling = 1, Examples(iExample)%MPIthreadsN ! loop level 4 of 5: multiple MPI runs with different MPI threads
!==================================================================================================================================
!==================================================================================================================================
        DO iRun = 1, Examples(iExample)%nRuns ! loop level 5 of 5: repeat the same run multiple times
!==================================================================================================================================
          CALL RunTheCode(iExample,iSubExample,iScaling,iRun,MPIthreadsStr,EXECPATH,parameter_ini,parameter_ini2,SkipComparison)
          IF(SkipComparison)CYCLE ! the execution has failed, no comparisons are needed

          ! compare the results and write error messages for the current case
          CALL CompareResults(iExample,iSubExample,MPIthreadsStr)

          ! IF all comparisons are successful the error status is 0 -> delete created files in CleanFolder(iExample)
          IF(Examples(iExample)%ErrorStatus.EQ.0) CALL CleanFolder(iExample,MODE=2) ! MODE=2: delete files after simulation
        END DO ! iScalingRuns = 1, Examples(iExample)%nRuns
      END DO ! iScaling = 1, Examples(iExample)%MPIthreadsN
    END DO ! iSubExample = 1, MAX(1,SubExampleNumber) (for cases without specified SubExamples: SubExampleNumber=0)
  END DO ! iReggieBuild = 1, nReggieBuilds
END DO ! iExample=1,nExamples

END SUBROUTINE PerformRegressionCheck


!==================================================================================================================================
!> Routine which performs the actual regressioncheck. It triggers the builds and execute commands. Additionally, it performs
!> the checks for L2-error norms, h5-diff and runtime
!==================================================================================================================================
SUBROUTINE PerformFullRegressionCheck()
! MODULES
USE MOD_Globals
USE MOD_RegressionCheck_Compare, ONLY: CompareResults,CompareConvergence
USE MOD_RegressionCheck_Tools,   ONLY: InitExample
!#if USE_MPI
!USE MOD_MPI,                     ONLY: FinalizeMPI
!#endif /*USE_MPI*/
IMPLICIT NONE
!----------------------------------------------------------------------------------------------------------------------------------
! INPUT/OUTPUT VARIABLES
!----------------------------------------------------------------------------------------------------------------------------------
! LOCAL VARIABLES
CHARACTER(LEN=500)            :: SYSCOMMAND                         !> string to fit the system command
CHARACTER(LEN=500)            :: FileName                           !> file and path strings
INTEGER                       :: ioUnit                             !> io-unit
INTEGER                       :: iSTATUS                            !> status
LOGICAL                       :: ExistFile                          !> T=file exists, F=file does not exist
CHARACTER(len=500)            :: temp,temp2                         !> auxiliary variables
CHARACTER(len=500)            :: reggie(50)                         !> consider 50 cases maximum
CHARACTER(len=500)            :: reggieUnique(50)                   !> consider 50 cases maximum
LOGICAL                       :: isNotUnique                        !> don't repeat the same case twice
INTEGER                       :: IndNum                             !> index
INTEGER                       :: iReggie,nReggie,iReggieDONE        !> number of cases
INTEGER                       :: iReggieUnique,nReggieUnique        !> number of cases
CHARACTER(len=50)             :: PreFix                             !> auxiliary variable
CHARACTER(LEN=50)             :: FileSuffix                         !> auxiliary vars for file name endings
!==================================================================================================================================
SWRITE(UNIT_stdOut,'(132("="))')
SWRITE(UNIT_stdOut,'(A)') ' Performing FULL regressioncheck ...'
nReggie=0

! check for the '.gitlab-ci.yml' file
FileName=TRIM(BASEDIR(2:LEN(BASEDIR)-1))//'../.gitlab-ci.yml'
INQUIRE(File=FileName,EXIST=ExistFile)              ! inquire existence
IF(ExistFile.EQV..FALSE.)THEN ! check a second possibility
  FileName=TRIM(BASEDIR(2:LEN(BASEDIR)-1))//'.gitlab-ci.yml'
  INQUIRE(File=FileName,EXIST=ExistFile)            ! inquire existence
END IF

! Read the file if is exists
IF(ExistFile) THEN
  print*,"FileName=",TRIM(FileName)
  OPEN(NEWUNIT=ioUnit,FILE=TRIM(FileName),STATUS="OLD",IOSTAT=iSTATUS,ACTION='READ')
  IF(iSTATUS.NE.0)THEN
    SWRITE(UNIT_stdOut,'(A)') ' Could not open .gitlab-ci.yml'
    ERROR STOP '-1'
  END IF
  DO
    READ(ioUnit,'(A)',iostat=iSTATUS)temp
    IF(iSTATUS.GT.0)THEN
      SWRITE(UNIT_stdOut,'(A,I5)') " Read-in failed: iSTATUS=",iSTATUS
      SWRITE(UNIT_stdOut,'(A)') temp
      ERROR STOP '-1'
    ELSE IF(iSTATUS.LT.0)THEN
      EXIT
    ELSE ! iSTATUS = 0
      IndNum=INDEX(temp,'./regressioncheck')
      IF(IndNum.GT.0)THEN
        nReggie=nReggie+1
        temp2=TRIM(ADJUSTL(temp(IndNum:LEN(temp)))) ! +17
        IndNum=INDEX(temp2,';')
        IF(IndNum.GT.0)THEN
          temp=TRIM(ADJUSTL(temp2(1:IndNum-1)))
          temp2=temp
        END IF
        !print*,'[',trim(temp2),']   length=',LEN(TRIM(ADJUSTL(temp2)))
        reggie(nReggie)=TRIM(ADJUSTL(temp2))//' no-full'//' no-debug'
      END IF
    END IF
  END DO
  CLOSE(ioUnit)
ELSE ! could not find 'configuration.cmake' at location of execution binary
  SWRITE(UNIT_stdOut,'(A13,A)') ' ERROR     : ','no ".gitlab-ci.yml" found.'
  SWRITE(UNIT_stdOut,'(A13,A)') ' FileName  : ', TRIM(FileName)
  SWRITE(UNIT_stdOut,'(A13,L)') ' ExistFile : ', ExistFile
  ERROR STOP '-1'
END IF

FileName=TRIM(BASEDIR(2:LEN(BASEDIR)-1))//'bin/regressioncheck'
INQUIRE(File=FileName,EXIST=ExistFile)              ! inquire existence
IF(ExistFile.EQV..FALSE.)THEN ! check a second possibility
  FileName=TRIM(BASEDIR(2:LEN(BASEDIR)-1))//'regressioncheck'
  INQUIRE(File=FileName,EXIST=ExistFile)            ! inquire existence
  PreFix=''
ELSE
  PreFix='bin/'
END IF

IF(ExistFile.EQV..FALSE.)THEN
  SWRITE(UNIT_stdOut,'(A13,A)') ' ERROR     : ','no "regressioncheck" found.'
  SWRITE(UNIT_stdOut,'(A13,A)') ' FileName  : ', TRIM(FileName)
  SWRITE(UNIT_stdOut,'(A13,L)') ' ExistFile : ', ExistFile
  ERROR STOP '-1'
END IF
SWRITE(UNIT_stdOut,'(A)')' '

! Display an overview of all cases that were found
SWRITE(UNIT_stdOut,'(A)') " FULL list: The following cases were found in .gitlab-ci.yml"
SWRITE(UNIT_stdOut,'(132("-"))')
DO iReggie=1,nReggie
  SWRITE(UNIT_stdOut,'(A)') ' cd '//TRIM(BASEDIR)//' && '//TRIM(PreFix)//TRIM(reggie(iReggie))
END DO
SWRITE(UNIT_stdOut,'(132("-"))')

! sort out duplicate cases
iReggieUnique=0
reggieUnique='-1'
DO iReggie=1,nReggie
  isNotUnique=.FALSE.
  DO iReggieDONE=1,iReggie
    IF(TRIM(reggieUnique(iReggieDONE)).EQ.TRIM(reggie(iReggie)))THEN ! if any old case (reggieUnique) matches 
                                                                     ! the current case (reggie)
      isNotUnique=.TRUE.
    END IF
  END DO
  IF(isNotUnique)CYCLE ! don't repeat the same case twice
  WRITE(FileSuffix,'(I4.4)')iReggieUnique
  reggieUnique(iReggie)=TRIM(reggie(iReggie))
  iReggieUnique=iReggieUnique+1
END DO
nReggieUnique=iReggieUnique
iReggieUnique=1
! map unique cases to reggie()
DO iReggie=1,nReggie
  IF(reggieUnique(iReggie).EQ.'-1')CYCLE
  reggie(iReggieUnique)=reggieUnique(iReggie)
  iReggieUnique=iReggieUnique+1
END DO

! Display an overview of all cases that will be run
SWRITE(UNIT_stdOut,'(A)') " UNIQUE list: The following cases will be executed"
SWRITE(UNIT_stdOut,'(132("-"))')
DO iReggie=1,nReggieUnique
  SWRITE(UNIT_stdOut,'(A)') ' cd '//TRIM(BASEDIR)//' && '//TRIM(PreFix)//TRIM(reggie(iReggie))
END DO
SWRITE(UNIT_stdOut,'(132("-"))')

! loop the cases that will be executed
DO iReggie=1,nReggieUnique
  WRITE(FileSuffix,'(I4.4)')iReggie
  SYSCOMMAND='cd '//TRIM(BASEDIR)//' && '//TRIM(PreFix)//TRIM(reggie(iReggie))//' > '& !' | tee '&
             //TRIM(PreFix)//'full-reggie-'//TRIM(FileSuffix)//'.out'
  SWRITE(UNIT_stdOut,'(A)')' '
  ! display the file where the output will be written
  SWRITE(UNIT_stdOut,'(A,A,A,A)') ' Running case [',TRIM(FileSuffix),'] and writing the output to ',&
                                   TRIM(BASEDIR)//TRIM(PreFix)//'full-reggie-'//TRIM(FileSuffix)//'.out'
  ! display the command that will be executed
  SWRITE(UNIT_stdOut,'(A)')'   SYSCOMMAND: '//TRIM(SYSCOMMAND)
  ! run the recursive regressioncheck
  CALL EXECUTE_COMMAND_LINE(SYSCOMMAND, WAIT=.TRUE., EXITSTAT=iSTATUS)
  IF(iSTATUS.NE.0)THEN
    SWRITE(UNIT_stdOut,'(A)')    '   Failed running recursive regressioncheck'
    SWRITE(UNIT_stdOut,'(A,I5)') '     iSTATUS: ',iSTATUS
    ERROR STOP '-1'
  ELSE
    SWRITE(UNIT_stdOut,'(A)') '   Successful'
  END IF
END DO



END SUBROUTINE PerformFullRegressionCheck


!==================================================================================================================================
!> depending on the equation system -> get different Nvar (number of variables in the equation system) for the current example
!> currently supports: - navierstokes             ->    Examples(iExample)%Nvar=5
!>                     - linearscalaradvection    ->    Examples(iExample)%Nvar=1
!>                     - maxwell                  ->    Examples(iExample)%Nvar=8
!> Add equation systems at will!!!!
!==================================================================================================================================
SUBROUTINE GetNvar(iExample,iReggieBuild)
!===================================================================================================================================
!===================================================================================================================================
! MODULES
USE MOD_Globals
USE MOD_RegressionCheck_Vars,    ONLY: Examples,EXECPATH,BuildEQNSYS,BuildSolver,CodeNameUppCase,CodeNameLowCase
! IMPLICIT VARIABLE HANDLING
IMPLICIT NONE
!-----------------------------------------------------------------------------------------------------------------------------------
! INPUT VARIABLES
INTEGER,INTENT(IN)             :: iExample,iReggieBuild
!-----------------------------------------------------------------------------------------------------------------------------------
! OUTPUT VARIABLES
!-----------------------------------------------------------------------------------------------------------------------------------
! LOCAL VARIABLES
INTEGER                        :: IndNum
CHARACTER(LEN=255)             :: FileName                          ! path to a file or its name
CHARACTER(LEN=255)             :: temp,temp2                        ! temp variables for read in of file lines
LOGICAL                        :: ExistFile                         ! file exists=.true., file does not exist=.false.
INTEGER                        :: iSTATUS                           ! status
INTEGER                        :: ioUnit                            ! IO channel
!===================================================================================================================================
IndNum=INDEX(EXECPATH, '/')
IF(IndNum.GT.0)THEN
  IndNum=INDEX(EXECPATH,'/',BACK = .TRUE.) ! get path without binary
  FileName=EXECPATH(1:IndNum)//'configuration.cmake'
  INQUIRE(File=FileName,EXIST=ExistFile)
  IF(ExistFile) THEN
    OPEN(NEWUNIT=ioUnit,FILE=TRIM(FileName),STATUS="OLD",IOSTAT=iSTATUS,ACTION='READ')
    DO
      READ(ioUnit,'(A)',iostat=iSTATUS)temp
      IF(ADJUSTL(temp).EQ.'!') CYCLE
      IF(iSTATUS.EQ.-1)EXIT
      IF(LEN(trim(temp)).GT.1)THEN
        IndNum=INDEX(temp,CodeNameUppCase//'_EQNSYSNAME')
        IF(IndNum.GT.0)THEN
          temp2=TRIM(ADJUSTL(temp(IndNum+LEN(CodeNameUppCase//'_EQNSYSNAME'):LEN(temp))))
          IndNum=INDEX(temp2, '"')
          IF(IndNum.GT.0)THEN
            temp2=temp2(IndNum+1:LEN(TRIM(temp2)))
            IF(INDEX(temp2(IndNum+1:LEN(TRIM(temp2))), '"')+IndNum.GT.IndNum)THEN ! get binary path up to 2nd '"' in name
              IndNum=INDEX(temp2(IndNum+1:LEN(TRIM(temp2))), '"')+IndNum
            END IF
          END IF
          Examples(iExample)%EQNSYSNAME=temp2(1:IndNum-1)
          EXIT
        END IF
      END IF
    END DO
    CLOSE(ioUnit)
  ELSE ! could not find 'configuration.cmake' at location of execution binary
    IF(BuildSolver)THEN ! get EQNSYSNAME from cmake build configuration settings
      Examples(iExample)%EQNSYSNAME=BuildEQNSYS(iReggieBuild)
    ELSE ! stop 
      SWRITE(UNIT_stdOut,'(A12,A)')     ' ERROR: ','no "configuration.cmake" found at the location of the '&
                                                                                                   //CodeNameLowCase//' binary.'
      SWRITE(UNIT_stdOut,'(A12,A)')  ' FileName: ', TRIM(FileName)
      SWRITE(UNIT_stdOut,'(A12,L)') ' ExistFile: ', ExistFile
      ERROR STOP '-1'
    END IF
  END IF
END IF
SELECT CASE (TRIM(Examples(iExample)%EQNSYSNAME))
  CASE ('navierstokes')  
    Examples(iExample)%Nvar=5
  CASE ('linearscalaradvection')  
    Examples(iExample)%Nvar=1
  CASE ('maxwell')  
    Examples(iExample)%Nvar=8
  CASE ('poisson')  
    Examples(iExample)%Nvar=1
  CASE DEFAULT
    Examples(iExample)%Nvar=-1
    SWRITE(UNIT_stdOut,'(A)')   ' ERROR: missing case select for this '&
                                                                   //CodeNameUppCase//'_EQNSYSNAME with appropriate Nvar. Fix it by'
    SWRITE(UNIT_stdOut,'(A)')   '        adding the correct line of code to ../regressioncheck/regressioncheck_run.f90'
    SWRITE(UNIT_stdOut,'(A,A)') '        Examples(iExample)%EQNSYSNAME=',Examples(iExample)%EQNSYSNAME
    ERROR STOP '77'
END SELECT
END SUBROUTINE GetNvar


!===================================================================================================================================
!> Check the example folder name if it matches the supplied input variable (either the complete string or only the first characters)
!===================================================================================================================================
SUBROUTINE CheckExampleName(ExampleName,RuntimeOptionType,SkipExample)
!===================================================================================================================================
!===================================================================================================================================
! MODULES
USE MOD_Globals
! IMPLICIT VARIABLE HANDLING
IMPLICIT NONE
!-----------------------------------------------------------------------------------------------------------------------------------
! INPUT VARIABLES
CHARACTER(LEN=*),INTENT(IN)   :: ExampleName,RuntimeOptionType
!-----------------------------------------------------------------------------------------------------------------------------------
! OUTPUT VARIABLES
LOGICAL,INTENT(OUT)           :: SkipExample
!-----------------------------------------------------------------------------------------------------------------------------------
! LOCAL VARIABLES
CHARACTER(LEN=255)             :: dummystr     ! temp string variable
!===================================================================================================================================
! check example: currently each parameter build configuration is only built and tested for the "run_basic" example
dummystr=TRIM(ADJUSTL(ExampleName)) ! e.g. "run_basic"
IF(dummystr(1:LEN(TRIM(ADJUSTL(RuntimeOptionType)))).EQ.RuntimeOptionType)THEN ! e.g. "run[_basic]" = "run"
  SWRITE(UNIT_stdOut,'(A)') ''
END IF
SWRITE(UNIT_stdOut,'(A,2x,A50)',ADVANCE='no') ' Example-Name: ',  TRIM(ExampleName)
IF(dummystr(1:LEN(TRIM(ADJUSTL(RuntimeOptionType)))).NE.RuntimeOptionType)THEN
  SWRITE(UNIT_stdOut,'(A,2x,A)') '  ...skipping'
  SkipExample=.TRUE.
ELSE
  SWRITE(UNIT_stdOut,'(A,2x,A)') '  ...running'
  SkipExample=.FALSE.
END IF
END SUBROUTINE CheckExampleName


!===================================================================================================================================
!> IF build-mode: read the configurations.reggie and determine the number of builds
!> ELSE         : nReggieBuilds=1
!===================================================================================================================================
SUBROUTINE GetnReggieBuilds(iExample,ReggieBuildExe,N_compile_flags,nReggieBuilds)
!===================================================================================================================================
!===================================================================================================================================
! MODULES
USE MOD_Globals
USE MOD_RegressionCheck_Build,   ONLY: ReadConfiguration
USE MOD_RegressionCheck_Vars,    ONLY: BuildDir
USE MOD_RegressionCheck_Vars,    ONLY: BuildCounter,BuildSolver
! IMPLICIT VARIABLE HANDLING
IMPLICIT NONE
!-----------------------------------------------------------------------------------------------------------------------------------
! INPUT VARIABLES
INTEGER,INTENT(IN)             :: iExample
CHARACTER(LEN=*),INTENT(IN)    :: ReggieBuildExe
!-----------------------------------------------------------------------------------------------------------------------------------
! OUTPUT VARIABLES
INTEGER,INTENT(INOUT)          :: nReggieBuilds,N_compile_flags
!-----------------------------------------------------------------------------------------------------------------------------------
! LOCAL VARIABLES
CHARACTER(LEN=500)             :: SYSCOMMAND                        !> string to fit the system command
INTEGER                        :: iSTATUS                           !> status
!===================================================================================================================================
! if "BuildSolver" is true, the complete (valid) compiler-flag parameter combination
! is tested (specified in "configuration.reggie", default example is "run_basic")
IF(BuildSolver)THEN
  IF(ReggieBuildExe.EQ.'')THEN
    CALL ReadConfiguration(iExample,nReggieBuilds,N_compile_flags)
    BuildCounter=1 ! reset the counter between read and build (used for selecting the build configuration for compilation)
    SYSCOMMAND='rm -rf '//TRIM(BuildDir)//'build_reggie_bin > /dev/null 2>&1'
    CALL EXECUTE_COMMAND_LINE(SYSCOMMAND, WAIT=.TRUE., EXITSTAT=iSTATUS)
    SYSCOMMAND= 'mkdir '//TRIM(BuildDir)//'build_reggie_bin'
    CALL EXECUTE_COMMAND_LINE(SYSCOMMAND, WAIT=.TRUE., EXITSTAT=iSTATUS)
  ELSE
    SWRITE(UNIT_stdOut,'(A)')'regressioncheck_run.f90: CALL ReadConfiguration() has already been performed, skipping...'
  END IF
ELSE ! pure run, no compilation
  nReggieBuilds=1
END IF
END SUBROUTINE GetnReggieBuilds


!===================================================================================================================================
!> set the correct path to the binary for running a simulation
!> 1.) build a new binary with cmake, e.g., XXXXX which will be moved to /build_reggie_bin/XXXXX0001 for re-use
!> 2.) use a previously built binary that was created with reggie, e.g., /build_reggie_bin/XXXXX0001
!> 3.) use an existing binary
!===================================================================================================================================
SUBROUTINE GetCodeBinary(iExample,iReggieBuild,nReggieBuilds,N_compile_flags,ReggieBuildExe,SkipBuild,ExitBuild)
!===================================================================================================================================
!===================================================================================================================================
! MODULES
USE MOD_Globals
USE MOD_RegressionCheck_Vars,    ONLY: BuildDir,CodeNameLowCase,EXECPATH
USE MOD_RegressionCheck_Vars,    ONLY: BuildValid,BuildSolver
USE MOD_RegressionCheck_Tools,   ONLY: CheckForExecutable
USE MOD_RegressionCheck_Build,   ONLY: BuildConfiguration
! IMPLICIT VARIABLE HANDLING
IMPLICIT NONE
!-----------------------------------------------------------------------------------------------------------------------------------
! INPUT VARIABLES
INTEGER,INTENT(IN)             :: iExample,iReggieBuild,nReggieBuilds,N_compile_flags
!-----------------------------------------------------------------------------------------------------------------------------------
! OUTPUT VARIABLES
CHARACTER(LEN=*),INTENT(INOUT) :: ReggieBuildExe
LOGICAL,INTENT(OUT)            :: SkipBuild,ExitBuild
!-----------------------------------------------------------------------------------------------------------------------------------
! LOCAL VARIABLES
LOGICAL                        :: ExistFile                         !> file exists=.true., file does not exist=.false.
CHARACTER(LEN=255)             :: FileName                          !> path to a file or its name
INTEGER                        :: iSTATUS                           !> status
CHARACTER(LEN=500)             :: SYSCOMMAND                        !> string to fit the system command
!===================================================================================================================================
SkipBuild=.FALSE.
ExitBuild=.FALSE.
! Get code binary (build or find it)
IF(BuildSolver)THEN
  ! if build is not valid no binary has been built and the lopp can cycle here
  IF(.NOT.BuildValid(iReggieBuild))THEN ! invalid reggie build 
    WRITE (ReggieBuildExe, '(a, i4.4)') "invalid"
  ELSE
    WRITE (ReggieBuildExe, '(a, i4.4)') CodeNameLowCase, COUNT(BuildValid(1:iReggieBuild)) ! e.g. XXXXX0001
  END IF
  ! check if build exists -> if it does, don't build a new executable with cmake
  FileName=TRIM(BuildDir)//'build_reggie_bin/'//ReggieBuildExe
  INQUIRE(File=FileName,EXIST=ExistFile)
  IF(ExistFile) THEN ! 1. build already exists (e.g. XXXX0001 located in ../build_reggie_bin/)
    EXECPATH=TRIM(FileName)
  ELSE ! 2. build does not exists -> create it
    CALL BuildConfiguration(iExample,iReggieBuild,nReggieBuilds,N_compile_flags)
    IF(BuildValid(iReggieBuild))THEN ! only move binary if it has been created (only for valid builds)
      SYSCOMMAND='cd '//TRIM(BuildDir)//' && mv build_reggie/bin/'//CodeNameLowCase//' build_reggie_bin/'//ReggieBuildExe
      CALL EXECUTE_COMMAND_LINE(SYSCOMMAND, WAIT=.TRUE., EXITSTAT=iSTATUS)
      EXECPATH=TRIM(BuildDir)//'build_reggie_bin/'//ReggieBuildExe
    END IF
  END IF
  ! if build is not valid no exe has been built and the lopp can cycle here
  IF((.NOT.BuildValid(iReggieBuild)).AND.(iReggieBuild.NE.nReggieBuilds))THEN ! invalid reggie build but not last reggie build
    SkipBuild=.TRUE. ! -> does a CYLCE
  ELSEIF((.NOT.BuildValid(iReggieBuild)).AND.(iReggieBuild.EQ.nReggieBuilds))THEN ! last reggie build -> exit 
                                                                                  ! ("cycle" would start an infinite loop)
    ExitBuild=.TRUE. ! -> does an EXIT
  END IF
  CALL CheckForExecutable(Mode=2) ! check if executable was created correctly
END IF
END SUBROUTINE GetCodeBinary



!===================================================================================================================================
!> check if executable is compiled with correct TESTCASE (e.g. for tylorgreenvortex)
!===================================================================================================================================
SUBROUTINE CheckCompilerFlags(iExample,iReggieBuild,TESTCASE,TIMEDISCMETHOD,UseFV,UseCODE2D,UsePARABOLIC)
!===================================================================================================================================
!===================================================================================================================================
! MODULES
USE MOD_Globals
USE MOD_RegressionCheck_Vars,    ONLY: CodeNameLowCase,EXECPATH,Examples,BuildFV,BuildCODE2D,BuildPARABOLIC
USE MOD_RegressionCheck_Vars,    ONLY: BuildSolver
USE MOD_RegressionCheck_Build,   ONLY: BuildConfiguration
USE MOD_RegressionCheck_Vars,    ONLY: BuildTESTCASE,BuildTIMEDISCMETHOD,BuildMPI,CodeNameUppCase
USE MOD_RegressionCheck_Build,   ONLY: GetFlagFromFile
! IMPLICIT VARIABLE HANDLING
IMPLICIT NONE
!-----------------------------------------------------------------------------------------------------------------------------------
! INPUT VARIABLES
INTEGER,INTENT(IN)             :: iExample,iReggieBuild
!-----------------------------------------------------------------------------------------------------------------------------------
! OUTPUT VARIABLES
CHARACTER(LEN=*),INTENT(INOUT) :: TESTCASE,TIMEDISCMETHOD
LOGICAL,INTENT(INOUT)          :: UseFV,UseCODE2D,UsePARABOLIC      !> compiler flags currently used for ConvergenceTest
!-----------------------------------------------------------------------------------------------------------------------------------
! LOCAL VARIABLES
LOGICAL                        :: ExistFile                         !> file exists=.true., file does not exist=.false.
CHARACTER(LEN=255)             :: FileName                          !> path to a file or its name
CHARACTER(LEN=255)             :: tempStr
LOGICAL                        :: UseMPI
!===================================================================================================================================
UseMPI       = .FALSE. ! default
UseFV        = .FALSE. ! default
UseCODE2D    = .FALSE. ! default
UsePARABOLIC = .FALSE. ! default
IF(BuildSolver)THEN
  TESTCASE       = BuildTESTCASE(iReggieBuild)
  TIMEDISCMETHOD = BuildTIMEDISCMETHOD(iReggieBuild)
  IF(ADJUSTL(TRIM(BuildMPI(       iReggieBuild))).EQ.'ON')UseMPI   =.TRUE.
  IF(ADJUSTL(TRIM(BuildFV(        iReggieBuild))).EQ.'ON')UseFV       =.TRUE.
  IF(ADJUSTL(TRIM(BuildCODE2D(    iReggieBuild))).EQ.'ON')UseCODE2D   =.TRUE.
  IF(ADJUSTL(TRIM(BuildPARABOLIC( iReggieBuild))).EQ.'ON')UsePARABOLIC=.TRUE.
ELSE ! pre-compiled binary
  ! check if "configuration.cmake" exists and read specific flags from it
  FileName=EXECPATH(1:INDEX(EXECPATH,'/',BACK = .TRUE.))//'configuration.cmake'
  INQUIRE(File=FileName,EXIST=ExistFile)
  IF(ExistFile) THEN
    ! -----------------------------------------------------------------------------------------------------------------------------
    ! check if binary was compiled with MPI
    CALL  GetFlagFromFile(FileName,CodeNameUppCase//'_MPI',tempStr,BACK=.TRUE.)
    IF(ADJUSTL(TRIM(tempStr)).EQ.'ON')UseMPI=.TRUE.
    IF(TRIM(tempStr).EQ.'flag does not exist')CALL abort(&
      __STAMP__&
      ,CodeNameUppCase//'_MPI flag not found in configuration.cmake!',999,999.)
    ! -----------------------------------------------------------------------------------------------------------------------------
    ! check if binary was compiled for a certain testcase
    CALL  GetFlagFromFile(FileName,CodeNameUppCase//'_TESTCASE',TESTCASE)
    IF(CodeNameLowCase.EQ.'boltzplatz')TESTCASE='default'! set default for boltzplatz (currently no testcases are implemented)
    IF(TRIM(TESTCASE).EQ.'flag does not exist')CALL abort(&
      __STAMP__&
      ,CodeNameUppCase//'_TESTCASE flag not found in configuration.cmake!',999,999.)
    ! -----------------------------------------------------------------------------------------------------------------------------
    ! check if binary was compiled with a certain time integration method
    CALL GetFlagFromFile(FileName,CodeNameUppCase//'_TIMEDISCMETHOD',TIMEDISCMETHOD)
    IF(CodeNameLowCase.EQ.'flexi')TIMEDISCMETHOD='default'! set default for flexi (TIMEDISCMETHOD is not a compile flag)
    IF(TRIM(TIMEDISCMETHOD).EQ.'flag does not exist')CALL abort(&
      __STAMP__&
      ,CodeNameUppCase//'_TIMEDISCMETHOD flag not found in configuration.cmake!',999,999.)
    ! -----------------------------------------------------------------------------------------------------------------------------
    ! check if binary was compiled for specific convergence tests
    CALL  GetFlagFromFile(FileName,CodeNameUppCase//'_FV',tempStr,BACK=.TRUE.)
    IF(ADJUSTL(TRIM(tempStr)).EQ.'ON')UseFV=.TRUE.
    CALL  GetFlagFromFile(FileName,CodeNameUppCase//'_2D',tempStr,BACK=.TRUE.)
    IF(ADJUSTL(TRIM(tempStr)).EQ.'ON')UseCODE2D=.TRUE.
    CALL  GetFlagFromFile(FileName,CodeNameUppCase//'_PARABOLIC',tempStr,BACK=.TRUE.)
    IF(ADJUSTL(TRIM(tempStr)).EQ.'ON')UsePARABOLIC=.TRUE.
    ! -----------------------------------------------------------------------------------------------------------------------------
  ELSE
    SWRITE(UNIT_stdOut,'(A12,A)')     ' ERROR: ','no "configuration.cmake" found at the location of the'//CodeNameLowCase//&
                                                                                                                      ' binary.'
    SWRITE(UNIT_stdOut,'(A12,A)')  ' FileName: ', TRIM(FileName)
    SWRITE(UNIT_stdOut,'(A12,L)') ' ExistFile: ', ExistFile
    ERROR STOP '-1'
  END IF
END IF

IF(UseMPI.EQV..FALSE.)THEN ! parameter_reggie.ini supplied with MPI and possibly multiple runs with different numbers of mpi ranks
  IF(Examples(iExample)%MPIrun)THEN
    SWRITE(UNIT_stdOut,'(A)') ' MPIrun is set .TRUE. but the supplied binary was compiled without MPI. Setting MPIrun=.FALSE.'
  END IF
  Examples(iExample)%MPIrun=.FALSE. ! deactivate MPI for running reggie
END IF
IF(Examples(iExample)%MPIrun.EQV..FALSE.)Examples(iExample)%MPIthreadsN=1  ! set number of mpi ranks to 1

END SUBROUTINE CheckCompilerFlags


!===================================================================================================================================
!> 1.) Exclude subexamples set in parameter_reggie.ini when the binary is not suited for its execution
!> 2.) Check if SubExample is set correctly for possible convergence test (only once when iReggieBuild==1)
!===================================================================================================================================
SUBROUTINE CheckSubExample(iExample,iReggieBuild,TIMEDISCMETHOD)
!===================================================================================================================================
!===================================================================================================================================
! MODULES
USE MOD_Globals
USE MOD_RegressionCheck_Vars,    ONLY: Examples
! IMPLICIT VARIABLE HANDLING
IMPLICIT NONE
!-----------------------------------------------------------------------------------------------------------------------------------
! INPUT VARIABLES
INTEGER,INTENT(IN)             :: iExample,iReggieBuild
CHARACTER(LEN=*),INTENT(IN)    :: TIMEDISCMETHOD
!-----------------------------------------------------------------------------------------------------------------------------------
! OUTPUT VARIABLES
!-----------------------------------------------------------------------------------------------------------------------------------
! LOCAL VARIABLES
!===================================================================================================================================
! remove subexample (before displaying the case overview) for certain configurations: e.g. Preconditioner when running explicitly
IF((TRIM(TIMEDISCMETHOD).NE.'ImplicitO3').AND.(TRIM(Examples(iExample)%SubExample).EQ.'PrecondType'))THEN
  Examples(iExample)%SubExample       = ''
  Examples(iExample)%SubExampleNumber = 0
  Examples(iExample)%SubExampleOption(1:20) = '-' ! default option is nothing
END IF

! ConvergenceTest: allocate the array in which the L2 error norms are saved for convergence calculation
IF(iReggieBuild.EQ.1)THEN ! DON'T allocate the field "ConvergenceTestError" multiple times
  ! Check if SubExample is set correctly for possible convergence test
  IF(Examples(iExample)%ConvergenceTest)THEN ! Do ConvergenceTest
    ! Check number of sub examples used
    IF(Examples(iExample)%SubExampleNumber.LT.1)THEN ! less than 2 SubExample are executed, hence, a minimum of 2 points is not used
      SWRITE(UNIT_stdOut,'(A)') 'SubExampleNumber<2: Cannot allocate array in "CheckSubExample" Deactivating convergence test'
      Examples(iExample)%ConvergenceTest=.FALSE.
    ELSE
      ! check which type of convergence test is used
      IF(   ((TRIM(Examples(iExample)%SubExample).EQ.'N'       ).AND.(TRIM(Examples(iExample)%ConvergenceTestType).EQ.'p')))THEN
        ! p-convergence: constant number of DG cells, varying polynomial degree
        ! 1.) NumberOfCellsN == 1
        ! 2.) NumberOfCellsN < SubExampleNumber
        IF( (Examples(iExample)%NumberOfCellsN.EQ.1).AND.&
            (Examples(iExample)%NumberOfCellsN.LT.Examples(iExample)%SubExampleNumber) )THEN
          SWRITE(UNIT_stdOut,'(A)') ' Selected p-convergence: constant number of DG cells, varying polynomial degree'
          !ALLOCATE(Examples(iExample)%ConvergenceTestGridSize(1))
        ELSE
          Examples(iExample)%ConvergenceTest=.FALSE.
        END IF
      ELSEIF((TRIM(Examples(iExample)%SubExample).EQ.'MeshFile').AND.(TRIM(Examples(iExample)%ConvergenceTestType).EQ.'h'))THEN
        ! h-convergence: constant polynomial degree, varying number of DG cells
        ! NumberOfCellsN == SubExampleNumber
        IF(Examples(iExample)%NumberOfCellsN.EQ.Examples(iExample)%SubExampleNumber)THEN
          SWRITE(UNIT_stdOut,'(A)') ' Selected h-convergence: constant polynomial degree, varying number of DG cells'
          !ALLOCATE(Examples(iExample)%ConvergenceTestGridSize(Examples(iExample)%SubExampleNumber))
        ELSE
          Examples(iExample)%ConvergenceTest=.FALSE.
        END IF
      ELSE
        SWRITE(UNIT_stdOut,'(A)') 'SubExample not suitable for convergence test. Deactivating convergence test'
        SWRITE(UNIT_stdOut,'(A)') '  Choose from ...'
        SWRITE(UNIT_stdOut,'(A)') '  1.) SubExample=N        + ConvergenceTestType=p    OR'
        SWRITE(UNIT_stdOut,'(A)') '  2.) SubExample=MeshFile + ConvergenceTestType=h'
        Examples(iExample)%ConvergenceTest=.FALSE.
      END IF
      ! Allocate the arrays for L2 Error and GridSize
      IF(Examples(iExample)%ConvergenceTest)THEN ! Do ConvergenceTest was not changed to false above
        ! finally: allocate the fields
        ALLOCATE(Examples(iExample)%ConvergenceTestError(Examples(iExample)%SubExampleNumber,Examples(iExample)%nVar))
        Examples(iExample)%ConvergenceTestError   =0 ! default value
        ALLOCATE(Examples(iExample)%ConvergenceTestGridSize(Examples(iExample)%SubExampleNumber))
        Examples(iExample)%ConvergenceTestGridSize=0 ! default value
      END IF ! IF(ConvergenceTest==TRUE) - ConvergenceTest was not changed to false above
    END IF ! Examples(iExample)%SubExampleNumber.LT.1 - less than 2 SubExamples cannot yield a convergence rate
  END IF ! IF(ConvergenceTest==TRUE)
END IF ! iReggieBuild.EQ.1
END SUBROUTINE CheckSubExample



!===================================================================================================================================
!> check folder name and decide whether it can be executed with the current binary (e.g. testcases ...)
!===================================================================================================================================
SUBROUTINE CheckFolderName(iExample,TESTCASE,SkipFolder)
!===================================================================================================================================
!===================================================================================================================================
! MODULES
USE MOD_Globals
USE MOD_RegressionCheck_Vars,    ONLY: CodeNameLowCase,ExampleNames
! IMPLICIT VARIABLE HANDLING
IMPLICIT NONE
!-----------------------------------------------------------------------------------------------------------------------------------
! INPUT VARIABLES
INTEGER,INTENT(IN)             :: iExample
CHARACTER(LEN=*),INTENT(IN)    :: TESTCASE
!-----------------------------------------------------------------------------------------------------------------------------------
! OUTPUT VARIABLES
LOGICAL,INTENT(OUT)            :: SkipFolder
!-----------------------------------------------------------------------------------------------------------------------------------
! LOCAL VARIABLES
CHARACTER(LEN=255)             :: FolderName                          !> path to a file or its name
INTEGER                        :: IndNum                           !> index number
!===================================================================================================================================
SkipFolder=.False.
IndNum=INDEX(ExampleNames(iExample), 'TESTCASE') ! look for TESTCASE- flag in folder name of example
IF(IndNum.GT.0)THEN ! folder name contains 'TESTCASE'
  FolderName=ExampleNames(iExample) ! e.g. run_TESTCASE-taylorgreenvortex/
  FolderName=FolderName(IndNum+9:LEN(FolderName)) ! e.g. taylorgreenvortex/
  IndNum=INDEX(FolderName, '_')                   ! e.g. taylorgreenvortex_full/
  IF(IndNum.GT.0)FolderName=FolderName(1:IndNum-1)! e.g. taylorgreenvortex
  IndNum=INDEX(FolderName, '/')                   ! e.g. taylorgreenvortex/
  IF(IndNum.GT.0)FolderName=FolderName(1:IndNum-1)! e.g. taylorgreenvortex
  IF(FolderName.NE.TESTCASE)THEN ! e.g. taylorgreenvortex .NE. phill
    ! TESTCASE folder and non-TESTCASE binary
    SWRITE(UNIT_stdOut,'(A,2x,A)') ' TESTCASE not found in '//CodeNameLowCase//' binary ...skipping'
    SkipFolder=.True.!CYCLE
  ELSE
    SWRITE(UNIT_stdOut,'(A,2x,A)') ' TESTCASE is correct ...running' ! TESTCASE folder and TESTCASE binary
  END IF
ELSE ! folder name does not contain 'TESTCASE'
  FolderName='default' ! for non-TESTCASE setups, set the default settings
  IF(FolderName.NE.TESTCASE)THEN ! e.g. default .NE. phill
    ! non-TESTCASE folder, but TESTCASE binary
    SWRITE(UNIT_stdOut,'(A)') ' TESTCASE "default" not found in '//CodeNameLowCase//&
                                                     ' binary: TESTCASE=['//TRIM(TESTCASE)//'] ...skipping'
    SkipFolder=.True.!CYCLE
  ELSE
    ! non-TESTCASE folder and non-TESTCASE binary
    SWRITE(UNIT_stdOut,'(A)') ' TESTCASE "default" is correct: TESTCASE=['//TRIM(TESTCASE)//'] ...running' 
  END IF
END IF
END SUBROUTINE CheckFolderName


!===================================================================================================================================
!> get list of parameter files for running the simulation [parameter_ini] and [parameter_ini2]
!===================================================================================================================================
SUBROUTINE GetParameterFiles(iExample,TIMEDISCMETHOD,parameter_ini,parameter_ini2)
!===================================================================================================================================
!===================================================================================================================================
! MODULES
USE MOD_Globals
USE MOD_RegressionCheck_Vars,    ONLY: CodeNameLowCase,Examples
USE MOD_RegressionCheck_tools,   ONLY: GetParameterFromFile,str2logical
! IMPLICIT VARIABLE HANDLING
IMPLICIT NONE
!-----------------------------------------------------------------------------------------------------------------------------------
! INPUT VARIABLES
INTEGER,INTENT(IN)             :: iExample
CHARACTER(LEN=*),INTENT(IN)    :: TIMEDISCMETHOD
!-----------------------------------------------------------------------------------------------------------------------------------
! OUTPUT VARIABLES
CHARACTER(LEN=*),INTENT(INOUT) :: parameter_ini,parameter_ini2
!-----------------------------------------------------------------------------------------------------------------------------------
! LOCAL VARIABLES
LOGICAL                        :: ExistFile                         !> file exists=.true., file does not exist=.false.
LOGICAL                        :: UseDSMC
CHARACTER(LEN=255)             :: TempStr
INTEGER                        :: iSTATUS,IndNum
!===================================================================================================================================
! get list of parameter files for running the simulation
parameter_ini2=''
IF(TRIM(TIMEDISCMETHOD).EQ.'DSMC')THEN
  ! set main parameter.ini file: e.g. parameter_XXX_EQNSYSNAME.ini
  parameter_ini='parameter_'//CodeNameLowCase//'_'//TRIM(ADJUSTL(Examples(iExample)%EQNSYSNAME))//'_DSMC.ini'
  parameter_ini2='parameter_DSMC.ini'
ELSE ! standard flexi or PIC related simulation
  ! set main parameter.ini file: e.g. parameter_XXX_EQNSYSNAME.ini
  parameter_ini='parameter_'//CodeNameLowCase//'_'//TRIM(ADJUSTL(Examples(iExample)%EQNSYSNAME))//'.ini'

  ! PIC-DSMC run: Check for DSMC in "parameter_ini" -> "UseDSMC=T"
  CALL GetParameterFromFile(TRIM(Examples(iExample)%PATH)//TRIM(parameter_ini),'UseDSMC',TempStr)
  IF(TempStr.EQ.'ParameterName does not exist'.OR.Tempstr.EQ.'file does not exist')THEN
    UseDSMC=.FALSE.
  ELSE
    CALL str2logical(TempStr,UseDSMC,iSTATUS)
  END IF
  IF(UseDSMC)THEN ! if UseDSMC is true, a parameter file for DSMC info needs to bespecified (must be located where the mesh is)
    CALL GetParameterFromFile(TRIM(Examples(iExample)%PATH)//TRIM(parameter_ini),'MeshFile',TempStr) ! find mesh file lcoation
    IndNum=INDEX(TempStr,'/',BACK = .TRUE.) ! get path without mesh file name (*.h5)
    IF(IndNum.GT.0)THEN
      TempStr=TempStr(1:IndNum) ! e.g. "./poisson/turner2013_mesh.h5" -> "./poisson/"
    END IF
    !parameter_folder ! get folder where the mesh is
    parameter_ini2=TRIM(ADJUSTL(TempStr))//'parameter_DSMC.ini'
  END IF
END IF
INQUIRE(File=TRIM(Examples(iExample)%PATH)//TRIM(parameter_ini),EXIST=ExistFile)
IF(.NOT.ExistFile) THEN
  SWRITE(UNIT_stdOut,'(A,A)') ' ERROR: no File found under ',TRIM(Examples(iExample)%PATH)
  SWRITE(UNIT_stdOut,'(A,A)') ' parameter_ini:      ',TRIM(parameter_ini)
  ERROR STOP '-1'
END IF
IF(parameter_ini2.NE.'')THEN
  INQUIRE(File=TRIM(Examples(iExample)%PATH)//TRIM(parameter_ini2),EXIST=ExistFile)
  IF(.NOT.ExistFile) THEN
    SWRITE(UNIT_stdOut,'(A,A)') ' ERROR: no File found under ',TRIM(Examples(iExample)%PATH)
    SWRITE(UNIT_stdOut,'(A,A)') ' parameter_ini2:     ',TRIM(parameter_ini2)
    ERROR STOP '-1'
  END IF
END IF
END SUBROUTINE


!===================================================================================================================================
!> Output settings (before going into subexamples)
!===================================================================================================================================
SUBROUTINE PrintExampleInfo(iExample,EXECPATH,parameter_ini,parameter_ini2)
!===================================================================================================================================
!===================================================================================================================================
! MODULES
USE MOD_Globals
USE MOD_RegressionCheck_Vars,    ONLY: Examples
! IMPLICIT VARIABLE HANDLING
IMPLICIT NONE
!-----------------------------------------------------------------------------------------------------------------------------------
! INPUT VARIABLES
INTEGER,INTENT(IN)             :: iExample
CHARACTER(LEN=*),INTENT(IN)    :: EXECPATH,parameter_ini,parameter_ini2
!-----------------------------------------------------------------------------------------------------------------------------------
! OUTPUT VARIABLES
!-----------------------------------------------------------------------------------------------------------------------------------
! LOCAL VARIABLES
!===================================================================================================================================
SWRITE(UNIT_stdOut,'(A)')      ' EXECPATH:                       ['//TRIM(EXECPATH)//']'
SWRITE(UNIT_stdOut,'(A)')      ' EQNSYSNAME:                     ['//TRIM(Examples(iExample)%EQNSYSNAME)//']'
SWRITE(UNIT_stdOut,'(A,I6,A1)')' nVar:                           [',      Examples(iExample)%Nvar,']'
SWRITE(UNIT_stdOut,'(A)')      ' PATH (to example):              ['//TRIM(Examples(iExample)%PATH)//']'
SWRITE(UNIT_stdOut,'(A,L1,A1)')' MPIrun (run with MPI):          [',      Examples(iExample)%MPIrun,']'
IF(Examples(iExample)%MPIthreadsN.GT.1)THEN
  SWRITE(UNIT_stdOut,'(A)')    ' MPIthreads (number of threads): ['//TRIM(Examples(iExample)%MPIthreadsStr(1          ))//&
                                                 ' to '//TRIM(Examples(iExample)%MPIthreadsStr(Examples(iExample)%MPIthreadsN))//']'
ELSE
  SWRITE(UNIT_stdOut,'(A)')    ' MPIthreads (number of threads): ['//TRIM(Examples(iExample)%MPIthreadsStr(1))//']'
END IF
SWRITE(UNIT_stdOut,'(A)')      ' Reference:                      ['//TRIM(Examples(iExample)%ReferenceFile)//']'
SWRITE(UNIT_stdOut,'(A)')      ' Reference Norm:                 ['//TRIM(Examples(iExample)%ReferenceNormFile)//']'
SWRITE(UNIT_stdOut,'(A)')      ' State:                          ['//TRIM(Examples(iExample)%H5DIFFReferenceStateFile)//']'
SWRITE(UNIT_stdOut,'(A)')      ' HDF5 dataset:                   ['//TRIM(Examples(iExample)%H5DIFFReferenceDataSetName)//']'
SWRITE(UNIT_stdOut,'(A)')      ' Restart:                        ['//TRIM(Examples(iExample)%RestartFileName)//']'
SWRITE(UNIT_stdOut,'(A)')      ' Example%SubExample:             ['//TRIM(Examples(iExample)%SubExample)//']'
SWRITE(UNIT_stdOut,'(A,I6,A1)')' Example%SubExampleNumber:       [',      Examples(iExample)%SubExampleNumber,']'
SWRITE(UNIT_stdOut,'(A)')      ' parameter files:                ['//TRIM(parameter_ini)//' '//TRIM(parameter_ini2)//']'
END SUBROUTINE PrintExampleInfo



!===================================================================================================================================
!> check if executable is compiled with correct TESTCASE (e.g. for tylorgreenvortex)
!===================================================================================================================================
SUBROUTINE SetParameters(iExample,parameter_ini,UseFV,UseCODE2D,UsePARABOLIC,SkipFolder)
!===================================================================================================================================
!===================================================================================================================================
! MODULES
USE MOD_Globals
<<<<<<< HEAD
USE MOD_RegressionCheck_Vars,    ONLY: Examples
USE MOD_RegressionCheck_Tools,   ONLY: GetParameterFromFile
!USE MOD_RegressionCheck_Vars,    ONLY: CodeNameLowCase,EXECPATH,BuildFV,BuildCODE2D,BuildPARABOLIC
!USE MOD_RegressionCheck_Vars,    ONLY: BuildSolver
!USE MOD_RegressionCheck_Build,   ONLY: BuildConfiguration
!USE MOD_RegressionCheck_Vars,    ONLY: BuildTESTCASE,BuildTIMEDISCMETHOD,BuildMPI,CodeNameUppCase
!USE MOD_RegressionCheck_Build,   ONLY: GetFlagFromFile
=======
USE MOD_RegressionCheck_Vars,    ONLY: Examples,CodeNameUppCase
>>>>>>> e091c269
! IMPLICIT VARIABLE HANDLING
IMPLICIT NONE
!-----------------------------------------------------------------------------------------------------------------------------------
! INPUT VARIABLES
LOGICAL,INTENT(OUT)            :: SkipFolder
INTEGER,INTENT(IN)             :: iExample
LOGICAL,INTENT(INOUT)          :: UseFV,UseCODE2D,UsePARABOLIC      !> compiler flags currently used for ConvergenceTest
CHARACTER(LEN=*),INTENT(INOUT) :: parameter_ini
!-----------------------------------------------------------------------------------------------------------------------------------
! OUTPUT VARIABLES
!-----------------------------------------------------------------------------------------------------------------------------------
! LOCAL VARIABLES
!LOGICAL                        :: UseFV,UseCODE2D,UsePARABOLIC      !> compiler flags currently used for ConvergenceTest
!LOGICAL                        :: ExistFile                         !> file exists=.true., file does not exist=.false.
!CHARACTER(LEN=255)             :: FileName                          !> path to a file or its name
!LOGICAL                        :: UseMPI
INTEGER                        :: IndNum
CHARACTER(LEN=255)             :: MeshFile
!===================================================================================================================================
SWRITE(UNIT_stdOut,'(A)') " SUBROUTINE SetParameters ..."
SkipFolder=.FALSE.
! Check specific compile flags for ConvergenceTest
IF(Examples(iExample)%ConvergenceTest)THEN ! Do ConvergenceTest
  ! Check for UseFV (finite volume operator cells)
  !print*,"UseFV=",UseFV
  SWRITE(UNIT_stdOut,'(A15,L1,A2)',ADVANCE='NO')" UseFV       =[",UseFV,"] "
  IF(UseFV)THEN
    IF(    CodeNameUppCase.EQ.'FLEXI')THEN
      CALL SetSubExample(iExample,-1,parameter_ini,'IndicatorType','33')
      IF(    TRIM(Examples(iExample)%ConvergenceTestType).EQ.'h')THEN ! h-convergence    
        Examples(iExample)%ConvergenceTestValue=1.4 ! set redueced order of convergence due to FV cells
        SWRITE(UNIT_stdOut,'(A18,A)')"","Setting option in parameter_reggie.ini: h-ConvergenceTestValue=1.4 (reduced mean order)"
      ELSEIF(TRIM(Examples(iExample)%ConvergenceTestType).EQ.'p')THEN ! p-convergence
        SkipFolder=.TRUE.
        SWRITE(UNIT_stdOut,'(A18,A)')"","Skipping example because [p-convergence] and [FV=ON]"
        RETURN
      END IF
    ELSEIF(CodeNameUppCase.EQ.'BOLTZPLATZ')THEN
      SWRITE(UNIT_stdOut,'(A)')"Setting option in parameter.ini: NOTHING (not implemented yet)"
      ! DO NOTHING
    END IF
  ELSE
    IF(    CodeNameUppCase.EQ.'FLEXI')THEN
      CALL SetSubExample(iExample,-1,parameter_ini,'IndicatorType','0')
    ELSEIF(CodeNameUppCase.EQ.'BOLTZPLATZ')THEN
      SWRITE(UNIT_stdOut,'(A)')"Setting option in parameter.ini: NOTHING (not implemented yet)"
      ! DO NOTHING
    END IF
  END IF
  
  ! Check for 2D version of the code
  !print*,"UseCODE2D=",UseCODE2D
  SWRITE(UNIT_stdOut,'(A15,L1,A2)',ADVANCE='NO')" UseCODE2D   =[",UseCODE2D,"] "
  SWRITE(UNIT_stdOut,'(A)')"Setting option in parameter.ini: NOTHING (not implemented yet)"
  IF(UseCODE2D)THEN
<<<<<<< HEAD
!      CALL SetSubExample(iExample,-1,parameter_ini,'MeshFile','33')
=======
      !CALL SetSubExample(iExample,-1,parameter_ini,'MeshFile','33')
      ! DO NOTHING
>>>>>>> e091c269
  ELSE
      !CALL SetSubExample(iExample,-1,parameter_ini,'MeshFile','0')
      ! DO NOTHING
  END IF

  ! Check for UsePARABOLIC==OFF -> Euler simulation
  !print*,"UsePARABOLIC=",UsePARABOLIC
  SWRITE(UNIT_stdOut,'(A15,L1,A2)',ADVANCE='NO')" UsePARABOLIC=[",UsePARABOLIC,"] "
  IF(UsePARABOLIC)THEN
    CALL SetSubExample(iExample,-1,parameter_ini,'IniExactFunc','4')
  ELSE
    IF(    CodeNameUppCase.EQ.'FLEXI')THEN
      CALL SetSubExample(iExample,-1,parameter_ini,'IniExactFunc','2')
    ELSEIF(CodeNameUppCase.EQ.'BOLTZPLATZ')THEN
      CALL SetSubExample(iExample,-1,parameter_ini,'IniExactFunc','12')
    END IF
  END IF


END IF

! Check for 2D version of the code
!print*,"UseCODE2D=",UseCODE2D
SWRITE(UNIT_stdOut,'(A15,L1,A2)',ADVANCE='NO')" UseCODE2D   =[",UseCODE2D,"] "
SWRITE(UNIT_stdOut,'(A)')"Setting option in parameter.ini: MESHFILE"
! read MeshFile from parameter_ini and search for "3D", then substitute with 2D
CALL GetParameterFromFile(TRIM(Examples(iExample)%PATH)//parameter_ini,'MeshFile',meshFile)
IF(UseCODE2D)THEN
  IndNum=INDEX(meshFile,'3D')
  IF(IndNum.GT.0)THEN
    meshFile(IndNum:IndNum)='2'
    CALL SetSubExample(iExample,-1,parameter_ini,'MeshFile',meshFile)
  END IF
ELSE
  IndNum=INDEX(meshFile,'2D')
  IF(IndNum.GT.0)THEN
    meshFile(IndNum:IndNum)='3'
    CALL SetSubExample(iExample,-1,parameter_ini,'MeshFile',meshFile)
  END IF
END IF

END SUBROUTINE SetParameters




!===================================================================================================================================
!> Set the SubExample in the parameter.ini file
!> Search for "Examples(iExample)%SubExample" + "=" within the parameter.ini file and use "sed" to exchange the line by
!>            "Examples(iExample)%SubExample" + "=" + "Examples(iExample)%SubExampleOption(iSubExample)"
!> Example: TimeDiscMethod = carpenterrk4-5
!===================================================================================================================================
SUBROUTINE SetSubExample(iExample,iSubExample,parameter_ini,ChangeOption,ChangeParameter)
!===================================================================================================================================
!===================================================================================================================================
! MODULES
USE MOD_Globals
USE MOD_RegressionCheck_Vars,    ONLY: Examples
USE MOD_RegressionCheck_tools,   ONLY: CheckFileForString
! IMPLICIT VARIABLE HANDLING
IMPLICIT NONE
!-----------------------------------------------------------------------------------------------------------------------------------
! INPUT VARIABLES
INTEGER,INTENT(IN)                   :: iExample,iSubExample
CHARACTER(LEN=*),INTENT(IN)          :: parameter_ini
CHARACTER(LEN=*),INTENT(IN),OPTIONAL :: ChangeOption,ChangeParameter
!-----------------------------------------------------------------------------------------------------------------------------------
! OUTPUT VARIABLES
!-----------------------------------------------------------------------------------------------------------------------------------
! LOCAL VARIABLES
INTEGER                              :: iSTATUS           !> status
CHARACTER(LEN=500)                   :: SYSCOMMAND        !> string to fit the system command
LOGICAL                              :: ExistStringInFile !> search a file for the existence of a string
INTEGER                              :: MODE              !> 1: change SubExample option parameter in parameter.ini
                                                          !> 2: change specific parameter in parameter.ini
!===================================================================================================================================
MODE=0 ! default
IF(iSubExample.GT.0)MODE=1
IF(PRESENT(ChangeOption).AND.PRESENT(ChangeParameter))MODE=2

IF((MODE.EQ.1).AND.(Examples(iExample)%SubExampleNumber.GT.0))THEN ! SubExample has been specified
  SWRITE(UNIT_stdOut,'(A)')" "
  SWRITE(UNIT_stdOut,'(A,I2,A,A)')" SubExampleOption(",iSubExample,")=",TRIM(Examples(iExample)%SubExampleOption(iSubExample))
  ! check if SubExampleOption is possible in destination file, e.g. in 'parameter_flexi_navierstokes.ini'
  CALL CheckFileForString(TRIM(Examples(iExample)%PATH)//TRIM(parameter_ini),&
                          TRIM(Examples(iExample)%SubExample)//'=',ExistStringInFile)
ELSEIF(MODE.EQ.2)THEN
  CALL CheckFileForString(TRIM(Examples(iExample)%PATH)//TRIM(parameter_ini),&
                          TRIM(ChangeOption)//'=',ExistStringInFile)
ELSE
  RETURN ! do nothing
END IF

IF(ExistStringInFile)THEN
  IF(MODE.EQ.1)THEN
    SYSCOMMAND=      'cd '//TRIM(Examples(iExample)%PATH)//& ! write the current SubExampleOption(iSubExample) to parameter_ini
     ' && sed -i -e "s/.*'//TRIM(Examples(iExample)%SubExample)//&
                    '=.*/'//TRIM(Examples(iExample)%SubExample)//&
                       '='//TRIM(Examples(iExample)%SubExampleOption(iSubExample))//&
                     '/" '//TRIM(parameter_ini)
    ! E ! 
    ! X ! SYSCOMMAND= cd ~/Flexi/flexi/build_reggie.dev/../regressioncheck/examples/run_basic/ 
    ! A ! && sed -i -e "s/.*TimeDiscMethod
    ! M !               =.*/TimeDiscMethod
    ! P !               =carpenterrk4-5
    ! L !               /" parameter_flexi_navierstokes.ini 
    ! E !
  ELSEIF(MODE.EQ.2)THEN
    SYSCOMMAND=      'cd '//TRIM(Examples(iExample)%PATH)//& ! write the current SubExampleOption(iSubExample) to parameter_ini
     ' && sed -i -e "s/.*'//TRIM(ChangeOption)//&
                    '=.*/'//TRIM(ChangeOption)//&
                       '='//TRIM(ChangeParameter)//&
                     '/" '//TRIM(parameter_ini)
    ! E ! 
    ! X ! SYSCOMMAND= cd ~/Flexi/flexi/build_reggie.dev/../regressioncheck/examples/run_basic/ 
    ! A ! && sed -i -e "s/.*IniExactFunc
    ! M !               =.*/IniExactFunc
    ! P !               =4
    ! L !               /" parameter_flexi_navierstokes.ini 
    ! E !
    SWRITE(UNIT_stdOut,'(A)')"Setting option in parameter.ini: "//TRIM(ChangeOption)//"="//TRIM(ChangeParameter)
  END IF
  CALL EXECUTE_COMMAND_LINE(SYSCOMMAND, WAIT=.TRUE., EXITSTAT=iSTATUS)
ELSE ! could not change the SubExampleOption parameter, because the the string [Examples(iExample)%SubExample + '='] was not 
     ! found in the destination file ( e.g. "parameter_flexi_navierstokes.ini"). The equation mark "=" must be placed directly
     ! behind the string that is to be changed!
  IF(MODE.EQ.1)THEN
    Examples(iExample)%SubExampleOption(iSubExample)='**failed**'
    SWRITE(UNIT_stdOut,'(A,I2,A,A)')" SubExampleOption(",iSubExample,")=",TRIM(Examples(iExample)%SubExampleOption(iSubExample))
    SWRITE(UNIT_stdOut,'(A)')" The subexample has failed: Could not find the required string in destination parameter file."
    SWRITE(UNIT_stdOut,'(A,A,A)')"   Required String            : [",TRIM(Examples(iExample)%SubExample),"=]"
    SWRITE(UNIT_stdOut,'(A,A,A)')"   Destination parameter file : [",TRIM(parameter_ini),"]"
    SWRITE(UNIT_stdOut,'(A,A,A)')" Maybe the equation mark '=' is not placed directly after the parameter that is to be changed"
  ELSEIF(MODE.EQ.2)THEN
    !Examples(iExample)%SubExampleOption(iSubExample)='**failed**'
    SWRITE(UNIT_stdOut,'(A,A1,A)')TRIM(ChangeOption),"=",TRIM(ChangeParameter)
    SWRITE(UNIT_stdOut,'(A)')" The Parameter change has failed: Could not find the required string in destination parameter file."
    SWRITE(UNIT_stdOut,'(A,A,A)')"   Required String            : [",TRIM(ChangeOption),"=]"
    SWRITE(UNIT_stdOut,'(A,A,A)')"   Destination parameter file : [",TRIM(parameter_ini),"]"
    SWRITE(UNIT_stdOut,'(A,A,A)')" Maybe the equation mark '=' is not placed directly after the parameter that is to be changed"
  END IF
END IF
END SUBROUTINE SetSubExample


!==================================================================================================================================
!> Remove State-files, std.out and err.out files.
!> MODE=0: INITIAL -> delete pre-existing files and folders
!> MODE 1: Delete pre-existing data files before running the code
!> MODE 2: If the example is computed successfully clean up afterwards
!==================================================================================================================================
SUBROUTINE CleanFolder(iExample,MODE)
! MODULES
USE MOD_Globals
USE MOD_RegressionCheck_Vars,  ONLY: Examples
IMPLICIT NONE
!----------------------------------------------------------------------------------------------------------------------------------
! INPUT/OUTPUT VARIABLES
INTEGER,INTENT(IN)             :: iExample,MODE
!----------------------------------------------------------------------------------------------------------------------------------
! LOCAL VARIABLES
CHARACTER(LEN=500)             :: SYSCOMMAND
CHARACTER(LEN=255)             :: FileName
CHARACTER(LEN=255)             :: tmp
INTEGER                        :: iSTATUS,ioUnit
!==================================================================================================================================
SELECT CASE(MODE)
  CASE(0) ! MODE=0: INITIAL -> delete pre-existing files and folders
    ! delete "std_files_*" folder
    SYSCOMMAND='cd '//TRIM(Examples(iExample)%PATH)//' && rm std_files_* -r > /dev/null 2>&1'
    CALL EXECUTE_COMMAND_LINE(SYSCOMMAND, WAIT=.TRUE., EXITSTAT=iSTATUS)
  CASE(1) ! delete pre-existing files before computation
    ! delete pre-existing data files before running the code 
    ! 1.) Files created during simulation which are needed by, e.g., "IntegrateLine" comparison
    IF(Examples(iExample)%IntegrateLine)THEN
      SYSCOMMAND='cd '//TRIM(Examples(iExample)%PATH)//' && rm '//TRIM(Examples(iExample)%IntegrateLineFile)//' > /dev/null 2>&1'
      CALL EXECUTE_COMMAND_LINE(SYSCOMMAND, WAIT=.TRUE., EXITSTAT=iSTATUS) ! delete, e.g., "TGVAnalysis.dat" or "Database.csv"
    END IF
  CASE(2) ! delete existing files after computation
    ! delete all *.out files
    SYSCOMMAND='cd '//TRIM(Examples(iExample)%PATH)//' && rm *.out > /dev/null 2>&1'
    CALL EXECUTE_COMMAND_LINE(SYSCOMMAND, WAIT=.TRUE., EXITSTAT=iSTATUS)
    IF(iSTATUS.NE.0)THEN
      SWRITE(UNIT_stdOut,'(A)')' CleanFolder('//TRIM(Examples(iExample)%PATH)//'): Could not remove *.out files!'
    END IF
    ! delete all *State* files except *reference* state files
    IF((Examples(iExample)%H5DIFFReferenceStateFile.EQ.'').AND. &
       (Examples(iExample)%RestartFileName.EQ.'') ) THEN
      SYSCOMMAND='cd '//TRIM(Examples(iExample)%PATH)//' && rm *State* > /dev/null 2>&1'
      CALL EXECUTE_COMMAND_LINE(SYSCOMMAND, WAIT=.TRUE., EXITSTAT=iSTATUS)
      IF(iSTATUS.NE.0)THEN
        SWRITE(UNIT_stdOut,'(A)')' CleanFolder('//TRIM(Examples(iExample)%PATH)//'): Could not remove *State* files!'
      END IF
    ELSE
      ! create list of all *State* files and loop them: don't delete *reference* files
      SYSCOMMAND='cd '//TRIM(Examples(iExample)%PATH)//' && ls *State* > tmp.txt'
      CALL EXECUTE_COMMAND_LINE(SYSCOMMAND, WAIT=.TRUE., EXITSTAT=iSTATUS)
      IF(iSTATUS.NE.0)THEN
        SWRITE(UNIT_stdOut,'(A)')' CleanFolder('//TRIM(Examples(iExample)%PATH)//'): Could not create tmp.txt!'
      END IF
      ! read tmp.txt | list of directories if regressioncheck/examples
      FileName=TRIM(Examples(iExample)%PATH)//'tmp.txt'
      OPEN(NEWUNIT = ioUnit, FILE = FileName, STATUS ="OLD", IOSTAT = iSTATUS )
      DO 
        READ(ioUnit,FMT='(A)',IOSTAT=iSTATUS) tmp
        IF (iSTATUS.NE.0) EXIT
        IF((Examples(iExample)%H5DIFFReferenceStateFile.NE.TRIM(tmp)).AND. & ! skip H5DIFFReferenceStateFile and RestartFileName
           (Examples(iExample)%RestartFileName.NE.TRIM(tmp)) ) THEN
           SYSCOMMAND='cd '//TRIM(Examples(iExample)%PATH)//' && rm '//TRIM(tmp)
           CALL EXECUTE_COMMAND_LINE(SYSCOMMAND, WAIT=.TRUE., EXITSTAT=iSTATUS)
           IF(iSTATUS.NE.0) THEN
             SWRITE(UNIT_stdOut,'(A)')  ' CleanFolder('//TRIM(Examples(iExample)%PATH)//'): Could not remove state file ',TRIM(tmp)
           END IF
        END IF
      END DO
      CLOSE(ioUnit)
      ! clean tmp.txt
      SYSCOMMAND='cd '//TRIM(Examples(iExample)%PATH)//' && rm tmp.txt'
      CALL EXECUTE_COMMAND_LINE(SYSCOMMAND, WAIT=.TRUE., EXITSTAT=iSTATUS)
      IF(iSTATUS.NE.0) THEN
        SWRITE(UNIT_stdOut,'(A)')  ' CleanFolder('//TRIM(Examples(iExample)%PATH)//'): Could not remove tmp.txt'
      END IF
    END IF
    ! delete "userblock.tmp"
    SYSCOMMAND='cd '//TRIM(Examples(iExample)%PATH)//' && rm userblock.tmp > /dev/null 2>&1'
    CALL EXECUTE_COMMAND_LINE(SYSCOMMAND, WAIT=.TRUE., EXITSTAT=iSTATUS)
  CASE DEFAULT
    SWRITE(UNIT_stdOut,'(A,I3,A)') ' SUBROUTINE CleanFolder: MODE=',MODE,' does not exist!'
    ERROR STOP '-1'
END SELECT

END SUBROUTINE CleanFolder


!===================================================================================================================================
!> Execute the binary and check if the attempt was successful
!===================================================================================================================================
SUBROUTINE RunTheCode(iExample,iSubExample,iScaling,iRun,MPIthreadsStr,EXECPATH,parameter_ini,parameter_ini2,SkipComparison)
!===================================================================================================================================
!===================================================================================================================================
! MODULES
USE MOD_Globals
USE MOD_RegressionCheck_Vars,    ONLY: Examples,GlobalRunNumber
USE MOD_RegressionCheck_tools,   ONLY: AddError,str2int
! IMPLICIT VARIABLE HANDLING
IMPLICIT NONE
!-----------------------------------------------------------------------------------------------------------------------------------
! INPUT VARIABLES
INTEGER,INTENT(IN)             :: iExample,iSubExample,iScaling,iRun
CHARACTER(LEN=*),INTENT(IN)    :: parameter_ini,parameter_ini2,EXECPATH
CHARACTER(LEN=*),INTENT(INOUT) :: MPIthreadsStr
!-----------------------------------------------------------------------------------------------------------------------------------
! OUTPUT VARIABLES
LOGICAL,INTENT(OUT)            :: SkipComparison
!-----------------------------------------------------------------------------------------------------------------------------------
! LOCAL VARIABLES
INTEGER                        :: ComputationSTATUS                               !> simulation successful/failed
INTEGER                        :: iSTATUS                                         !> status
CHARACTER(LEN=1000)            :: SYSCOMMAND                                      !> string to fit the system command
CHARACTER(LEN=255)             :: FileSuffix,FolderSuffix,tempStr                 !> auxiliary vars for file and folder names
CHARACTER(LEN=255)             :: FileOutFolderName,StdOutFileName,ErrOutFileName !> new std.out and err.out files
INTEGER                        :: MPIthreadsInteger,PolynomialDegree              !> character to integer auxiliaray vars
!===================================================================================================================================
SkipComparison=.FALSE.
MPIthreadsInteger=1 ! default: single run
! -----------------------------------------------------------------------------------------------------------------------
! Run the Code
! -----------------------------------------------------------------------------------------------------------------------
IF(Examples(iExample)%MPIrun)THEN ! use "mpirun"
  !IF(Examples(iExample)%MPIthreads.GT.1)THEN
  MPIthreadsStr=ADJUSTL(TRIM(Examples(iExample)%MPIthreadsStr(iScaling))) ! copy string containing the number of MPI threads to temp
  CALL str2int(ADJUSTL(TRIM(MPIthreadsStr)),MPIthreadsInteger,iSTATUS) ! sanity check if the number of threads is correct
  IF((MPIthreadsInteger.LE.0).OR.(iSTATUS.NE.0))CALL abort(&
      __STAMP__&
      ,'RunTheCode(): Number of MPI threads is corrupt = '//ADJUSTL(TRIM(MPIthreadsStr)))
  IF((iScaling.GT.1).AND.(iRun.EQ.1))THEN
    SWRITE(UNIT_stdOut,'(A,A)')" Examples(iExample)%MPIthreads=",Examples(iExample)%MPIthreadsStr(iScaling)
  END IF
  tempStr='' ! default
  IF(Examples(iExample)%MPIcommand.EQ.'mpirun')THEN
    Examples(iExample)%MPIcommand='mpirun -np'
  ELSEIF(Examples(iExample)%MPIcommand.EQ.'aprun')THEN
    Examples(iExample)%MPIcommand='aprun -n' !-N $CoresPerNode'
    IF(MPIthreadsInteger.GT.24)THEN
      tempStr='-N 24'
    ELSE
      tempStr='-N '//ADJUSTL(TRIM(MPIthreadsStr))
    END IF
  END IF


  SYSCOMMAND='cd '//TRIM(Examples(iExample)%PATH)//' && '//TRIM(Examples(iExample)%MPIcommand)//' '//&
                       ADJUSTL(TRIM(MPIthreadsStr))//' '//ADJUSTL(TRIM(tempStr))//' '//TRIM(EXECPATH)//' '//&
           TRIM(parameter_ini)//' '//TRIM(parameter_ini2)//' '//TRIM(Examples(iExample)%RestartFileName)//' 1>std.out 2>err.out'
ELSE ! single run
  MPIthreadsStr='-' ! no MPI threads to be used -> single run
  SYSCOMMAND='cd '//TRIM(Examples(iExample)%PATH)//' && '//TRIM(EXECPATH)//' '//&
           TRIM(parameter_ini)//' '//TRIM(parameter_ini2)//' '//TRIM(Examples(iExample)%RestartFileName)//' 1>std.out 2>err.out'
END IF
GlobalRunNumber=GlobalRunNumber+1
CALL EXECUTE_COMMAND_LINE(SYSCOMMAND, WAIT=.TRUE., EXITSTAT=ComputationSTATUS) ! run the code
! -----------------------------------------------------------------------------------------------------------------------
! copy the std.out and err.out files to sub folder (std_filed_.....)
! -----------------------------------------------------------------------------------------------------------------------
IF(Examples(iExample)%SubExample.EQ.'N')THEN ! when polynomial degree "N" is the SubExample, set special file name
  CALL str2int(Examples(iExample)%SubExampleOption(iSubExample),PolynomialDegree,iSTATUS)
  WRITE(FileSuffix, '(A10,I8.8,A2,I4.4,A5,I4.4)') 'MPIthreads',MPIthreadsInteger,'_N',PolynomialDegree,'_iRun',iRun
  WRITE(FolderSuffix,'(A2,I4.4)')'_N',PolynomialDegree
ELSE
  IF(Examples(iExample)%MPIrun)THEN
    WRITE(FileSuffix, '(A10,I8.8,A6,I4.4,A5,I4.4)') 'MPIthreads',MPIthreadsInteger,'_SubEx',iSubExample,'_iRun',iRun
  ELSE
    WRITE(FileSuffix, '(I4.4,A6,I4.4,A5,I4.4)') iScaling,'_SubEx',iSubExample,'_iRun',iRun
  END IF
  WRITE(FolderSuffix,'(A6,I4.4)')'_SubEx',iSubExample
END IF
FileOutFolderName='std_files'//TRIM(FolderSuffix) ! folder for storing all std.out files
StdOutFileName='std-'//TRIM(FileSuffix)//'.out'
ErrOutFileName='err-'//TRIM(FileSuffix)//'.out'
SYSCOMMAND='cd '//TRIM(Examples(iExample)%PATH)//' && cp std.out '//TRIM(StdOutFileName)
CALL EXECUTE_COMMAND_LINE(SYSCOMMAND, WAIT=.TRUE., EXITSTAT=iSTATUS) ! copy the std.out file
SYSCOMMAND='cd '//TRIM(Examples(iExample)%PATH)//' && cp err.out '//TRIM(ErrOutFileName)
CALL EXECUTE_COMMAND_LINE(SYSCOMMAND, WAIT=.TRUE., EXITSTAT=iSTATUS) ! copy the err.out file

SYSCOMMAND='cd '//TRIM(Examples(iExample)%PATH)//' && mkdir '//TRIM(FileOutFolderName)//' > /dev/null 2>&1'
CALL EXECUTE_COMMAND_LINE(SYSCOMMAND, WAIT=.TRUE., EXITSTAT=iSTATUS)

SYSCOMMAND='cd '//TRIM(Examples(iExample)%PATH)//' && mv '//TRIM(StdOutFileName)//' '//TRIM(FileOutFolderName)//'/'
CALL EXECUTE_COMMAND_LINE(SYSCOMMAND, WAIT=.TRUE., EXITSTAT=iSTATUS) ! move new std.out file
SYSCOMMAND='cd '//TRIM(Examples(iExample)%PATH)//' && mv '//TRIM(ErrOutFileName)//' '//TRIM(FileOutFolderName)//'/'
CALL EXECUTE_COMMAND_LINE(SYSCOMMAND, WAIT=.TRUE., EXITSTAT=iSTATUS) ! move new err.out file
! -----------------------------------------------------------------------------------------------------------------------
! was the run successful? (iSTATUS=0)
! -----------------------------------------------------------------------------------------------------------------------
IF(ComputationSTATUS.EQ.0)THEN ! Computation successful
  SWRITE(UNIT_stdOut,'(A)',ADVANCE='no')  ' Successful Computation ...'
  CALL AddError(MPIthreadsStr,'Successful Computation',iExample,iSubExample,ErrorStatus=0,ErrorCode=0)
ELSE ! Computation failed
  SWRITE(UNIT_stdOut,'(A)')   ' Failed Computation ...'
  SWRITE(UNIT_stdOut,'(A,A)') ' Out-file : ', TRIM(Examples(iExample)%PATH)//TRIM(FileOutFolderName)//'/'//TRIM(StdOutFileName)
  SWRITE(UNIT_stdOut,'(A,A)') ' Errorfile: ', TRIM(Examples(iExample)%PATH)//TRIM(FileOutFolderName)//'/'//TRIM(ErrOutFileName)
  CALL AddError(MPIthreadsStr,'Failed Computation',iExample,iSubExample,ErrorStatus=1,ErrorCode=2)
  SkipComparison=.TRUE. ! when a computation fails no useful output is created for comparison, continue the subexample cycle
END IF
END SUBROUTINE RunTheCode




END MODULE MOD_RegressionCheck_Run<|MERGE_RESOLUTION|>--- conflicted
+++ resolved
@@ -897,17 +897,7 @@
 !===================================================================================================================================
 ! MODULES
 USE MOD_Globals
-<<<<<<< HEAD
-USE MOD_RegressionCheck_Vars,    ONLY: Examples
-USE MOD_RegressionCheck_Tools,   ONLY: GetParameterFromFile
-!USE MOD_RegressionCheck_Vars,    ONLY: CodeNameLowCase,EXECPATH,BuildFV,BuildCODE2D,BuildPARABOLIC
-!USE MOD_RegressionCheck_Vars,    ONLY: BuildSolver
-!USE MOD_RegressionCheck_Build,   ONLY: BuildConfiguration
-!USE MOD_RegressionCheck_Vars,    ONLY: BuildTESTCASE,BuildTIMEDISCMETHOD,BuildMPI,CodeNameUppCase
-!USE MOD_RegressionCheck_Build,   ONLY: GetFlagFromFile
-=======
 USE MOD_RegressionCheck_Vars,    ONLY: Examples,CodeNameUppCase
->>>>>>> e091c269
 ! IMPLICIT VARIABLE HANDLING
 IMPLICIT NONE
 !-----------------------------------------------------------------------------------------------------------------------------------
@@ -963,12 +953,8 @@
   SWRITE(UNIT_stdOut,'(A15,L1,A2)',ADVANCE='NO')" UseCODE2D   =[",UseCODE2D,"] "
   SWRITE(UNIT_stdOut,'(A)')"Setting option in parameter.ini: NOTHING (not implemented yet)"
   IF(UseCODE2D)THEN
-<<<<<<< HEAD
-!      CALL SetSubExample(iExample,-1,parameter_ini,'MeshFile','33')
-=======
       !CALL SetSubExample(iExample,-1,parameter_ini,'MeshFile','33')
       ! DO NOTHING
->>>>>>> e091c269
   ELSE
       !CALL SetSubExample(iExample,-1,parameter_ini,'MeshFile','0')
       ! DO NOTHING
